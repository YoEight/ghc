--- conflicted
+++ resolved
@@ -450,109 +450,6 @@
 
 %************************************************************************
 %*									*
-<<<<<<< HEAD
-\subsection{Functions over Demands}
-%*									*
-%************************************************************************
-
-\begin{code}
-worthSplittingFun :: [Demand] -> DmdResult -> Bool
-		-- True <=> the wrapper would not be an identity function
-worthSplittingFun ds res
-  = any worth_it ds || returnsCPR res
-	-- worthSplitting returns False for an empty list of demands,
-	-- and hence do_strict_ww is False if arity is zero and there is no CPR
-  where
-    -- See Note [Worker-wrapper for bottoming functions]
-    worth_it (JD {strd=HyperStr, absd=a})     = isUsed a  -- A Hyper-strict argument, safe to do W/W
-    -- See not [Worthy functions for Worker-Wrapper split]    
-    worth_it (JD {absd=Abs})                  = True      -- Absent arg
-    worth_it (JD {strd=SProd _})              = True      -- Product arg to evaluate
-    worth_it (JD {strd=Str, absd=UProd _ _})  = True      -- Strictly used product arg
-    worth_it (JD {strd=Str, absd=UHead _})    = True 
-    worth_it _    	                      = False
-
-worthSplittingThunk :: Demand	        -- Demand on the thunk
-		    -> DmdResult	-- CPR info for the thunk
-		    -> Bool
-worthSplittingThunk dmd res
-  = worth_it dmd || returnsCPR res
-  where
-	-- Split if the thing is unpacked
-    worth_it (JD {strd=SProd _, absd=a})   = someCompUsed a
-    worth_it (JD {strd=Str, absd=UProd _ _}) = True   
-        -- second component points out that at least some of componens are used    
-    worth_it _           	           = False
-\end{code}
-
-Note [Worthy functions for Worker-Wrapper split]
-~~~~~~~~~~~~~~~~~~~~~~~~~~~~~~~~~~~~~~~~~~~~~~~~ 
-
-For non-bottoming functions a worker-wrapper transformation takes into
-account several possibilities to decide if the function is worthy for
-splitting:
-
-1. The result is of product type and the function is strict in some
-(or even all) of its arguments. The check that the argument is used is
-more of sanity nature, since strictness implies usage. Example:
-
-f :: (Int, Int) -> Int
-f p = (case p of (a,b) -> a) + 1
-
-should be splitted to
-
-f :: (Int, Int) -> Int
-f p = case p of (a,b) -> $wf a
-
-$wf :: Int -> Int
-$wf a = a + 1
-
-2. Sometimes it also makes sense to perform a WW split if the
-strictness analysis cannot say for sure if the function is strict in
-components of its argument. Then we reason according to the inferred
-usage information: if the function uses its product argument's
-components, the WW split can be beneficial. Example:
-
-g :: Bool -> (Int, Int) -> Int
-g c p = case p of (a,b) -> 
-          if c then a else b
-
-The function g is strict in is argument p and lazy in its
-components. However, both components are used in the RHS. The idea is
-since some of the components (both in this case) are used in the
-right-hand side, the product must presumable be taken apart.
-
-Therefore, the WW transform splits the function g to
-
-g :: Bool -> (Int, Int) -> Int
-g c p = case p of (a,b) -> $wg c a b
-
-$wg :: Bool -> Int -> Int -> Int
-$wg c a b = if c then a else b
-
-3. If an argument is absent, it would be silly to pass it to a
-function, hence the worker with reduced arity is generated.
-
-
-Note [Worker-wrapper for bottoming functions]
-~~~~~~~~~~~~~~~~~~~~~~~~~~~~~~~~~~~~~~~~~~~~~
-We used not to split if the result is bottom.
-[Justification:  there's no efficiency to be gained.]
-
-But it's sometimes bad not to make a wrapper.  Consider
-	fw = \x# -> let x = I# x# in case e of
-					p1 -> error_fn x
-					p2 -> error_fn x
-					p3 -> the real stuff
-The re-boxing code won't go away unless error_fn gets a wrapper too.
-[We don't do reboxing now, but in general it's better to pass an
-unboxed thing to f, and have it reboxed in the error cases....]
-
-
-%************************************************************************
-%*									*
-=======
->>>>>>> 81f4cd3e
 \subsection{The worker wrapper core}
 %*									*
 %************************************************************************
