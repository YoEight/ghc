%
% (c) The GRASP/AQUA Project, Glasgow University, 1993-1998
%

			-----------------
			A demand analysis
			-----------------

\begin{code}
{-# OPTIONS -fno-warn-tabs #-}

module DmdAnal ( dmdAnalProgram ) where

#include "HsVersions.h"

import Var		( isTyVar )
import DynFlags
import WwLib            ( deepSplitProductType_maybe )
import Demand	-- All of it
import CoreSyn
import Outputable
import VarEnv
import BasicTypes	
import FastString
import Data.List
import DataCon		( dataConTyCon, dataConRepStrictness, isMarkedStrict )
import Id
import CoreUtils	( exprIsHNF, exprIsTrivial )
import PprCore	
import UniqFM		( filterUFM )
import TyCon
import Pair
import Type		( eqType, tyConAppTyCon_maybe )
import Coercion         ( coercionKind )
import Util
import Maybes		( orElse )
import TysWiredIn	( unboxedPairDataCon )
import TysPrim		( realWorldStatePrimTy )
\end{code}

%************************************************************************
%*									*
\subsection{Top level stuff}
%*									*
%************************************************************************

\begin{code}

dmdAnalProgram :: DynFlags -> CoreProgram -> IO CoreProgram
dmdAnalProgram dflags binds
  = do {
	let { binds_plus_dmds = do_prog binds } ;
	return binds_plus_dmds
    }
  where
    do_prog :: CoreProgram -> CoreProgram
    do_prog binds = snd $ mapAccumL (dmdAnalTopBind dflags) emptySigEnv binds

-- Analyse a (group of) top-level binding(s)
dmdAnalTopBind :: DynFlags
               -> SigEnv
	       -> CoreBind 
	       -> (SigEnv, CoreBind)
dmdAnalTopBind dflags sigs (NonRec id rhs)
  = (sigs2, NonRec id2 rhs2)
  where
    (    _, _, (_,   rhs1)) = dmdAnalRhs dflags TopLevel NonRecursive (virgin sigs)    (id, rhs)
    (sigs2, _, (id2, rhs2)) = dmdAnalRhs dflags TopLevel NonRecursive (nonVirgin sigs) (id, rhs1)
    	-- Do two passes to improve CPR information
    	-- See comments with ignore_cpr_info in mk_sig_ty
    	-- and with extendSigsWithLam

dmdAnalTopBind dflags sigs (Rec pairs)
  = (sigs', Rec pairs')
  where
    (sigs', _, pairs')  = dmdFix dflags TopLevel (virgin sigs) pairs
		-- We get two iterations automatically
		-- c.f. the NonRec case above

-- See Note [Analysing lambdas at right-hand side]
data RhsFlag = MayBeRhsLambda | MereExpr

\end{code}

%************************************************************************
%*									*
\subsection{The analyser itself}	
%*									*
%************************************************************************

Note [Ensure demand is strict]
~~~~~~~~~~~~~~~~~~~~~~~~~~~~~~
It's important not to analyse e with a lazy demand because
a) When we encounter   case s of (a,b) -> 
	we demand s with U(d1d2)... but if the overall demand is lazy
	that is wrong, and we'd need to reduce the demand on s,
	which is inconvenient
b) More important, consider
	f (let x = R in x+x), where f is lazy
   We still want to mark x as demanded, because it will be when we
   enter the let.  If we analyse f's arg with a Lazy demand, we'll
   just mark x as Lazy
c) The application rule wouldn't be right either
   Evaluating (f x) in a L demand does *not* cause
   evaluation of f in a C(L) demand!

Note [Always analyse in virgin pass]
~~~~~~~~~~~~~~~~~~~~~~~~~~~~~~~~~~~~
Tricky point: make sure that we analyse in the 'virgin' pass. Consider
   rec { f acc x True  = f (...rec { g y = ...g... }...)
         f acc x False = acc }
In the virgin pass for 'f' we'll give 'f' a very strict (bottom) type.
That might mean that we analyse the sub-expression containing the 
E = "...rec g..." stuff in a bottom demand.  Suppose we *didn't analyse*
E, but just retuned botType.  

Then in the *next* (non-virgin) iteration for 'f', we might analyse E
in a weaker demand, and that will trigger doing a fixpoint iteration
for g.  But *because it's not the virgin pass* we won't start g's
iteration at bottom.  Disaster.  (This happened in $sfibToList' of 
nofib/spectral/fibheaps.)

So in the virgin pass we make sure that we do analyse the expression
at least once, to initialise its signatures.

\begin{code}
evalDmdAnal :: DynFlags -> RhsFlag -> AnalEnv 
            -> CoreExpr -> (DmdType, CoreExpr)
-- See Note [Ensure demand is strict]
evalDmdAnal dflags rhs_flag env e
  | (res_ty, e') <- dmdAnal dflags rhs_flag env evalDmd e
  = (deferType res_ty, e')

simpleDmdAnal :: DynFlags -> RhsFlag -> AnalEnv -> DmdType 
              -> CoreExpr -> (DmdType, CoreExpr)
simpleDmdAnal dflags rhs_flag env res_ty e
  | ae_virgin env -- See Note [Always analyse in virgin pass]
  , (_discarded_res_ty, e') <- dmdAnal dflags rhs_flag env evalDmd e
  = (res_ty, e')
  | otherwise
  = (res_ty, e)

dmdAnal :: DynFlags -> RhsFlag -> AnalEnv 
        -> Demand -> CoreExpr -> (DmdType, CoreExpr)
dmdAnal dflags rhs_flag env dmd e 
  | isBotDmd dmd  	  = simpleDmdAnal dflags rhs_flag env botDmdType e
  | isAbsDmd dmd          = simpleDmdAnal dflags rhs_flag env topDmdType e
  | not (isStrictDmd dmd) = evalDmdAnal   dflags rhs_flag env            e

dmdAnal _ _ _ _ (Lit lit)     = (topDmdType, Lit lit)
dmdAnal _ _ _ _ (Type ty)     = (topDmdType, Type ty)	-- Doesn't happen, in fact
dmdAnal _ _ _ _ (Coercion co) = (topDmdType, Coercion co)

dmdAnal _ _ env dmd (Var var)
  = (dmdTransform env var dmd, Var var)

dmdAnal dflags _ env dmd (Cast e co)
  = (dmd_ty, Cast e' co)
  where
    (dmd_ty, e') = dmdAnal dflags MereExpr env dmd' e
    to_co        = pSnd (coercionKind co)
    dmd'
      | Just tc <- tyConAppTyCon_maybe to_co
      , isRecursiveTyCon tc = evalDmd
      | otherwise           = dmd
	-- This coerce usually arises from a recursive
        -- newtype, and we don't want to look inside them
	-- for exactly the same reason that we don't look
	-- inside recursive products -- we might not reach
	-- a fixpoint.  So revert to a vanilla Eval demand

dmdAnal dflags _ env dmd (Tick t e)
  = (dmd_ty, Tick t e')
  where
    (dmd_ty, e') = dmdAnal dflags MereExpr env dmd e

dmdAnal dflags _ env dmd (App fun (Type ty))
  = (fun_ty, App fun' (Type ty))
  where
    (fun_ty, fun') = dmdAnal dflags MereExpr env dmd fun

dmdAnal dflags _ sigs dmd (App fun (Coercion co))
  = (fun_ty, App fun' (Coercion co))
  where
    (fun_ty, fun') = dmdAnal dflags MereExpr sigs dmd fun

-- Lots of the other code is there to make this
-- beautiful, compositional, application rule :-)
dmdAnal dflags _ env dmd (App fun arg)	-- Non-type arguments
  = let				-- [Type arg handled above]
	(fun_ty, fun') 	  = dmdAnal dflags MereExpr env (mkCallDmd dmd) fun
	(arg_ty, arg') 	  = dmdAnal dflags MereExpr env arg_dmd arg
	(arg_dmd, res_ty) = splitDmdTy fun_ty
    in
--    pprTrace "dmdAnal:app" (vcat
--         [ text "dmd =" <+> ppr dmd
--         , text "expr =" <+> ppr (App fun arg)
--         , text "fun dmd_ty =" <+> ppr fun_ty
--         , text "arg dmd =" <+> ppr arg_dmd
--         , text "arg dmd_ty =" <+> ppr arg_ty
--         , text "res dmd_ty =" <+> ppr res_ty
--         , text "overall res dmd_ty =" <+> ppr (res_ty `bothDmdType` arg_ty) ])
    (res_ty `bothDmdType` arg_ty, App fun' arg')

dmdAnal dflags rhs_flag env dmd (Lam var body)
  | isTyVar var
  = let    
	(body_ty, body') = dmdAnal dflags rhs_flag env dmd body
    in
    (body_ty, Lam var body')

  | Just (body_dmd, One) <- peelCallDmd dmd	
  -- A call demand, also a one-shot lambda
  -- see Note [Analyzing with lazy demand and lambdas]
  = let	
        env'		 = extendSigsWithLam env var
	(body_ty, body') = dmdAnal dflags rhs_flag env' body_dmd body
        armed_var        = case rhs_flag of 
                             MereExpr       -> setOneShotLambda var  
                             MayBeRhsLambda -> var
	(lam_ty, var')   = annotateLamIdBndr dflags rhs_flag env body_ty armed_var
    in
    (lam_ty, Lam var' body')

  | Just (body_dmd, Many) <- peelCallDmd dmd	
  = let	
        env'		 = extendSigsWithLam env var
	(body_ty, body') = dmdAnal dflags MereExpr env' body_dmd body
        body_ty'         = body_ty `bothDmdType` body_ty 
	(lam_ty, var')   = annotateLamIdBndr dflags rhs_flag env body_ty' var
    in
    (lam_ty, Lam var' body')
  
  | otherwise	-- Not enough demand on the lambda; but do the body
  = let		-- anyway to annotate it and gather free var info
	(body_ty, body') = dmdAnal dflags MereExpr env evalDmd body
        -- Coarsen body type 
        body_ty'         = body_ty `bothDmdType` body_ty
	(lam_ty, var')   = annotateLamIdBndr dflags rhs_flag env body_ty' var
    in
    (deferType lam_ty, Lam var' body')     

dmdAnal dflags _ env dmd (Case scrut case_bndr ty [alt@(DataAlt dc, _, _)])
  -- Only one alternative with a product constructor
  | let tycon = dataConTyCon dc
  , isProductTyCon tycon 
  , not (isRecursiveTyCon tycon)
  = let
<<<<<<< HEAD
	env_alt	                   = extendAnalEnv NotTopLevel env case_bndr case_bndr_sig
	(alt_ty, alt')	           = dmdAnalAlt dflags env_alt dmd alt
	(alt_ty1, (case_bndr', _)) = annotateBndr alt_ty case_bndr
	(_, bndrs', _)	           = alt'
	case_bndr_sig	           = cprSig
=======
	env_alt	              = extendAnalEnv NotTopLevel env case_bndr case_bndr_sig
	(alt_ty, alt')	      = dmdAnalAlt dflags env_alt dmd alt
	(alt_ty1, case_bndr') = annotateBndr alt_ty case_bndr
	(_, bndrs', _)	      = alt'
	case_bndr_sig	      = cprProdSig
>>>>>>> 6ac7bae7
		-- Inside the alternative, the case binder has the CPR property.
		-- Meaning that a case on it will successfully cancel.
		-- Example:
		--	f True  x = case x of y { I# x' -> if x' ==# 3 then y else I# 8 }
		--	f False x = I# 3
		--	
		-- We want f to have the CPR property:
		--	f b x = case fw b x of { r -> I# r }
		--	fw True  x = case x of y { I# x' -> if x' ==# 3 then x' else 8 }
		--	fw False x = 3

	-- Figure out whether the demand on the case binder is used, and use
	-- that to set the scrut_dmd.  This is utterly essential.
	-- Consider	f x = case x of y { (a,b) -> k y a }
	-- If we just take scrut_demand = U(L,A), then we won't pass x to the
	-- worker, so the worker will rebuild 
	--	x = (a, absent-error)
	-- and that'll crash.
	-- So at one stage I had:
	--	dead_case_bndr		 = isAbsDmd (idDemandInfo case_bndr')
	--	keepity | dead_case_bndr = Drop
	--		| otherwise	 = Keep		
	--
	-- But then consider
	--	case x of y { (a,b) -> h y + a }
	-- where h : U(LL) -> T
	-- The above code would compute a Keep for x, since y is not Abs, which is silly
	-- The insight is, of course, that a demand on y is a demand on the
	-- scrutinee, so we need to `both` it with the scrut demand

	alt_dmd 	   = mkProdDmd countOnce [idDemandInfo b | b <- bndrs', isId b]
                             -- the scrutinee is used just once
        scrut_dmd 	   = alt_dmd `bothDmd`
			     idDemandInfo case_bndr'

	(scrut_ty, scrut') = dmdAnal dflags MereExpr env scrut_dmd scrut
        res_ty             = alt_ty1 `bothDmdType` scrut_ty
    in
--    pprTrace "dmdAnal:Case1" (vcat [ text "scrut" <+> ppr scrut
--                                   , text "dmd" <+> ppr dmd
--                                   , text "alt_dmd" <+> ppr alt_dmd
--                                   , text "case_bndr_dmd" <+> ppr (idDemandInfo case_bndr')
--                                   , text "scrut_dmd" <+> ppr scrut_dmd
--                                   , text "scrut_ty" <+> ppr scrut_ty
--                                   , text "alt_ty" <+> ppr alt_ty1
--                                   , text "res_ty" <+> ppr res_ty ]) $
    (res_ty, Case scrut' case_bndr' ty [alt'])

dmdAnal dflags _ env dmd (Case scrut case_bndr ty alts)
  = let      -- Case expression with multiple alternatives
	(alt_tys, alts')          = mapAndUnzip (dmdAnalAlt dflags env dmd) alts
	(scrut_ty, scrut')        = dmdAnal dflags MereExpr env evalDmd scrut
	(alt_ty, (case_bndr', _)) = annotateBndr (foldr lubDmdType botDmdType alt_tys) case_bndr
        res_ty                    = alt_ty `bothDmdType` scrut_ty
    in
--    pprTrace "dmdAnal:Case2" (vcat [ text "scrut" <+> ppr scrut
--                                   , text "scrut_ty" <+> ppr scrut_ty
--                                   , text "alt_ty" <+> ppr alt_ty
--                                   , text "res_ty" <+> ppr res_ty ]) $
    (res_ty, Case scrut' case_bndr' ty alts')

dmdAnal dflags _ env dmd (Let (NonRec id rhs) body)
  = let
	(sigs', lazy_fv, (id1, rhs')) = dmdAnalRhs dflags NotTopLevel NonRecursive env (id, rhs)
	(body_ty, body') 	      = dmdAnal dflags MereExpr (updSigEnv env sigs') dmd body
	(body_ty1, (id2, id_dmd))     = annotateBndr body_ty id1

        -- Add lazy free variables
	body_ty2		   = addLazyFVs body_ty1 lazy_fv
        -- Add unleashed cardinality demands 
        unleashed_fv               = unleashCardDmds_single (id2, id_dmd)
        body_ty3                   = -- pprTrace "dmdAnal:unleashed" 
                                     --    (ppr id2 <+> ppr unleashed_fv) $
                                     addNewFVs body_ty2 unleashed_fv
        
        -- Annotate top-level lambdas at RHS basing on the aggregated demand info
        -- See Note [Annotatig lambdas at right-hand side] 
        usage_dmd                  = absd id_dmd
        annotated_rhs              = annotate_rhs_lambdas usage_dmd rhs'    
    in
	-- If the actual demand is better than the vanilla call
	-- demand, you might think that we might do better to re-analyse 
	-- the RHS with the stronger demand.
	-- But (a) That seldom happens, because it means that *every* path in 
	-- 	   the body of the let has to use that stronger demand
	-- (b) It often happens temporarily in when fixpointing, because
	--     the recursive function at first seems to place a massive demand.
	--     But we don't want to go to extra work when the function will
	--     probably iterate to something less demanding.  
	-- In practice, all the times the actual demand on id2 is more than
	-- the vanilla call demand seem to be due to (b).  So we don't
	-- bother to re-analyse the RHS.
    (body_ty3, Let (NonRec id2 annotated_rhs) body')                    

dmdAnal dflags _ env dmd (Let (Rec pairs) body)
  = let
	bndrs			 = map fst pairs
	(sigs', lazy_fv, pairs') = dmdFix dflags NotTopLevel env pairs
	(body_ty, body')         = dmdAnal dflags MereExpr (updSigEnv env sigs') dmd body

        -- Add lazy free variables
	body_ty1		 = addLazyFVs body_ty lazy_fv 
    in
    sigs' `seq` body_ty `seq`
    let
	(body_ty2, var_dmds) = annotateBndrs body_ty1 bndrs
		-- Don't bother to add demand info to recursive
		-- binders as annotateBndr does; 
		-- being recursive, we can't treat them strictly.
		-- But we do need to remove the binders from the result demand env
        unleashed_envs       = map unleashCardDmds_single var_dmds       
        body_ty3             = foldl addNewFVs body_ty2 unleashed_envs

        -- -- Annotate top-level lambdas at RHS basing on the aggregated demand info
        -- -- See Note [Annotatig lambdas at right-hand side] 
        -- (vars', bndrs')      = unzip pairs'
        -- usage_dmds           = map (absd . snd) var_dmds
        -- ann_bndrs            = zipWith annotate_rhs_lambdas usage_dmds bndrs'
        -- ann_pairs            = zip vars' ann_bndrs 
    in
    (body_ty3,  Let (Rec pairs') body')


dmdAnalAlt :: DynFlags -> AnalEnv -> Demand -> Alt Var -> (DmdType, Alt Var)
dmdAnalAlt dflags env dmd (con,bndrs,rhs)
  = let 
	(rhs_ty, rhs')   = dmdAnal dflags MereExpr env dmd rhs
        rhs_ty'          = addDataConPatDmds con bndrs rhs_ty
	(alt_ty, pairs)  = annotateBndrs rhs_ty' bndrs
        (bndrs', _)      = unzip pairs
	final_alt_ty | io_hack_reqd = alt_ty `lubDmdType` topDmdType
		     | otherwise    = alt_ty

	-- There's a hack here for I/O operations.  Consider
	-- 	case foo x s of { (# s, r #) -> y }
	-- Is this strict in 'y'.  Normally yes, but what if 'foo' is an I/O
	-- operation that simply terminates the program (not in an erroneous way)?
	-- In that case we should not evaluate y before the call to 'foo'.
	-- Hackish solution: spot the IO-like situation and add a virtual branch,
	-- as if we had
	-- 	case foo x s of 
	--	   (# s, r #) -> y 
	--	   other      -> return ()
	-- So the 'y' isn't necessarily going to be evaluated
	--
	-- A more complete example (Trac #148, #1592) where this shows up is:
	--	do { let len = <expensive> ;
	--	   ; when (...) (exitWith ExitSuccess)
	--	   ; print len }

	io_hack_reqd = con == DataAlt unboxedPairDataCon &&
		       idType (head bndrs) `eqType` realWorldStatePrimTy
    in	
    (final_alt_ty, (con, bndrs', rhs'))

-- Unleashing the usage demands on free variables of a binding
-- basing on the demand from the body
-- See Note [Aggregated demand for cardinality] 
-- Recursive bindings are automaticaly marked as used

unleashCardDmds_single :: (Var, Demand) -> DmdEnv
unleashCardDmds_single (id, id_dmd)
  | Abs <- usage_dmd
    -- do not unleash anything for absent demands
    = emptyDmdEnv
  | otherwise 
    = let StrictSig (DmdType fv _ _) = idStrictness id
          arity		             = idArity id
          threshold_dmd              = absd $ mkThresholdDmd arity 
          -- we are dealing only with usage, therefore the
          -- stricntess component in 'fv' should be set to L
          lazified_fv                = deferEnv fv            
          unleashed_fv               = if usage_dmd `preAbsDmd` threshold_dmd
                                       then lazified_fv
                                       else useEnv lazified_fv
       in unleashed_fv
  where
    usage_dmd = absd id_dmd 

-- unleashAllCardDmds :: (Var, Demand) -> DmdEnv
-- unleashAllCardDmds =  unleashCardFix . unleashCardDmds_single

-- unleashCardFix :: DmdEnv -> DmdEnv
-- unleashCardFix env
--   = let 
--         pairs = keyValuePairs env
--         env'  = env `bothDmdEnv` unleashCardDmds_many pairs
--      in if found_fixpoint env env'
--         then env'
--         else unleashCardFix env'
--     where 
--         found_fixpoint e1 e2 = all (same_in_env e1 e2) (map snd $ keyValuePairs e2)   
--         same_in_env e1 e2 id = lookupVarEnv_NF e1 id == lookupVarEnv_NF e2 id

-- unleashCardDmds_many :: [(Var, Demand)] -> DmdEnv
-- unleashCardDmds_many vds 
--   = foldl bothDmdEnv emptyDmdEnv $
--           (map unleashCardDmds_single vds)


annotate_rhs_lambdas :: AbsDmd -> CoreExpr -> CoreExpr
annotate_rhs_lambdas dmd lam@(Lam var body)
  | isTyVar var
  = let 
        body' = annotate_rhs_lambdas dmd body
     in (Lam var body')  

  | UCall Many dmd' <- dmd
  = let 
        body' = annotate_rhs_lambdas dmd' body
     in (Lam var body')

  | UCall One dmd' <- dmd
  = let 
        var'  = setOneShotLambda var
        body' = annotate_rhs_lambdas dmd' body
     in (Lam var' body')
  | otherwise
  = lam
annotate_rhs_lambdas _ e = e

\end{code}

Note [Aggregated demand for cardinality]
~~~~~~~~~~~~~~~~~~~~~~~~~~~~~~~~~~~~~~~~

We use different strategies for strictness and usage/cardinality to
"unleash" demands captured on free variables by bindings. Let us
consider the example:

f1 y = let {-# NOINLINE h #-}
           h = y
       in  (h, h)

We are interested in obtaining cardinality demand U1 on |y|, as it is
used only in a thunk, and, therefore, is not going to be updated any
more. Therefore, the demand on |y|, captured and unleashed by usage of
|h| is U1. However, if we unleash this demand every time |h| is used,
and then sum up the effects, the ultimate demand on |y| will be U1 +
U1 = U. In order to avoid it, we *first* collect the aggregate demand
on |h| in the body of let-expression, and only then apply the demand
transformer:

transf[x](U) = {y |-> U1}

so the resulting demand on |y| is U1. 

The situation is, however, different for strictness, where this
aggregating approach exhibits worse results because of the nature of
|both| operation for strictness. Consider the example:

f y c = 
  let h x = y |seq| x
   in case of 
        True  -> h True
        False -> y

It is clear that |f| is strict in |y|, however, the suggested analysis
will infer from the body of |let| that |h| is used lazily (as it is
used in one branch only), therefore lazy demand will be put on its
free variable |y|. Conversely, if the demand on |h| is unleashed right
on the spot, we will get the desired result, namely, that |f| is
strict in |y|.

Note [Analysing lambdas at right-hand side]
~~~~~~~~~~~~~~~~~~~~~~~~~~~~~~~~~~~~~~~~~~~

It is safe to analyze a lambda-expression on a right-hand-side of a
let-binding with a usage demand C1(C1...(U1)), where the number of C1s
is the same as "visible" arity of the right-hand side. However, this
poses a problem when marking lambdas one-shot. Indeed, both these
lambdas:

let g = \x -> x + 1 in ...

and 

(\x -> x + 1) 5

will be marked as "one-shot", whereas only the latter one is. A
let-bound lambda can be, of course, invoked multiple times, and we
cannot state it to be one-shot just looking at the definition
site. Therefore, we pass an extra flag to the analysis:

data RhsFlag = MayBeRhsLambda | MereExpr

in order to distinguish, if the currently analyzed expression is a
(possibly nested) lambda, located *immediately* at RHS of some binding
(then the one-shot annotation is not assigned) or just an arbitrary
lambda expression somewhere, e.g.

build g = g (:) []
build (\x y -> x () y) -- this lambda is one-shot

Note [Annotatig lambdas at right-hand side]
~~~~~~~~~~~~~~~~~~~~~~~~~~~~~~~~~~~~~~~~~~~
Let us take a look at the following example:

g f = let x = 100
          h = \y -> f x y
       in h 5

One can see that |h| is called just once, therefore the RHS of h can
be annotated as a one-shot lambda. This is done by the function
annotate_rhs_lambdas *a posteriori*, i.e., basing on the aggregated
usage demand on |h| from the body of |let|-expression, which is C1(U)
in this case.

In other words, for locally-bound lambdas we can infer
one-shotness. 


Note [Analyzing with lazy demand and lambdas]
~~~~~~~~~~~~~~~~~~~~~~~~~~~~~~~~~~~~~~~~~~~~~

The insigt for analyzing lambdas follows from the fact that for
strictness S = C(L). This polymothpic expansion is critical for
cardinality analysis of the following example:

{-# NOINLINE build #-}
build g = (g (:) [], g (:) [])

h c z = build (\x -> 
                let z1 = z ++ z 
                 in if c
                    then \y -> x (y ++ z1)
                    else \y -> x (z1 ++ y))

One can see that `build` assigns to `g` demand <L,C(C1(U))>. 
Therefore, when analyzing the lambda `(\x -> ...)`, we
expect each lambda \y -> ... to be annotated as "one-shot"
one. Therefore (\x -> \y -> x (y ++ z)) should be analyzed with a
demand <C(C(..), C(C1(U))>.

This is achieved by, first, converting the lazy demand L into the
strict S by the second clause of the analysis.

\begin{code}

addDataConPatDmds :: AltCon -> [Var] -> DmdType -> DmdType
-- See Note [Add demands for strict constructors]
addDataConPatDmds DEFAULT    _ dmd_ty = dmd_ty
addDataConPatDmds (LitAlt _) _ dmd_ty = dmd_ty
addDataConPatDmds (DataAlt con) bndrs dmd_ty
  = foldr add dmd_ty str_bndrs 
  where
    add bndr dmd_ty = addVarDmd dmd_ty bndr absDmd
    str_bndrs = [ b | (b,s) <- zipEqual "addDataConPatBndrs"
                                   (filter isId bndrs)
                                   (dataConRepStrictness con)
                    , isMarkedStrict s ]

\end{code}

%************************************************************************
%*									*
                    Demand transformer
%*									*
%************************************************************************

\begin{code}
dmdTransform :: AnalEnv		-- The strictness environment
	     -> Id		-- The function
	     -> Demand		-- The demand on the function
	     -> DmdType		-- The demand type of the function in this context
	-- Returned DmdEnv includes the demand on 
	-- this function plus demand on its free variables

dmdTransform env var dmd
  | isDataConWorkId var		                 -- Data constructor
  = dmdTransformDataConSig 
       (idArity var) (idStrictness var) dmd

  | isGlobalId var	                         -- Imported function
  = dmdTransformSig (idStrictness var) dmd

  | Just (sig, top_lvl) <- lookupSigEnv env var  -- Local letrec bound thing
  , let 
        fn_ty = dmdTransformSig sig dmd
        -- stripping of the usage environment (making all free vars absent)      
        -- it is going to be restored when getting back to Let-case
        -- See Note [Aggregated demand for cardinality]
        trim_ty = trimFvUsageTy fn_ty
  = if isTopLevel top_lvl           
    then trim_ty   -- Don't record top level things
    else addVarDmd trim_ty var dmd

  | otherwise	 		                 -- Local non-letrec-bound thing
  = unitVarDmd var dmd
\end{code}

%************************************************************************
%*									*
\subsection{Bindings}
%*									*
%************************************************************************

\begin{code}

-- Recursive bindings
dmdFix :: DynFlags
       -> TopLevelFlag
       -> AnalEnv 		-- Does not include bindings for this binding
       -> [(Id,CoreExpr)]
       -> (SigEnv, DmdEnv,
	   [(Id,CoreExpr)])	-- Binders annotated with stricness info

dmdFix dflags top_lvl env orig_pairs
  = loop 1 initial_env orig_pairs
  where
    bndrs        = map fst orig_pairs
    initial_env = addInitialSigs top_lvl env bndrs
    
    loop :: Int
	 -> AnalEnv			-- Already contains the current sigs
	 -> [(Id,CoreExpr)] 		
	 -> (SigEnv, DmdEnv, [(Id,CoreExpr)])
    loop n env pairs
      = -- pprTrace "dmd loop" (ppr n <+> ppr bndrs $$ ppr env) $
        loop' n env pairs

    loop' n env pairs
      | found_fixpoint
      = (sigs', lazy_fv, pairs')
		-- Note: return pairs', not pairs.   pairs' is the result of 
		-- processing the RHSs with sigs (= sigs'), whereas pairs 
		-- is the result of processing the RHSs with the *previous* 
		-- iteration of sigs.

      | n >= 10  
      = pprTrace "dmdFix loop" (ppr n <+> (vcat 
			[ text "Sigs:" <+> ppr [ (id,lookupVarEnv sigs id, lookupVarEnv sigs' id) 
                                               | (id,_) <- pairs],
			  text "env:" <+> ppr env,
			  text "binds:" <+> pprCoreBinding (Rec pairs)]))
	(sigEnv env, lazy_fv, orig_pairs)	-- Safe output
		-- The lazy_fv part is really important!  orig_pairs has no strictness
		-- info, including nothing about free vars.  But if we have
		--	letrec f = ....y..... in ...f...
		-- where 'y' is free in f, we must record that y is mentioned, 
		-- otherwise y will get recorded as absent altogether

      | otherwise
      = loop (n+1) (nonVirgin sigs') pairs'
      where
        sigs = sigEnv env
	found_fixpoint = all (same_sig sigs sigs') bndrs 

	((sigs',lazy_fv), pairs') = mapAccumL my_downRhs (sigs, emptyDmdEnv) pairs
		-- mapAccumL: Use the new signature to do the next pair
		-- The occurrence analyser has arranged them in a good order
		-- so this can significantly reduce the number of iterations needed
	
        my_downRhs (sigs,lazy_fv) (id,rhs)
          = ((sigs', lazy_fv'), pair')
          where
	    (sigs', lazy_fv1, pair') = dmdAnalRhs dflags top_lvl Recursive (updSigEnv env sigs) (id,rhs)
	    lazy_fv'		     = plusVarEnv_C bothDmd lazy_fv lazy_fv1
	   
    same_sig sigs sigs' var = lookup sigs var == lookup sigs' var
    lookup sigs var = case lookupVarEnv sigs var of
			Just (sig,_) -> sig
                        Nothing      -> pprPanic "dmdFix" (ppr var)

-- Non-recursive bindings
dmdAnalRhs :: DynFlags -> TopLevelFlag -> RecFlag
	-> AnalEnv -> (Id, CoreExpr)
	-> (SigEnv,  DmdEnv, (Id, CoreExpr))
-- Process the RHS of the binding, add the strictness signature
-- to the Id, and augment the environment with the signature as well.
dmdAnalRhs dflags top_lvl rec_flag env (id, rhs)
 = (sigs', lazy_fv, (id', rhs'))
 where
  arity		     = idArity id   -- The idArity should be up to date
				    -- The simplifier was run just beforehand

  (rhs_dmd_ty, rhs') = dmdAnal dflags MayBeRhsLambda env (vanillaCall arity) rhs
  (lazy_fv, sig_ty)  = WARN( arity /= dmdTypeDepth rhs_dmd_ty && not (exprIsTrivial rhs), ppr id )
                       -- The RHS can be eta-reduced to just a variable, 
                       -- in which case we should not complain. 
		       mkSigTy top_lvl rec_flag env id rhs rhs_dmd_ty
  id'		     = id `setIdStrictness` sig_ty
  sigs'		     = extendSigEnv top_lvl (sigEnv env) id sig_ty

\end{code}

%************************************************************************
%*									*
\subsection{Strictness signatures and types}
%*									*
%************************************************************************

\begin{code}
unitVarDmd :: Var -> Demand -> DmdType
unitVarDmd var dmd 
  = DmdType (unitVarEnv var dmd) [] topRes

addVarDmd :: DmdType -> Var -> Demand -> DmdType
addVarDmd (DmdType fv ds res) var dmd
  = DmdType (extendVarEnv_C bothDmd fv var dmd) ds res

addNewFVs :: DmdType -> DmdEnv -> DmdType
addNewFVs (DmdType fv ds res) new_fvs
  = DmdType both_fv ds res
  where
    both_fv = plusVarEnv_C bothDmd fv new_fvs

addLazyFVs :: DmdType -> DmdEnv -> DmdType
addLazyFVs (DmdType fv ds res) lazy_fvs
  = DmdType both_fv1 ds res
  where
    both_fv = plusVarEnv_C bothDmd fv lazy_fvs
    both_fv1 = modifyEnv (isBotRes res) (`bothDmd` botDmd) lazy_fvs fv both_fv
	-- This modifyEnv is vital.  Consider
	--	let f = \x -> (x,y)
	--	in  error (f 3)
	-- Here, y is treated as a lazy-fv of f, but we must `bothDmd` that L
	-- demand with the bottom coming up from 'error'
	-- 
	-- I got a loop in the fixpointer without this, due to an interaction
	-- with the lazy_fv filtering in mkSigTy.  Roughly, it was
	--	letrec f n x 
	--	    = letrec g y = x `fatbar` 
	--			   letrec h z = z + ...g...
	--			   in h (f (n-1) x)
	-- 	in ...
	-- In the initial iteration for f, f=Bot
	-- Suppose h is found to be strict in z, but the occurrence of g in its RHS
	-- is lazy.  Now consider the fixpoint iteration for g, esp the demands it
	-- places on its free variables.  Suppose it places none.  Then the
	-- 	x `fatbar` ...call to h...
	-- will give a x->V demand for x.  That turns into a L demand for x,
	-- which floats out of the defn for h.  Without the modifyEnv, that
	-- L demand doesn't get both'd with the Bot coming up from the inner
	-- call to f.  So we just get an L demand for x for g.
	--
	-- A better way to say this is that the lazy-fv filtering should give the
	-- same answer as putting the lazy fv demands in the function's type.


removeFV :: DmdEnv -> Var -> DmdResult -> (DmdEnv, Demand)
removeFV fv id res = -- pprTrace "rfv" (ppr id <+> ppr dmd $$ ppr fv)
                     (fv', dmd)
		where
		  fv' = fv `delVarEnv` id
		  dmd = lookupVarEnv fv id `orElse` deflt
                  -- See note [Default demand for variables]
	 	  deflt | isBotRes res = botDmd
		        | otherwise    = absDmd
\end{code}

Note [Default demand for variables]
~~~~~~~~~~~~~~~~~~~~~~~~~~~~~~~~~~~

If the variable is not mentioned in the environment of a demand type,
its demand is taken to be a result demand of the type: either L or the
bottom. Both are safe from the semantical pont of view, however, for
the safe result we also have absent demand set to Abs, which makes it
possible to safely ignore non-mentioned variables (their joint demand
is <L,A>).

\begin{code}

annotateBndr :: DmdType -> Var -> (DmdType, (Var, Demand))
-- The returned env has the var deleted
-- The returned var is annotated with demand info
-- according to the result demand of the provided demand type
-- No effect on the argument demands
annotateBndr dmd_ty@(DmdType fv ds res) var
  | isTyVar var = (dmd_ty, (var, dmd))
  | otherwise   = (DmdType fv' ds res, (setIdDemandInfo var dmd, dmd))
  where
    (fv', dmd) = removeFV fv var res

annotateBndrs :: DmdType -> [Var] -> (DmdType, [(Var, Demand)])
annotateBndrs = mapAccumR annotateBndr

annotateLamIdBndr :: DynFlags
                  -> RhsFlag
                  -> AnalEnv
                  -> DmdType 	-- Demand type of body
		  -> Id 	-- Lambda binder
		  -> (DmdType, 	-- Demand type of lambda
		      Id)	-- and binder annotated with demand	

annotateLamIdBndr dflags rhs_flag env (DmdType fv ds res) id
-- For lambdas we add the demand to the argument demands
-- Only called for Ids
  = ASSERT( isId id )
    (final_ty, setIdDemandInfo id dmd)
  where
      -- Watch out!  See note [Lambda-bound unfoldings]
    final_ty = case maybeUnfoldingTemplate (idUnfolding id) of
                 Nothing  -> main_ty
                 Just unf -> main_ty `bothDmdType` unf_ty
                          where
                             (unf_ty, _) = dmdAnal dflags rhs_flag env dmd unf
    
    main_ty = DmdType fv' (dmd:ds) res

    (fv', dmd) = removeFV fv id res

mkSigTy :: TopLevelFlag -> RecFlag -> AnalEnv -> Id -> 
           CoreExpr -> DmdType -> (DmdEnv, StrictSig)
mkSigTy top_lvl rec_flag env id rhs (DmdType fv dmds res)
  = (lazy_fv, mkStrictSig dmd_ty)
	-- See Note [NOINLINE and strictness]
  where
    dmd_ty = mkDmdType strict_fv dmds res'

    -- See Note [Lazy and strict free variables]
    lazy_fv   = filterUFM (not . isStrictDmd) fv
    strict_fv = filterUFM isStrictDmd         fv

    ignore_cpr_info = not (exprIsHNF rhs || thunk_cpr_ok)
    res' | returnsCPR res
         , not (isTopLevel top_lvl || returnsCPRProd res) 
                -- See Note [CPR for sum types ]
           || ignore_cpr_info                             = topRes
	 | otherwise                                      = res

    -- Is it okay or not to assign CPR 
    -- (not okay in the first pass)
    thunk_cpr_ok   -- See Note [CPR for thunks]
        | isTopLevel top_lvl       	= False	-- Top level things don't get
				                -- their demandInfo set at all
	| isRec rec_flag	   	= False	-- Ditto recursive things
        | ae_virgin env            	= True  -- Optimistic, first time round
        -- See Note [Optimistic CPR in the "virgin" case]
	| isStrictDmd (idDemandInfo id) = True
	| otherwise 		        = False	
\end{code}

Note [CPR for sum types]
~~~~~~~~~~~~~~~~~~~~~~~~
At the moment we do not do CPR for let-bindings that
   * non-top level
   * bind a sum type
Reason: I found that in some benchmarks we were losing let-no-escapes,
which messed it all up.  Example
   let j = \x. ....
   in case y of
        True  -> j False
        False -> j True
If we w/w this we get
   let j' = \x. ....
   in case y of
        True -> case j False of { (# a #) -> Just a }
        True -> case j True of { (# a #) -> Just a }
Notice that j' is not a let-no-escape any more.

However this means in turn that the *enclosing* function
may be CPR'd (via the returned Justs).  But in the case of
sums, there may be Nothing alterantives; and that messes
up the sum-type CPR.

Conclusion: only do this for products.  It's still not
guaranteed OK for products, but sums definitely lose sometimes.

Note [CPR for thunks]
~~~~~~~~~~~~~~~~~~~~~
If the rhs is a thunk, we usually forget the CPR info, because
it is presumably shared (else it would have been inlined, and 
so we'd lose sharing if w/w'd it into a function).  E.g.

	let r = case expensive of
		  (a,b) -> (b,a)
	in ...

If we marked r as having the CPR property, then we'd w/w into

	let $wr = \() -> case expensive of
			    (a,b) -> (# b, a #)
	    r = case $wr () of
		  (# b,a #) -> (b,a)
	in ...

But now r is a thunk, which won't be inlined, so we are no further ahead.
But consider

	f x = let r = case expensive of (a,b) -> (b,a)
	      in if foo r then r else (x,x)

Does f have the CPR property?  Well, no.

However, if the strictness analyser has figured out (in a previous 
iteration) that it's strict, then we DON'T need to forget the CPR info.
Instead we can retain the CPR info and do the thunk-splitting transform 
(see WorkWrap.splitThunk).

This made a big difference to PrelBase.modInt, which had something like
	modInt = \ x -> let r = ... -> I# v in
			...body strict in r...
r's RHS isn't a value yet; but modInt returns r in various branches, so
if r doesn't have the CPR property then neither does modInt
Another case I found in practice (in Complex.magnitude), looks like this:
		let k = if ... then I# a else I# b
		in ... body strict in k ....
(For this example, it doesn't matter whether k is returned as part of
the overall result; but it does matter that k's RHS has the CPR property.)  
Left to itself, the simplifier will make a join point thus:
		let $j k = ...body strict in k...
		if ... then $j (I# a) else $j (I# b)
With thunk-splitting, we get instead
		let $j x = let k = I#x in ...body strict in k...
		in if ... then $j a else $j b
This is much better; there's a good chance the I# won't get allocated.

The difficulty with this is that we need the strictness type to
look at the body... but we now need the body to calculate the demand
on the variable, so we can decide whether its strictness type should
have a CPR in it or not.  Simple solution: 
	a) use strictness info from the previous iteration
	b) make sure we do at least 2 iterations, by doing a second
	   round for top-level non-recs.  Top level recs will get at
	   least 2 iterations except for totally-bottom functions
	   which aren't very interesting anyway.

NB: strictly_demanded is never true of a top-level Id, or of a recursive Id.

Note [Optimistic CPR in the "virgin" case]
~~~~~~~~~~~~~~~~~~~~~~~~~~~~~~~~~~~~~~~~~~ 

Demand and strictness info are initialized by top elements. However,
this prevents from inferring a CPR property in the first pass of the
analyser, so we keep an explicit flag ae_virgin in the AnalEnv
datatype.

We can't start with 'not-demanded' (i.e., top) because then consider
	f x = let 
		  t = ... I# x
	      in
	      if ... then t else I# y else f x'

In the first iteration we'd have no demand info for x, so assume
not-demanded; then we'd get TopRes for f's CPR info.  Next iteration
we'd see that t was demanded, and so give it the CPR property, but by
now f has TopRes, so it will stay TopRes.  Instead, by checking the
ae_virgin flag at the first time round, we say 'yes t is demanded' the
first time.

However, this does mean that for non-recursive bindings we must
iterate twice to be sure of not getting over-optimistic CPR info,
in the case where t turns out to be not-demanded.  This is handled
by dmdAnalTopBind.


Note [NOINLINE and strictness]
~~~~~~~~~~~~~~~~~~~~~~~~~~~~~~
The strictness analyser used to have a HACK which ensured that NOINLNE
things were not strictness-analysed.  The reason was unsafePerformIO. 
Left to itself, the strictness analyser would discover this strictness 
for unsafePerformIO:
	unsafePerformIO:  C(U(AV))
But then consider this sub-expression
	unsafePerformIO (\s -> let r = f x in 
			       case writeIORef v r s of (# s1, _ #) ->
			       (# s1, r #)
The strictness analyser will now find that r is sure to be eval'd,
and may then hoist it out.  This makes tests/lib/should_run/memo002
deadlock.

Solving this by making all NOINLINE things have no strictness info is overkill.
In particular, it's overkill for runST, which is perfectly respectable.
Consider
	f x = runST (return x)
This should be strict in x.

So the new plan is to define unsafePerformIO using the 'lazy' combinator:

	unsafePerformIO (IO m) = lazy (case m realWorld# of (# _, r #) -> r)

Remember, 'lazy' is a wired-in identity-function Id, of type a->a, which is 
magically NON-STRICT, and is inlined after strictness analysis.  So
unsafePerformIO will look non-strict, and that's what we want.

Now we don't need the hack in the strictness analyser.  HOWEVER, this
decision does mean that even a NOINLINE function is not entirely
opaque: some aspect of its implementation leaks out, notably its
strictness.  For example, if you have a function implemented by an
error stub, but which has RULES, you may want it not to be eliminated
in favour of error!

Note [Lazy and unleasheable free variables]
~~~~~~~~~~~~~~~~~~~~~~~~~~~~~~~~~~~~~

We put the strict and once-used FVs in the DmdType of the Id, so 
that at its call sites we unleash demands on its strict fvs.
An example is 'roll' in imaginary/wheel-sieve2
Something like this:
	roll x = letrec 
		     go y = if ... then roll (x-1) else x+1
		 in 
		 go ms
We want to see that roll is strict in x, which is because
go is called.   So we put the DmdEnv for x in go's DmdType.

Another example:

	f :: Int -> Int -> Int
	f x y = let t = x+1
	    h z = if z==0 then t else 
		  if z==1 then x+1 else
		  x + h (z-1)
	in h y

Calling h does indeed evaluate x, but we can only see
that if we unleash a demand on x at the call site for t.

Incidentally, here's a place where lambda-lifting h would
lose the cigar --- we couldn't see the joint strictness in t/x

	ON THE OTHER HAND
We don't want to put *all* the fv's from the RHS into the
DmdType, because that makes fixpointing very slow --- the 
DmdType gets full of lazy demands that are slow to converge.


Note [Lamba-bound unfoldings]
~~~~~~~~~~~~~~~~~~~~~~~~~~~~~
We allow a lambda-bound variable to carry an unfolding, a facility that is used
exclusively for join points; see Note [Case binders and join points].  If so,
we must be careful to demand-analyse the RHS of the unfolding!  Example
   \x. \y{=Just x}. <body>
Then if <body> uses 'y', then transitively it uses 'x', and we must not
forget that fact, otherwise we might make 'x' absent when it isn't.


%************************************************************************
%*									*
\subsection{Strictness signatures}
%*									*
%************************************************************************

\begin{code}
data AnalEnv
  = AE { ae_sigs   :: SigEnv
       , ae_virgin :: Bool }  -- True on first iteration only
		              -- See Note [Initialising strictness]
	-- We use the se_env to tell us whether to
	-- record info about a variable in the DmdEnv
	-- We do so if it's a LocalId, but not top-level
	--
	-- The DmdEnv gives the demand on the free vars of the function
	-- when it is given enough args to satisfy the strictness signature

type SigEnv = VarEnv (StrictSig, TopLevelFlag)

instance Outputable AnalEnv where
  ppr (AE { ae_sigs = env, ae_virgin = virgin })
    = ptext (sLit "AE") <+> braces (vcat
         [ ptext (sLit "ae_virgin =") <+> ppr virgin
         , ptext (sLit "ae_sigs =") <+> ppr env ])

emptySigEnv :: SigEnv
emptySigEnv = emptyVarEnv

sigEnv :: AnalEnv -> SigEnv
sigEnv = ae_sigs

updSigEnv :: AnalEnv -> SigEnv -> AnalEnv
updSigEnv env sigs = env { ae_sigs = sigs }

extendAnalEnv :: TopLevelFlag -> AnalEnv -> Id -> StrictSig -> AnalEnv
extendAnalEnv top_lvl env var sig
  = env { ae_sigs = extendSigEnv top_lvl (ae_sigs env) var sig }

extendSigEnv :: TopLevelFlag -> SigEnv -> Id -> StrictSig -> SigEnv
extendSigEnv top_lvl sigs var sig = extendVarEnv sigs var (sig, top_lvl)

lookupSigEnv :: AnalEnv -> Id -> Maybe (StrictSig, TopLevelFlag)
lookupSigEnv env id = lookupVarEnv (ae_sigs env) id

addInitialSigs :: TopLevelFlag -> AnalEnv -> [Id] -> AnalEnv
-- See Note [Initialising strictness]
addInitialSigs top_lvl env@(AE { ae_sigs = sigs, ae_virgin = virgin }) ids
  = env { ae_sigs = extendVarEnvList sigs [ (id, (init_sig id, top_lvl))
                                          | id <- ids ] }
  where
    init_sig | virgin    = \_ -> botSig
             | otherwise = idStrictness

virgin, nonVirgin :: SigEnv -> AnalEnv
virgin    sigs = AE { ae_sigs = sigs, ae_virgin = True }
nonVirgin sigs = AE { ae_sigs = sigs, ae_virgin = False }

extendSigsWithLam :: AnalEnv -> Id -> AnalEnv
-- Extend the AnalEnv when we meet a lambda binder
extendSigsWithLam env id
  | isStrictDmd dmd_info || ae_virgin env  
       -- See Note [Optimistic CPR in the "virgin" case]
       -- See Note [Initial CPR for strict binders]
  , Just {} <- deepSplitProductType_maybe $ idType id
  = extendAnalEnv NotTopLevel env id cprProdSig 

  | otherwise = env
  where
    dmd_info = idDemandInfo id
\end{code}

Note [Initial CPR for strict binders]
~~~~~~~~~~~~~~~~~~~~~~~~~~~~~~~~~~~~~
CPR is initialized for a lambda binder in an optimistic manner, i.e,
if the binder is used strictly and at least some of its components as
a product are used, which is checked by the value of the absence
demand.

If the binder is marked demanded with a strict demand, then give it a
CPR signature, because in the likely event that this is a lambda on a
fn defn [we only use this when the lambda is being consumed with a
call demand], it'll be w/w'd and so it will be CPR-ish.  E.g.

	f = \x::(Int,Int).  if ...strict in x... then
				x
			    else
				(a,b)
We want f to have the CPR property because x does, by the time f has been w/w'd

Also note that we only want to do this for something that definitely
has product type, else we may get over-optimistic CPR results
(e.g. from \x -> x!).


Note [Initialising strictness]
~~~~~~~~~~~~~~~~~~~~~~~~~~~~~~
See section 9.2 (Finding fixpoints) of the paper.

Our basic plan is to initialise the strictness of each Id in a
recursive group to "bottom", and find a fixpoint from there.  However,
this group B might be inside an *enclosing* recursiveb group A, in
which case we'll do the entire fixpoint shebang on for each iteration
of A. This can be illustrated by the following example:

Example:

  f [] = []
  f (x:xs) = let g []     = f xs
                 g (y:ys) = y+1 : g ys
              in g (h x)

At each iteration of the fixpoint for f, the analyser has to find a
fixpoint for the enclosed function g. In the meantime, the demand
values for g at each iteration for f are *greater* than those we
encountered in the previous iteration for f. Therefore, we can begin
the fixpoint for g not with the bottom value but rather with the
result of the previous analysis. I.e., when beginning the fixpoint
process for g, we can start from the demand signature computed for g
previously and attached to the binding occurrence of g.

To speed things up, we initialise each iteration of A (the enclosing
one) from the result of the last one, which is neatly recorded in each
binder.  That way we make use of earlier iterations of the fixpoint
algorithm. (Cunning plan.)

But on the *first* iteration we want to *ignore* the current strictness
of the Id, and start from "bottom".  Nowadays the Id can have a current
strictness, because interface files record strictness for nested bindings.
To know when we are in the first iteration, we look at the ae_virgin
field of the AnalEnv.<|MERGE_RESOLUTION|>--- conflicted
+++ resolved
@@ -246,19 +246,11 @@
   , isProductTyCon tycon 
   , not (isRecursiveTyCon tycon)
   = let
-<<<<<<< HEAD
 	env_alt	                   = extendAnalEnv NotTopLevel env case_bndr case_bndr_sig
 	(alt_ty, alt')	           = dmdAnalAlt dflags env_alt dmd alt
 	(alt_ty1, (case_bndr', _)) = annotateBndr alt_ty case_bndr
 	(_, bndrs', _)	           = alt'
-	case_bndr_sig	           = cprSig
-=======
-	env_alt	              = extendAnalEnv NotTopLevel env case_bndr case_bndr_sig
-	(alt_ty, alt')	      = dmdAnalAlt dflags env_alt dmd alt
-	(alt_ty1, case_bndr') = annotateBndr alt_ty case_bndr
-	(_, bndrs', _)	      = alt'
-	case_bndr_sig	      = cprProdSig
->>>>>>> 6ac7bae7
+	case_bndr_sig	           = cprProdSig
 		-- Inside the alternative, the case binder has the CPR property.
 		-- Meaning that a case on it will successfully cancel.
 		-- Example:
@@ -431,7 +423,7 @@
           -- we are dealing only with usage, therefore the
           -- stricntess component in 'fv' should be set to L
           lazified_fv                = deferEnv fv            
-          unleashed_fv               = if usage_dmd `preAbsDmd` threshold_dmd
+          unleashed_fv               = if usage_dmd `preAbs` threshold_dmd
                                        then lazified_fv
                                        else useEnv lazified_fv
        in unleashed_fv
