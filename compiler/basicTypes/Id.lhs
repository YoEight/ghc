--- conflicted
+++ resolved
@@ -24,7 +24,6 @@
 
 module Id (
         -- * The main types
-<<<<<<< HEAD
 	Var, Id, isId,
 
 	-- ** Simple construction
@@ -48,31 +47,6 @@
 
         -- ** Predicates on Ids
 	isImplicitId, isDeadBinder, 
-=======
-        Var, Id, isId,
-
-        -- ** Simple construction
-        mkGlobalId, mkVanillaGlobal, mkVanillaGlobalWithInfo,
-        mkLocalId, mkLocalIdWithInfo, mkExportedLocalId,
-        mkSysLocal, mkSysLocalM, mkUserLocal, mkUserLocalM,
-        mkTemplateLocals, mkTemplateLocalsNum, mkTemplateLocal,
-        mkWorkerId, mkWiredInIdName,
-
-        -- ** Taking an Id apart
-        idName, idType, idUnique, idInfo, idDetails, idRepArity,
-        recordSelectorFieldLabel,
-
-        -- ** Modifying an Id
-        setIdName, setIdUnique, Id.setIdType,
-        setIdExported, setIdNotExported,
-        globaliseId, localiseId,
-        setIdInfo, lazySetIdInfo, modifyIdInfo, maybeModifyIdInfo,
-        zapLamIdInfo, zapDemandIdInfo, zapFragileIdInfo, transferPolyIdInfo,
-
-
-        -- ** Predicates on Ids
-        isImplicitId, isDeadBinder,
->>>>>>> 71feb102
         isStrictId,
         isExportedId, isLocalId, isGlobalId,
         isRecordSelector, isNaughtyRecordSelector,
@@ -90,7 +64,6 @@
         idInlinePragma, setInlinePragma, modifyInlinePragma,
         idInlineActivation, setInlineActivation, idRuleMatchInfo,
 
-<<<<<<< HEAD
 	-- ** One-shot lambdas
 	isOneShotBndr, isOneShotLambda, isStateHackType,
 	setOneShotLambda, clearOneShotLambda,
@@ -111,31 +84,6 @@
 	setIdSpecialisation,
 	setIdCafInfo,
 	setIdOccInfo, zapIdOccInfo,
-=======
-        -- ** One-shot lambdas
-        isOneShotBndr, isOneShotLambda, isStateHackType,
-        setOneShotLambda, clearOneShotLambda,
-
-        -- ** Reading 'IdInfo' fields
-        idArity,
-        idDemandInfo, idDemandInfo_maybe,
-        idStrictness, idStrictness_maybe,
-        idUnfolding, realIdUnfolding,
-        idSpecialisation, idCoreRules, idHasRules,
-        idCafInfo,
-        idLBVarInfo,
-        idOccInfo,
-
-        -- ** Writing 'IdInfo' fields
-        setIdUnfoldingLazily,
-        setIdUnfolding,
-        setIdArity,
-        setIdDemandInfo,
-        setIdStrictness, zapIdStrictness,
-        setIdSpecialisation,
-        setIdCafInfo,
-        setIdOccInfo, zapIdOccInfo,
->>>>>>> 71feb102
 
 	setIdDemandInfo, 
 	setIdStrictness, 
@@ -178,7 +126,6 @@
 import StaticFlags
 
 -- infixl so you can say (id `set` a `set` b)
-<<<<<<< HEAD
 infixl 	1 `setIdUnfoldingLazily`,
 	  `setIdUnfolding`,
 	  `setIdArity`,
@@ -191,18 +138,6 @@
 
 	  `setIdDemandInfo`,
 	  `setIdStrictness`
-=======
-infixl  1 `setIdUnfoldingLazily`,
-          `setIdUnfolding`,
-          `setIdArity`,
-          `setIdOccInfo`,
-          `setIdDemandInfo`,
-          `setIdStrictness`,
-          `setIdSpecialisation`,
-          `setInlinePragma`,
-          `setInlineActivation`,
-          `idCafInfo`
->>>>>>> 71feb102
 \end{code}
 
 %************************************************************************
@@ -552,14 +487,9 @@
 isStrictId :: Id -> Bool
 isStrictId id
   = ASSERT2( isId id, text "isStrictId: not an id: " <+> ppr id )
-<<<<<<< HEAD
            (isStrictType (idType id)) ||
            -- Take the best of both strictnesses - old and new               
            (isStrictDmd (idDemandInfo id))
-=======
-           (isStrictDmd (idDemandInfo id)) ||
-           (isStrictType (idType id))
->>>>>>> 71feb102
 
         ---------------------------------
         -- UNFOLDING
@@ -725,14 +655,10 @@
 zapLamIdInfo = zapInfo zapLamInfo
 
 zapFragileIdInfo :: Id -> Id
-<<<<<<< HEAD
 zapFragileIdInfo = zapInfo zapFragileInfo 
 
 zapDemandIdInfo :: Id -> Id
 zapDemandIdInfo = zapInfo zapDemandInfo
-=======
-zapFragileIdInfo = zapInfo zapFragileInfo
->>>>>>> 71feb102
 \end{code}
 
 Note [transferPolyIdInfo]
@@ -803,15 +729,8 @@
     old_strictness  = strictnessInfo old_info
     new_strictness  = increaseStrictSigArity arity_increase old_strictness
 
-<<<<<<< HEAD
     transfer new_info = new_info `setArityInfo` new_arity
  			         `setInlinePragInfo` old_inline_prag
 				 `setOccInfo` old_occ_info
                                  `setStrictnessInfo` new_strictness
-=======
-    transfer new_info = new_info `setStrictnessInfo` new_strictness
-                                 `setArityInfo` new_arity
-                                 `setInlinePragInfo` old_inline_prag
-                                 `setOccInfo` old_occ_info
->>>>>>> 71feb102
 \end{code}