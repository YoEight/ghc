%
% (c) The University of Glasgow 2006
% (c) The GRASP/AQUA Project, Glasgow University, 1992-1998
%

Type checking of type signatures in interface files

\begin{code}
module TcIface ( 
        tcImportDecl, importDecl, checkWiredInTyCon, tcHiBootIface, typecheckIface, 
        tcIfaceDecl, tcIfaceInst, tcIfaceFamInst, tcIfaceRules,
        tcIfaceVectInfo, tcIfaceAnnotations, tcIfaceGlobal, tcExtCoreBindings
 ) where

#include "HsVersions.h"

import IfaceSyn
import LoadIface
import IfaceEnv
import BuildTyCl
import TcRnMonad
import TcType
import Type
import Coercion
import TypeRep
import HscTypes
import Annotations
import InstEnv
import FamInstEnv
import CoreSyn
import CoreUtils
import CoreUnfold
import CoreLint
import WorkWrap                     ( mkWrapper )
import MkCore                       ( castBottomExpr )
import Id
import MkId
import IdInfo
import Class
import TyCon
import CoAxiom
import DataCon
import PrelNames
import TysWiredIn
import TysPrim          ( superKindTyConName )
import BasicTypes       ( Arity, strongLoopBreaker )
import Literal
import qualified Var
import VarEnv
import VarSet
import Name
import NameEnv
import NameSet
import OccurAnal        ( occurAnalyseExpr )
import Demand           ( isBottomingSig )
import Module
import UniqFM
import UniqSupply
import Outputable       
import ErrUtils
import Maybes
import SrcLoc
import DynFlags
import Util
import FastString

import Control.Monad
\end{code}

This module takes

        IfaceDecl -> TyThing
        IfaceType -> Type
        etc

An IfaceDecl is populated with RdrNames, and these are not renamed to
Names before typechecking, because there should be no scope errors etc.

        -- For (b) consider: f = \$(...h....)
        -- where h is imported, and calls f via an hi-boot file.  
        -- This is bad!  But it is not seen as a staging error, because h
        -- is indeed imported.  We don't want the type-checker to black-hole 
        -- when simplifying and compiling the splice!
        --
        -- Simple solution: discard any unfolding that mentions a variable
        -- bound in this module (and hence not yet processed).
        -- The discarding happens when forkM finds a type error.

%************************************************************************
%*                                                                      *
%*      tcImportDecl is the key function for "faulting in"              *
%*      imported things
%*                                                                      *
%************************************************************************

The main idea is this.  We are chugging along type-checking source code, and
find a reference to GHC.Base.map.  We call tcLookupGlobal, which doesn't find
it in the EPS type envt.  So it 
        1 loads GHC.Base.hi
        2 gets the decl for GHC.Base.map
        3 typechecks it via tcIfaceDecl
        4 and adds it to the type env in the EPS

Note that DURING STEP 4, we may find that map's type mentions a type 
constructor that also 

Notice that for imported things we read the current version from the EPS
mutable variable.  This is important in situations like
        ...$(e1)...$(e2)...
where the code that e1 expands to might import some defns that 
also turn out to be needed by the code that e2 expands to.

\begin{code}
tcImportDecl :: Name -> TcM TyThing
-- Entry point for *source-code* uses of importDecl
tcImportDecl name 
  | Just thing <- wiredInNameTyThing_maybe name
  = do  { when (needWiredInHomeIface thing)
               (initIfaceTcRn (loadWiredInHomeIface name))
                -- See Note [Loading instances for wired-in things]
        ; return thing }
  | otherwise
  = do  { traceIf (text "tcImportDecl" <+> ppr name)
        ; mb_thing <- initIfaceTcRn (importDecl name)
        ; case mb_thing of
            Succeeded thing -> return thing
            Failed err      -> failWithTc err }

importDecl :: Name -> IfM lcl (MaybeErr MsgDoc TyThing)
-- Get the TyThing for this Name from an interface file
-- It's not a wired-in thing -- the caller caught that
importDecl name
  = ASSERT( not (isWiredInName name) )
    do  { traceIf nd_doc

        -- Load the interface, which should populate the PTE
        ; mb_iface <- ASSERT2( isExternalName name, ppr name ) 
                      loadInterface nd_doc (nameModule name) ImportBySystem
        ; case mb_iface of {
                Failed err_msg  -> return (Failed err_msg) ;
                Succeeded _ -> do

        -- Now look it up again; this time we should find it
        { eps <- getEps 
        ; case lookupTypeEnv (eps_PTE eps) name of
            Just thing -> return (Succeeded thing)
            Nothing    -> return (Failed not_found_msg)
    }}}
  where
    nd_doc = ptext (sLit "Need decl for") <+> ppr name
    not_found_msg = hang (ptext (sLit "Can't find interface-file declaration for") <+>
                                pprNameSpace (occNameSpace (nameOccName name)) <+> ppr name)
                       2 (vcat [ptext (sLit "Probable cause: bug in .hi-boot file, or inconsistent .hi file"),
                                ptext (sLit "Use -ddump-if-trace to get an idea of which file caused the error")])
\end{code}

%************************************************************************
%*                                                                      *
           Checks for wired-in things
%*                                                                      *
%************************************************************************

Note [Loading instances for wired-in things]
~~~~~~~~~~~~~~~~~~~~~~~~~~~~~~~~~~~~~~~~~~~~
We need to make sure that we have at least *read* the interface files
for any module with an instance decl or RULE that we might want.  

* If the instance decl is an orphan, we have a whole separate mechanism
  (loadOprhanModules)

* If the instance decl not an orphan, then the act of looking at the
  TyCon or Class will force in the defining module for the
  TyCon/Class, and hence the instance decl

* BUT, if the TyCon is a wired-in TyCon, we don't really need its interface;
  but we must make sure we read its interface in case it has instances or
  rules.  That is what LoadIface.loadWiredInHomeInterface does.  It's called
  from TcIface.{tcImportDecl, checkWiredInTyCon, ifCheckWiredInThing}

* HOWEVER, only do this for TyCons.  There are no wired-in Classes.  There
  are some wired-in Ids, but we don't want to load their interfaces. For
  example, Control.Exception.Base.recSelError is wired in, but that module
  is compiled late in the base library, and we don't want to force it to
  load before it's been compiled!

All of this is done by the type checker. The renamer plays no role.
(It used to, but no longer.)


\begin{code}
checkWiredInTyCon :: TyCon -> TcM ()
-- Ensure that the home module of the TyCon (and hence its instances)
-- are loaded. See Note [Loading instances for wired-in things]
-- It might not be a wired-in tycon (see the calls in TcUnify),
-- in which case this is a no-op.
checkWiredInTyCon tc    
  | not (isWiredInName tc_name) 
  = return ()
  | otherwise
  = do  { mod <- getModule
        ; ASSERT( isExternalName tc_name ) 
          when (mod /= nameModule tc_name)
               (initIfaceTcRn (loadWiredInHomeIface tc_name))
                -- Don't look for (non-existent) Float.hi when
                -- compiling Float.lhs, which mentions Float of course
                -- A bit yukky to call initIfaceTcRn here
        }
  where
    tc_name = tyConName tc

ifCheckWiredInThing :: TyThing -> IfL ()
-- Even though we are in an interface file, we want to make
-- sure the instances of a wired-in thing are loaded (imagine f :: Double -> Double)
-- Ditto want to ensure that RULES are loaded too
-- See Note [Loading instances for wired-in things]
ifCheckWiredInThing thing
  = do  { mod <- getIfModule
                -- Check whether we are typechecking the interface for this
                -- very module.  E.g when compiling the base library in --make mode
                -- we may typecheck GHC.Base.hi. At that point, GHC.Base is not in
                -- the HPT, so without the test we'll demand-load it into the PIT!
                -- C.f. the same test in checkWiredInTyCon above
        ; let name = getName thing
        ; ASSERT2( isExternalName name, ppr name ) 
          when (needWiredInHomeIface thing && mod /= nameModule name)
               (loadWiredInHomeIface name) }

needWiredInHomeIface :: TyThing -> Bool
-- Only for TyCons; see Note [Loading instances for wired-in things]
needWiredInHomeIface (ATyCon {}) = True
needWiredInHomeIface _           = False
\end{code}

%************************************************************************
%*                                                                      *
                Type-checking a complete interface
%*                                                                      *
%************************************************************************

Suppose we discover we don't need to recompile.  Then we must type
check the old interface file.  This is a bit different to the
incremental type checking we do as we suck in interface files.  Instead
we do things similarly as when we are typechecking source decls: we
bring into scope the type envt for the interface all at once, using a
knot.  Remember, the decls aren't necessarily in dependency order --
and even if they were, the type decls might be mutually recursive.

\begin{code}
typecheckIface :: ModIface      -- Get the decls from here
               -> TcRnIf gbl lcl ModDetails
typecheckIface iface
  = initIfaceTc iface $ \ tc_env_var -> do
        -- The tc_env_var is freshly allocated, private to 
        -- type-checking this particular interface
        {       -- Get the right set of decls and rules.  If we are compiling without -O
                -- we discard pragmas before typechecking, so that we don't "see"
                -- information that we shouldn't.  From a versioning point of view
                -- It's not actually *wrong* to do so, but in fact GHCi is unable 
                -- to handle unboxed tuples, so it must not see unfoldings.
          ignore_prags <- goptM Opt_IgnoreInterfacePragmas

                -- Typecheck the decls.  This is done lazily, so that the knot-tying
                -- within this single module work out right.  In the If monad there is
                -- no global envt for the current interface; instead, the knot is tied
                -- through the if_rec_types field of IfGblEnv
        ; names_w_things <- loadDecls ignore_prags (mi_decls iface)
        ; let type_env = mkNameEnv names_w_things
        ; writeMutVar tc_env_var type_env

                -- Now do those rules, instances and annotations
        ; insts     <- mapM tcIfaceInst (mi_insts iface)
        ; fam_insts <- mapM tcIfaceFamInst (mi_fam_insts iface)
        ; rules     <- tcIfaceRules ignore_prags (mi_rules iface)
        ; anns      <- tcIfaceAnnotations (mi_anns iface)

                -- Vectorisation information
        ; vect_info <- tcIfaceVectInfo (mi_module iface) type_env (mi_vect_info iface)

                -- Exports
        ; exports <- ifaceExportNames (mi_exports iface)

                -- Finished
        ; traceIf (vcat [text "Finished typechecking interface for" <+> ppr (mi_module iface),
                         text "Type envt:" <+> ppr type_env])
        ; return $ ModDetails { md_types     = type_env
                              , md_insts     = insts
                              , md_fam_insts = fam_insts
                              , md_rules     = rules
                              , md_anns      = anns
                              , md_vect_info = vect_info
                              , md_exports   = exports
                              }
    }
\end{code}


%************************************************************************
%*                                                                      *
                Type and class declarations
%*                                                                      *
%************************************************************************

\begin{code}
tcHiBootIface :: HscSource -> Module -> TcRn ModDetails
-- Load the hi-boot iface for the module being compiled,
-- if it indeed exists in the transitive closure of imports
-- Return the ModDetails, empty if no hi-boot iface
tcHiBootIface hsc_src mod
  | isHsBoot hsc_src            -- Already compiling a hs-boot file
  = return emptyModDetails
  | otherwise
  = do  { traceIf (text "loadHiBootInterface" <+> ppr mod)

        ; mode <- getGhcMode
        ; if not (isOneShot mode)
                -- In --make and interactive mode, if this module has an hs-boot file
                -- we'll have compiled it already, and it'll be in the HPT
                -- 
                -- We check wheher the interface is a *boot* interface.
                -- It can happen (when using GHC from Visual Studio) that we
                -- compile a module in TypecheckOnly mode, with a stable, 
                -- fully-populated HPT.  In that case the boot interface isn't there
                -- (it's been replaced by the mother module) so we can't check it.
                -- And that's fine, because if M's ModInfo is in the HPT, then 
                -- it's been compiled once, and we don't need to check the boot iface
          then do { hpt <- getHpt
                  ; case lookupUFM hpt (moduleName mod) of
                      Just info | mi_boot (hm_iface info) 
                                -> return (hm_details info)
                      _ -> return emptyModDetails }
          else do

        -- OK, so we're in one-shot mode.  
        -- In that case, we're read all the direct imports by now, 
        -- so eps_is_boot will record if any of our imports mention us by 
        -- way of hi-boot file
        { eps <- getEps
        ; case lookupUFM (eps_is_boot eps) (moduleName mod) of {
            Nothing -> return emptyModDetails ; -- The typical case

            Just (_, False) -> failWithTc moduleLoop ;
                -- Someone below us imported us!
                -- This is a loop with no hi-boot in the way
                
            Just (_mod, True) ->        -- There's a hi-boot interface below us
                
    do  { read_result <- findAndReadIface 
                                need mod
                                True    -- Hi-boot file

        ; case read_result of
                Failed err               -> failWithTc (elaborate err)
                Succeeded (iface, _path) -> typecheckIface iface
    }}}}
  where
    need = ptext (sLit "Need the hi-boot interface for") <+> ppr mod
                 <+> ptext (sLit "to compare against the Real Thing")

    moduleLoop = ptext (sLit "Circular imports: module") <+> quotes (ppr mod) 
                     <+> ptext (sLit "depends on itself")

    elaborate err = hang (ptext (sLit "Could not find hi-boot interface for") <+> 
                          quotes (ppr mod) <> colon) 4 err
\end{code}


%************************************************************************
%*                                                                      *
                Type and class declarations
%*                                                                      *
%************************************************************************

When typechecking a data type decl, we *lazily* (via forkM) typecheck
the constructor argument types.  This is in the hope that we may never
poke on those argument types, and hence may never need to load the
interface files for types mentioned in the arg types.

E.g.    
        data Foo.S = MkS Baz.T
Mabye we can get away without even loading the interface for Baz!

This is not just a performance thing.  Suppose we have
        data Foo.S = MkS Baz.T
        data Baz.T = MkT Foo.S
(in different interface files, of course).
Now, first we load and typecheck Foo.S, and add it to the type envt.  
If we do explore MkS's argument, we'll load and typecheck Baz.T.
If we explore MkT's argument we'll find Foo.S already in the envt.  

If we typechecked constructor args eagerly, when loading Foo.S we'd try to
typecheck the type Baz.T.  So we'd fault in Baz.T... and then need Foo.S...
which isn't done yet.

All very cunning. However, there is a rather subtle gotcha which bit
me when developing this stuff.  When we typecheck the decl for S, we
extend the type envt with S, MkS, and all its implicit Ids.  Suppose
(a bug, but it happened) that the list of implicit Ids depended in
turn on the constructor arg types.  Then the following sequence of
events takes place:
        * we build a thunk <t> for the constructor arg tys
        * we build a thunk for the extended type environment (depends on <t>)
        * we write the extended type envt into the global EPS mutvar
        
Now we look something up in the type envt
        * that pulls on <t>
        * which reads the global type envt out of the global EPS mutvar
        * but that depends in turn on <t>

It's subtle, because, it'd work fine if we typechecked the constructor args 
eagerly -- they don't need the extended type envt.  They just get the extended
type envt by accident, because they look at it later.

What this means is that the implicitTyThings MUST NOT DEPEND on any of
the forkM stuff.


\begin{code}
tcIfaceDecl :: Bool     -- True <=> discard IdInfo on IfaceId bindings
            -> IfaceDecl
            -> IfL TyThing
tcIfaceDecl = tc_iface_decl NoParentTyCon

tc_iface_decl :: TyConParent    -- For nested declarations
              -> Bool   -- True <=> discard IdInfo on IfaceId bindings
              -> IfaceDecl
              -> IfL TyThing
tc_iface_decl _ ignore_prags (IfaceId {ifName = occ_name, ifType = iface_type, 
                                       ifIdDetails = details, ifIdInfo = info})
  = do  { name <- lookupIfaceTop occ_name
        ; ty <- tcIfaceType iface_type
        ; details <- tcIdDetails ty details
        ; info <- tcIdInfo ignore_prags name ty info
        ; return (AnId (mkGlobalId details name ty info)) }

tc_iface_decl parent _ (IfaceData {ifName = occ_name, 
                          ifCType = cType, 
                          ifTyVars = tv_bndrs, 
                          ifCtxt = ctxt, ifGadtSyntax = gadt_syn,
                          ifCons = rdr_cons, 
                          ifRec = is_rec, 
                          ifAxiom = mb_axiom_name })
  = bindIfaceTyVars_AT tv_bndrs $ \ tyvars -> do
    { tc_name <- lookupIfaceTop occ_name
    ; tycon <- fixM $ \ tycon -> do
            { stupid_theta <- tcIfaceCtxt ctxt
            ; parent' <- tc_parent tyvars mb_axiom_name
            ; cons <- tcIfaceDataCons tc_name tycon tyvars rdr_cons
            ; return (buildAlgTyCon tc_name tyvars cType stupid_theta 
                                    cons is_rec gadt_syn parent') }
    ; traceIf (text "tcIfaceDecl4" <+> ppr tycon)
    ; return (ATyCon tycon) }
  where
    tc_parent :: [TyVar] -> Maybe Name -> IfL TyConParent
    tc_parent _ Nothing = return parent
    tc_parent tyvars (Just ax_name)
      = ASSERT( isNoParent parent )
        do { ax <- tcIfaceCoAxiom ax_name
           ; let fam_tc = coAxiomTyCon ax
                 ax_unbr = toUnbranchedAxiom ax
                 -- data families don't have branches:
                 branch = coAxiomSingleBranch ax_unbr
                 ax_tvs = coAxBranchTyVars branch
                 ax_lhs = coAxBranchLHS branch
                 subst = zipTopTvSubst ax_tvs (mkTyVarTys tyvars)
                            -- The subst matches the tyvar of the TyCon
                            -- with those from the CoAxiom.  They aren't
                            -- necessarily the same, since the two may be
                            -- gotten from separate interface-file declarations
           ; return (FamInstTyCon ax_unbr fam_tc (substTys subst ax_lhs)) }

tc_iface_decl parent _ (IfaceSyn {ifName = occ_name, ifTyVars = tv_bndrs, 
                                  ifSynRhs = mb_rhs_ty,
                                  ifSynKind = kind })
   = bindIfaceTyVars_AT tv_bndrs $ \ tyvars -> do
     { tc_name  <- lookupIfaceTop occ_name
     ; rhs_kind <- tcIfaceKind kind     -- Note [Synonym kind loop]
     ; rhs      <- forkM (mk_doc tc_name) $ 
                   tc_syn_rhs mb_rhs_ty
     ; tycon    <- buildSynTyCon tc_name tyvars rhs rhs_kind parent
     ; return (ATyCon tycon) }
   where
     mk_doc n = ptext (sLit "Type syonym") <+> ppr n
     tc_syn_rhs (SynFamilyTyCon a b) = return (SynFamilyTyCon a b)
     tc_syn_rhs (SynonymTyCon ty)    = do { rhs_ty <- tcIfaceType ty
                                          ; return (SynonymTyCon rhs_ty) }

tc_iface_decl _parent ignore_prags
            (IfaceClass {ifCtxt = rdr_ctxt, ifName = tc_occ,
                         ifTyVars = tv_bndrs, ifFDs = rdr_fds, 
                         ifATs = rdr_ats, ifSigs = rdr_sigs, 
                         ifRec = tc_isrec })
-- ToDo: in hs-boot files we should really treat abstract classes specially,
--       as we do abstract tycons
  = bindIfaceTyVars tv_bndrs $ \ tyvars -> do
    { tc_name <- lookupIfaceTop tc_occ
    ; traceIf (text "tc-iface-class1" <+> ppr tc_occ)
    ; ctxt <- mapM tc_sc rdr_ctxt
    ; traceIf (text "tc-iface-class2" <+> ppr tc_occ)
    ; sigs <- mapM tc_sig rdr_sigs
    ; fds  <- mapM tc_fd rdr_fds
    ; traceIf (text "tc-iface-class3" <+> ppr tc_occ)
    ; cls  <- fixM $ \ cls -> do
              { ats  <- mapM (tc_at cls) rdr_ats
              ; traceIf (text "tc-iface-class4" <+> ppr tc_occ)
              ; buildClass ignore_prags tc_name tyvars ctxt fds ats sigs tc_isrec }
    ; return (ATyCon (classTyCon cls)) }
  where
   tc_sc pred = forkM (mk_sc_doc pred) (tcIfaceType pred)
        -- The *length* of the superclasses is used by buildClass, and hence must
        -- not be inside the thunk.  But the *content* maybe recursive and hence
        -- must be lazy (via forkM).  Example:
        --     class C (T a) => D a where
        --       data T a
        -- Here the associated type T is knot-tied with the class, and
        -- so we must not pull on T too eagerly.  See Trac #5970
   mk_sc_doc pred = ptext (sLit "Superclass") <+> ppr pred

   tc_sig (IfaceClassOp occ dm rdr_ty)
     = do { op_name <- lookupIfaceTop occ
          ; op_ty   <- forkM (mk_op_doc op_name rdr_ty) (tcIfaceType rdr_ty)
                -- Must be done lazily for just the same reason as the 
                -- type of a data con; to avoid sucking in types that
                -- it mentions unless it's necessary to do so
          ; return (op_name, dm, op_ty) }

   tc_at cls (IfaceAT tc_decl defs_decls)
     = do ATyCon tc <- tc_iface_decl (AssocFamilyTyCon cls) ignore_prags tc_decl
          defs <- mapM tc_iface_at_def defs_decls
          return (tc, defs)

   tc_iface_at_def (IfaceATD tvs pat_tys ty) =
       bindIfaceTyVars_AT tvs $
         \tvs' -> liftM2 (\pats tys -> ATD tvs' pats tys noSrcSpan)
                           (mapM tcIfaceType pat_tys) (tcIfaceType ty)

   mk_op_doc op_name op_ty = ptext (sLit "Class op") <+> sep [ppr op_name, ppr op_ty]

   tc_fd (tvs1, tvs2) = do { tvs1' <- mapM tcIfaceTyVar tvs1
                           ; tvs2' <- mapM tcIfaceTyVar tvs2
                           ; return (tvs1', tvs2') }

tc_iface_decl _ _ (IfaceForeign {ifName = rdr_name, ifExtName = ext_name})
  = do  { name <- lookupIfaceTop rdr_name
        ; return (ATyCon (mkForeignTyCon name ext_name 
                                         liftedTypeKind 0)) }

tc_iface_decl _ _ (IfaceAxiom {ifName = ax_occ, ifTyCon = tc, ifAxBranches = branches})
  = do { tc_name     <- lookupIfaceTop ax_occ
       ; tc_tycon    <- tcIfaceTyCon tc
       ; tc_branches <- mapM tc_branch branches
       ; let axiom = CoAxiom { co_ax_unique   = nameUnique tc_name
                             , co_ax_name     = tc_name
                             , co_ax_tc       = tc_tycon
                             , co_ax_branches = toBranchList tc_branches
                             , co_ax_implicit = False }
       ; return (ACoAxiom axiom) }
  where tc_branch :: IfaceAxBranch -> IfL CoAxBranch
        tc_branch (IfaceAxBranch { ifaxbTyVars = tv_bndrs, ifaxbLHS = lhs, ifaxbRHS = rhs })
          = bindIfaceTyVars tv_bndrs $ \ tvs -> do
            { tc_lhs <- mapM tcIfaceType lhs
            ; tc_rhs <- tcIfaceType rhs
            ; let branch = CoAxBranch { cab_loc = noSrcSpan
                                      , cab_tvs = tvs
                                      , cab_lhs = tc_lhs
                                      , cab_rhs = tc_rhs }
            ; return branch }

tcIfaceDataCons :: Name -> TyCon -> [TyVar] -> IfaceConDecls -> IfL AlgTyConRhs
tcIfaceDataCons tycon_name tycon _ if_cons
  = case if_cons of
        IfAbstractTyCon dis -> return (AbstractTyCon dis)
        IfDataFamTyCon  -> return DataFamilyTyCon
        IfDataTyCon cons -> do  { data_cons <- mapM tc_con_decl cons
                                ; return (mkDataTyConRhs data_cons) }
        IfNewTyCon con   -> do  { data_con <- tc_con_decl con
                                ; mkNewTyConRhs tycon_name tycon data_con }
  where
    tc_con_decl (IfCon { ifConInfix = is_infix, 
                         ifConUnivTvs = univ_tvs, ifConExTvs = ex_tvs,
                         ifConOcc = occ, ifConCtxt = ctxt, ifConEqSpec = spec,
                         ifConArgTys = args, ifConFields = field_lbls,
                         ifConStricts = if_stricts})
     = bindIfaceTyVars univ_tvs $ \ univ_tyvars -> do
       bindIfaceTyVars ex_tvs    $ \ ex_tyvars -> do
        { name  <- lookupIfaceTop occ

        -- Read the context and argument types, but lazily for two reasons
        -- (a) to avoid looking tugging on a recursive use of 
        --     the type itself, which is knot-tied
        -- (b) to avoid faulting in the component types unless 
        --     they are really needed
        ; ~(eq_spec, theta, arg_tys) <- forkM (mk_doc name) $
             do { eq_spec <- tcIfaceEqSpec spec
                ; theta   <- tcIfaceCtxt ctxt
                ; arg_tys <- mapM tcIfaceType args
                ; return (eq_spec, theta, arg_tys) }
        ; lbl_names <- mapM lookupIfaceTop field_lbls

        ; stricts <- mapM tc_strict if_stricts

        -- Remember, tycon is the representation tycon
        ; let orig_res_ty = mkFamilyTyConApp tycon 
                                (substTyVars (mkTopTvSubst eq_spec) univ_tyvars)

        ; buildDataCon (pprPanic "tcIfaceDataCons: FamInstEnvs" (ppr name))
                       name is_infix
                       stricts lbl_names
                       univ_tyvars ex_tyvars 
                       eq_spec theta 
                       arg_tys orig_res_ty tycon
        }
    mk_doc con_name = ptext (sLit "Constructor") <+> ppr con_name

    tc_strict IfNoBang = return HsNoBang
    tc_strict IfStrict = return HsStrict
    tc_strict IfUnpack = return (HsUnpack Nothing)
    tc_strict (IfUnpackCo if_co) = do { co <- tcIfaceCo if_co
                                      ; return (HsUnpack (Just co)) }

tcIfaceEqSpec :: [(OccName, IfaceType)] -> IfL [(TyVar, Type)]
tcIfaceEqSpec spec
  = mapM do_item spec
  where
    do_item (occ, if_ty) = do { tv <- tcIfaceTyVar (occNameFS occ)
                              ; ty <- tcIfaceType if_ty
                              ; return (tv,ty) }
\end{code}

Note [Synonym kind loop]
~~~~~~~~~~~~~~~~~~~~~~~~
Notice that we eagerly grab the *kind* from the interface file, but
build a forkM thunk for the *rhs* (and family stuff).  To see why, 
consider this (Trac #2412)

M.hs:       module M where { import X; data T = MkT S }
X.hs:       module X where { import {-# SOURCE #-} M; type S = T }
M.hs-boot:  module M where { data T }

When kind-checking M.hs we need S's kind.  But we do not want to
find S's kind from (typeKind S-rhs), because we don't want to look at
S-rhs yet!  Since S is imported from X.hi, S gets just one chance to
be defined, and we must not do that until we've finished with M.T.

Solution: record S's kind in the interface file; now we can safely
look at it.

%************************************************************************
%*                                                                      *
                Instances
%*                                                                      *
%************************************************************************

\begin{code}
tcIfaceInst :: IfaceClsInst -> IfL ClsInst
tcIfaceInst (IfaceClsInst { ifDFun = dfun_occ, ifOFlag = oflag
                          , ifInstCls = cls, ifInstTys = mb_tcs })
  = do { dfun <- forkM (ptext (sLit "Dict fun") <+> ppr dfun_occ) $
                 tcIfaceExtId dfun_occ
       ; let mb_tcs' = map (fmap ifaceTyConName) mb_tcs
       ; return (mkImportedInstance cls mb_tcs' dfun oflag) }

tcIfaceFamInst :: IfaceFamInst -> IfL (FamInst Branched)
tcIfaceFamInst (IfaceFamInst { ifFamInstFam = fam, ifFamInstTys = mb_tcss
                             , ifFamInstGroup = group, ifFamInstAxiom = axiom_name } )
    = do { axiom' <- forkM (ptext (sLit "Axiom") <+> ppr axiom_name) $
                     tcIfaceCoAxiom axiom_name
         ; let mb_tcss' = map (map (fmap ifaceTyConName)) mb_tcss
         ; return (mkImportedFamInst fam group mb_tcss' axiom') }
\end{code}


%************************************************************************
%*                                                                      *
                Rules
%*                                                                      *
%************************************************************************

We move a IfaceRule from eps_rules to eps_rule_base when all its LHS free vars
are in the type environment.  However, remember that typechecking a Rule may 
(as a side effect) augment the type envt, and so we may need to iterate the process.

\begin{code}
tcIfaceRules :: Bool            -- True <=> ignore rules
             -> [IfaceRule]
             -> IfL [CoreRule]
tcIfaceRules ignore_prags if_rules
  | ignore_prags = return []
  | otherwise    = mapM tcIfaceRule if_rules

tcIfaceRule :: IfaceRule -> IfL CoreRule
tcIfaceRule (IfaceRule {ifRuleName = name, ifActivation = act, ifRuleBndrs = bndrs,
                        ifRuleHead = fn, ifRuleArgs = args, ifRuleRhs = rhs,
                        ifRuleAuto = auto })
  = do  { ~(bndrs', args', rhs') <- 
                -- Typecheck the payload lazily, in the hope it'll never be looked at
                forkM (ptext (sLit "Rule") <+> ftext name) $
                bindIfaceBndrs bndrs                      $ \ bndrs' ->
                do { args' <- mapM tcIfaceExpr args
                   ; rhs'  <- tcIfaceExpr rhs
                   ; return (bndrs', args', rhs') }
        ; let mb_tcs = map ifTopFreeName args
        ; return (Rule { ru_name = name, ru_fn = fn, ru_act = act, 
                          ru_bndrs = bndrs', ru_args = args', 
                          ru_rhs = occurAnalyseExpr rhs', 
                          ru_rough = mb_tcs,
                          ru_auto = auto,
                          ru_local = False }) } -- An imported RULE is never for a local Id
                                                -- or, even if it is (module loop, perhaps)
                                                -- we'll just leave it in the non-local set
  where
        -- This function *must* mirror exactly what Rules.topFreeName does
        -- We could have stored the ru_rough field in the iface file
        -- but that would be redundant, I think.
        -- The only wrinkle is that we must not be deceived by
        -- type syononyms at the top of a type arg.  Since
        -- we can't tell at this point, we are careful not
        -- to write them out in coreRuleToIfaceRule
    ifTopFreeName :: IfaceExpr -> Maybe Name
    ifTopFreeName (IfaceType (IfaceTyConApp tc _ )) = Just (ifaceTyConName tc)
    ifTopFreeName (IfaceApp f _)                    = ifTopFreeName f
    ifTopFreeName (IfaceExt n)                      = Just n
    ifTopFreeName _                                 = Nothing
\end{code}


%************************************************************************
%*                                                                      *
                Annotations
%*                                                                      *
%************************************************************************

\begin{code}
tcIfaceAnnotations :: [IfaceAnnotation] -> IfL [Annotation]
tcIfaceAnnotations = mapM tcIfaceAnnotation

tcIfaceAnnotation :: IfaceAnnotation -> IfL Annotation
tcIfaceAnnotation (IfaceAnnotation target serialized) = do
    target' <- tcIfaceAnnTarget target
    return $ Annotation {
        ann_target = target',
        ann_value = serialized
    }

tcIfaceAnnTarget :: IfaceAnnTarget -> IfL (AnnTarget Name)
tcIfaceAnnTarget (NamedTarget occ) = do
    name <- lookupIfaceTop occ
    return $ NamedTarget name
tcIfaceAnnTarget (ModuleTarget mod) = do
    return $ ModuleTarget mod

\end{code}


%************************************************************************
%*                                                                      *
                Vectorisation information
%*                                                                      *
%************************************************************************

\begin{code}
-- We need access to the type environment as we need to look up information about type constructors
-- (i.e., their data constructors and whether they are class type constructors).  If a vectorised
-- type constructor or class is defined in the same module as where it is vectorised, we cannot
-- look that information up from the type constructor that we obtained via a 'forkM'ed
-- 'tcIfaceTyCon' without recursively loading the interface that we are already type checking again
-- and again and again...
--
tcIfaceVectInfo :: Module -> TypeEnv -> IfaceVectInfo -> IfL VectInfo
tcIfaceVectInfo mod typeEnv (IfaceVectInfo 
                             { ifaceVectInfoVar          = vars
                             , ifaceVectInfoTyCon        = tycons
                             , ifaceVectInfoTyConReuse   = tyconsReuse
                             , ifaceVectInfoScalarVars   = scalarVars
                             , ifaceVectInfoScalarTyCons = scalarTyCons
                             })
  = do { let scalarTyConsSet = mkNameSet scalarTyCons
       ; vVars       <- mapM vectVarMapping                  vars
       ; let varsSet = mkVarSet (map fst vVars)
       ; tyConRes1   <- mapM (vectTyConVectMapping varsSet)  tycons
       ; tyConRes2   <- mapM (vectTyConReuseMapping varsSet) tyconsReuse
       ; vScalarVars <- mapM vectVar                         scalarVars
       ; let (vTyCons, vDataCons, vScSels) = unzip3 (tyConRes1 ++ tyConRes2)
       ; return $ VectInfo 
                  { vectInfoVar          = mkVarEnv  vVars `extendVarEnvList` concat vScSels
                  , vectInfoTyCon        = mkNameEnv vTyCons
                  , vectInfoDataCon      = mkNameEnv (concat vDataCons)
                  , vectInfoScalarVars   = mkVarSet  vScalarVars
                  , vectInfoScalarTyCons = scalarTyConsSet
                  }
       }
  where
    vectVarMapping name 
      = do { vName <- lookupOrig mod (mkLocalisedOccName mod mkVectOcc name)
           ; var   <- forkM (ptext (sLit "vect var")  <+> ppr name)  $
                        tcIfaceExtId name
           ; vVar  <- forkM (ptext (sLit "vect vVar [mod =") <+> 
                             ppr mod <> ptext (sLit "; nameModule =") <+> 
                             ppr (nameModule name) <> ptext (sLit "]") <+> ppr vName) $
                       tcIfaceExtId vName
           ; return (var, (var, vVar))
           }
      -- where
      --   lookupLocalOrExternalId name
      --     = do { let mb_id = lookupTypeEnv typeEnv name
      --          ; case mb_id of
      --                -- id is local
      --              Just (AnId id) -> return id
      --                -- name is not an Id => internal inconsistency
      --              Just _         -> notAnIdErr
      --                -- Id is external
      --              Nothing        -> tcIfaceExtId name
      --          }
      -- 
      --   notAnIdErr = pprPanic "TcIface.tcIfaceVectInfo: not an id" (ppr name)

    vectVar name 
      = forkM (ptext (sLit "vect scalar var")  <+> ppr name)  $
          tcIfaceExtId name

    vectTyConVectMapping vars name
      = do { vName  <- lookupOrig mod (mkLocalisedOccName mod mkVectTyConOcc name)
           ; vectTyConMapping vars name vName
           }

    vectTyConReuseMapping vars name
      = vectTyConMapping vars name name

    vectTyConMapping vars name vName
      = do { tycon  <- lookupLocalOrExternalTyCon name
           ; vTycon <- forkM (ptext (sLit "vTycon of") <+> ppr vName) $ 
                         lookupLocalOrExternalTyCon vName

               -- Map the data constructors of the original type constructor to those of the
               -- vectorised type constructor /unless/ the type constructor was vectorised
               -- abstractly; if it was vectorised abstractly, the workers of its data constructors
               -- do not appear in the set of vectorised variables.
               --
               -- NB: This is lazy!  We don't pull at the type constructors before we actually use
               --     the data constructor mapping.
           ; let isAbstract | isClassTyCon tycon = False
                            | datacon:_ <- tyConDataCons tycon 
                                                 = not $ dataConWrapId datacon `elemVarSet` vars
                            | otherwise          = True
                 vDataCons  | isAbstract = []
                            | otherwise  = [ (dataConName datacon, (datacon, vDatacon))
                                           | (datacon, vDatacon) <- zip (tyConDataCons tycon)
                                                                        (tyConDataCons vTycon)
                                           ]

                   -- Map the (implicit) superclass and methods selectors as they don't occur in
                   -- the var map.
                 vScSels    | Just cls  <- tyConClass_maybe tycon
                            , Just vCls <- tyConClass_maybe vTycon 
                            = [ (sel, (sel, vSel))
                              | (sel, vSel) <- zip (classAllSelIds cls) (classAllSelIds vCls)
                              ]
                            | otherwise
                            = []

           ; return ( (name, (tycon, vTycon))          -- (T, T_v)
                    , vDataCons                        -- list of (Ci, Ci_v)
                    , vScSels                          -- list of (seli, seli_v)
                    )
           }
      where
          -- we need a fully defined version of the type constructor to be able to extract
          -- its data constructors etc.
        lookupLocalOrExternalTyCon name
          = do { let mb_tycon = lookupTypeEnv typeEnv name
               ; case mb_tycon of
                     -- tycon is local
                   Just (ATyCon tycon) -> return tycon
                     -- name is not a tycon => internal inconsistency
                   Just _              -> notATyConErr
                     -- tycon is external
                   Nothing             -> tcIfaceTyCon (IfaceTc name)
               }

        notATyConErr = pprPanic "TcIface.tcIfaceVectInfo: not a tycon" (ppr name)
\end{code}

%************************************************************************
%*                                                                      *
                        Types
%*                                                                      *
%************************************************************************

\begin{code}
tcIfaceType :: IfaceType -> IfL Type
tcIfaceType (IfaceTyVar n)         = do { tv <- tcIfaceTyVar n; return (TyVarTy tv) }
tcIfaceType (IfaceAppTy t1 t2)     = do { t1' <- tcIfaceType t1; t2' <- tcIfaceType t2; return (AppTy t1' t2') }
tcIfaceType (IfaceLitTy l)         = do { l1 <- tcIfaceTyLit l; return (LitTy l1) }
tcIfaceType (IfaceFunTy t1 t2)     = do { t1' <- tcIfaceType t1; t2' <- tcIfaceType t2; return (FunTy t1' t2') }
tcIfaceType (IfaceTyConApp tc tks) = do { tc' <- tcIfaceTyCon tc
                                        ; tks' <- tcIfaceTcArgs (tyConKind tc') tks 
                                        ; return (mkTyConApp tc' tks') }
tcIfaceType (IfaceForAllTy tv t)  = bindIfaceTyVar tv $ \ tv' -> do { t' <- tcIfaceType t; return (ForAllTy tv' t') }
tcIfaceType t@(IfaceCoConApp {})  = pprPanic "tcIfaceType" (ppr t)

tcIfaceTypes :: [IfaceType] -> IfL [Type]
tcIfaceTypes tys = mapM tcIfaceType tys

tcIfaceTcArgs :: Kind -> [IfaceType] -> IfL [Type]
tcIfaceTcArgs _ [] 
  = return []
tcIfaceTcArgs kind (tk:tks)
  = case splitForAllTy_maybe kind of
      Nothing         -> tcIfaceTypes (tk:tks)
      Just (_, kind') -> do { k'   <- tcIfaceKind tk
                            ; tks' <- tcIfaceTcArgs kind' tks
                            ; return (k':tks') }
  
-----------------------------------------
tcIfaceCtxt :: IfaceContext -> IfL ThetaType
tcIfaceCtxt sts = mapM tcIfaceType sts

-----------------------------------------
tcIfaceTyLit :: IfaceTyLit -> IfL TyLit
tcIfaceTyLit (IfaceNumTyLit n) = return (NumTyLit n)
tcIfaceTyLit (IfaceStrTyLit n) = return (StrTyLit n)

-----------------------------------------
tcIfaceKind :: IfaceKind -> IfL Kind   -- See Note [Checking IfaceTypes vs IfaceKinds]
tcIfaceKind (IfaceTyVar n)        = do { tv <- tcIfaceTyVar n; return (TyVarTy tv) }
tcIfaceKind (IfaceAppTy t1 t2)    = do { t1' <- tcIfaceKind t1; t2' <- tcIfaceKind t2; return (AppTy t1' t2') }
tcIfaceKind (IfaceFunTy t1 t2)    = do { t1' <- tcIfaceKind t1; t2' <- tcIfaceKind t2; return (FunTy t1' t2') }
tcIfaceKind (IfaceTyConApp tc ts) = do { tc' <- tcIfaceKindCon tc; ts' <- tcIfaceKinds ts; return (mkTyConApp tc' ts') }
tcIfaceKind (IfaceForAllTy tv t)  = bindIfaceTyVar tv $ \ tv' -> do { t' <- tcIfaceKind t; return (ForAllTy tv' t') }
tcIfaceKind t                     = pprPanic "tcIfaceKind" (ppr t)  -- IfaceCoApp, IfaceLitTy

tcIfaceKinds :: [IfaceKind] -> IfL [Kind]
tcIfaceKinds tys = mapM tcIfaceKind tys
\end{code}

Note [Checking IfaceTypes vs IfaceKinds]
~~~~~~~~~~~~~~~~~~~~~~~~~~~~~~~~~~~~~~~~
We need to know whether we are checking a *type* or a *kind*.
Consider   module M where
             Proxy :: forall k. k -> *
             data T = T
and consider the two IfaceTypes
      M.Proxy * M.T{tc}
      M.Proxy 'M.T{tc} 'M.T(d}
The first is conventional, but in the latter we use the promoted
type constructor (as a kind) and data constructor (as a type).  However, 
the Name of the promoted type constructor is just M.T; it's the *same name*
as the ordinary type constructor.  

We could add a "promoted" flag to an IfaceTyCon, but that's a bit heavy.
Instead we use context to distinguish, as in the source language.  
  - When checking a kind, we look up M.T{tc} and promote it
  - When checking a type, we look up M.T{tc} and don't promote it
                                 and M.T{d}  and promote it
    See tcIfaceKindCon and tcIfaceKTyCon respectively

This context business is why we need tcIfaceTcArgs.


%************************************************************************
%*                                                                      *
                        Coercions
%*                                                                      *
%************************************************************************

\begin{code}
tcIfaceCo :: IfaceType -> IfL Coercion
tcIfaceCo (IfaceTyVar n)        = mkCoVarCo <$> tcIfaceCoVar n
tcIfaceCo (IfaceAppTy t1 t2)    = mkAppCo <$> tcIfaceCo t1 <*> tcIfaceCo t2
tcIfaceCo (IfaceFunTy t1 t2)    = mkFunCo <$> tcIfaceCo t1 <*> tcIfaceCo t2
tcIfaceCo (IfaceTyConApp tc ts) = mkTyConAppCo <$> tcIfaceTyCon tc <*> mapM tcIfaceCo ts
tcIfaceCo t@(IfaceLitTy _)      = mkReflCo <$> tcIfaceType t
tcIfaceCo (IfaceCoConApp tc ts) = tcIfaceCoApp tc ts
tcIfaceCo (IfaceForAllTy tv t)  = bindIfaceTyVar tv $ \ tv' ->
                                  mkForAllCo tv' <$> tcIfaceCo t

tcIfaceCoApp :: IfaceCoCon -> [IfaceType] -> IfL Coercion
tcIfaceCoApp IfaceReflCo      [t]     = Refl         <$> tcIfaceType t
tcIfaceCoApp (IfaceCoAx n i)  ts      = AxiomInstCo  <$> tcIfaceCoAxiom n
                                                     <*> pure i
                                                     <*> mapM tcIfaceCo ts
tcIfaceCoApp IfaceUnsafeCo    [t1,t2] = UnsafeCo     <$> tcIfaceType t1 <*> tcIfaceType t2
tcIfaceCoApp IfaceSymCo       [t]     = SymCo        <$> tcIfaceCo t
tcIfaceCoApp IfaceTransCo     [t1,t2] = TransCo      <$> tcIfaceCo t1 <*> tcIfaceCo t2
tcIfaceCoApp IfaceInstCo      [t1,t2] = InstCo       <$> tcIfaceCo t1 <*> tcIfaceType t2
tcIfaceCoApp (IfaceNthCo d)   [t]     = NthCo d      <$> tcIfaceCo t
tcIfaceCoApp (IfaceLRCo lr)   [t]     = LRCo lr      <$> tcIfaceCo t
tcIfaceCoApp cc ts = pprPanic "toIfaceCoApp" (ppr cc <+> ppr ts)

tcIfaceCoVar :: FastString -> IfL CoVar
tcIfaceCoVar = tcIfaceLclId
\end{code}


%************************************************************************
%*                                                                      *
                        Core
%*                                                                      *
%************************************************************************

\begin{code}
tcIfaceExpr :: IfaceExpr -> IfL CoreExpr
tcIfaceExpr (IfaceType ty)
  = Type <$> tcIfaceType ty

tcIfaceExpr (IfaceCo co)
  = Coercion <$> tcIfaceCo co

tcIfaceExpr (IfaceCast expr co)
  = Cast <$> tcIfaceExpr expr <*> tcIfaceCo co

tcIfaceExpr (IfaceLcl name)
  = Var <$> tcIfaceLclId name

tcIfaceExpr (IfaceExt gbl)
  = Var <$> tcIfaceExtId gbl

tcIfaceExpr (IfaceLit lit)
  = do lit' <- tcIfaceLit lit
       return (Lit lit')
 
tcIfaceExpr (IfaceFCall cc ty) = do
    ty' <- tcIfaceType ty
    u <- newUnique
    dflags <- getDynFlags
    return (Var (mkFCallId dflags u cc ty'))

tcIfaceExpr (IfaceTuple boxity args)  = do
    args' <- mapM tcIfaceExpr args
    -- Put the missing type arguments back in
    let con_args = map (Type . exprType) args' ++ args'
    return (mkApps (Var con_id) con_args)
  where
    arity = length args
    con_id = dataConWorkId (tupleCon boxity arity)
    

tcIfaceExpr (IfaceLam bndr body)
  = bindIfaceBndr bndr $ \bndr' ->
    Lam bndr' <$> tcIfaceExpr body

tcIfaceExpr (IfaceApp fun arg)
  = App <$> tcIfaceExpr fun <*> tcIfaceExpr arg

tcIfaceExpr (IfaceECase scrut ty) 
  = do { scrut' <- tcIfaceExpr scrut 
       ; ty' <- tcIfaceType ty
       ; return (castBottomExpr scrut' ty') }

tcIfaceExpr (IfaceCase scrut case_bndr alts)  = do
    scrut' <- tcIfaceExpr scrut
    case_bndr_name <- newIfaceName (mkVarOccFS case_bndr)
    let
        scrut_ty   = exprType scrut'
        case_bndr' = mkLocalId case_bndr_name scrut_ty
        tc_app     = splitTyConApp scrut_ty
                -- NB: Won't always succeed (polymoprhic case)
                --     but won't be demanded in those cases
                -- NB: not tcSplitTyConApp; we are looking at Core here
                --     look through non-rec newtypes to find the tycon that
                --     corresponds to the datacon in this case alternative

    extendIfaceIdEnv [case_bndr'] $ do
     alts' <- mapM (tcIfaceAlt scrut' tc_app) alts
     return (Case scrut' case_bndr' (coreAltsType alts') alts')

tcIfaceExpr (IfaceLet (IfaceNonRec (IfLetBndr fs ty info) rhs) body)
  = do  { name    <- newIfaceName (mkVarOccFS fs)
        ; ty'     <- tcIfaceType ty
        ; id_info <- tcIdInfo False {- Don't ignore prags; we are inside one! -}
                              name ty' info
        ; let id = mkLocalIdWithInfo name ty' id_info
        ; rhs' <- tcIfaceExpr rhs
        ; body' <- extendIfaceIdEnv [id] (tcIfaceExpr body)
        ; return (Let (NonRec id rhs') body') }

tcIfaceExpr (IfaceLet (IfaceRec pairs) body)
  = do { ids <- mapM tc_rec_bndr (map fst pairs)
       ; extendIfaceIdEnv ids $ do
       { pairs' <- zipWithM tc_pair pairs ids
       ; body' <- tcIfaceExpr body
       ; return (Let (Rec pairs') body') } }
 where
   tc_rec_bndr (IfLetBndr fs ty _) 
     = do { name <- newIfaceName (mkVarOccFS fs)  
          ; ty'  <- tcIfaceType ty
          ; return (mkLocalId name ty') }
   tc_pair (IfLetBndr _ _ info, rhs) id
     = do { rhs' <- tcIfaceExpr rhs
          ; id_info <- tcIdInfo False {- Don't ignore prags; we are inside one! -}
                                (idName id) (idType id) info
          ; return (setIdInfo id id_info, rhs') }

tcIfaceExpr (IfaceTick tickish expr) = do
    expr' <- tcIfaceExpr expr
    tickish' <- tcIfaceTickish tickish
    return (Tick tickish' expr')

-------------------------
tcIfaceTickish :: IfaceTickish -> IfM lcl (Tickish Id)
tcIfaceTickish (IfaceHpcTick modl ix)   = return (HpcTick modl ix)
tcIfaceTickish (IfaceSCC  cc tick push) = return (ProfNote cc tick push)

-------------------------
tcIfaceLit :: Literal -> IfL Literal
-- Integer literals deserialise to (LitInteger i <error thunk>) 
-- so tcIfaceLit just fills in the type.
-- See Note [Integer literals] in Literal
tcIfaceLit (LitInteger i _)
  = do t <- tcIfaceTyCon (IfaceTc integerTyConName)
       return (mkLitInteger i (mkTyConTy t))
tcIfaceLit lit = return lit

-------------------------
tcIfaceAlt :: CoreExpr -> (TyCon, [Type])
           -> (IfaceConAlt, [FastString], IfaceExpr)
           -> IfL (AltCon, [TyVar], CoreExpr)
tcIfaceAlt _ _ (IfaceDefault, names, rhs)
  = ASSERT( null names ) do
    rhs' <- tcIfaceExpr rhs
    return (DEFAULT, [], rhs')
  
tcIfaceAlt _ _ (IfaceLitAlt lit, names, rhs)
  = ASSERT( null names ) do
    lit' <- tcIfaceLit lit
    rhs' <- tcIfaceExpr rhs
    return (LitAlt lit', [], rhs')

-- A case alternative is made quite a bit more complicated
-- by the fact that we omit type annotations because we can
-- work them out.  True enough, but its not that easy!
tcIfaceAlt scrut (tycon, inst_tys) (IfaceDataAlt data_occ, arg_strs, rhs)
  = do  { con <- tcIfaceDataCon data_occ
        ; when (debugIsOn && not (con `elem` tyConDataCons tycon))
               (failIfM (ppr scrut $$ ppr con $$ ppr tycon $$ ppr (tyConDataCons tycon)))
        ; tcIfaceDataAlt con inst_tys arg_strs rhs }

tcIfaceDataAlt :: DataCon -> [Type] -> [FastString] -> IfaceExpr
               -> IfL (AltCon, [TyVar], CoreExpr)
tcIfaceDataAlt con inst_tys arg_strs rhs
  = do  { us <- newUniqueSupply
        ; let uniqs = uniqsFromSupply us
        ; let (ex_tvs, arg_ids)
                      = dataConRepFSInstPat arg_strs uniqs con inst_tys

        ; rhs' <- extendIfaceTyVarEnv ex_tvs    $
                  extendIfaceIdEnv arg_ids      $
                  tcIfaceExpr rhs
        ; return (DataAlt con, ex_tvs ++ arg_ids, rhs') }
\end{code}


\begin{code}
tcExtCoreBindings :: [IfaceBinding] -> IfL CoreProgram  -- Used for external core
tcExtCoreBindings []     = return []
tcExtCoreBindings (b:bs) = do_one b (tcExtCoreBindings bs)

do_one :: IfaceBinding -> IfL [CoreBind] -> IfL [CoreBind]
do_one (IfaceNonRec bndr rhs) thing_inside
  = do  { rhs' <- tcIfaceExpr rhs
        ; bndr' <- newExtCoreBndr bndr
        ; extendIfaceIdEnv [bndr'] $ do 
        { core_binds <- thing_inside
        ; return (NonRec bndr' rhs' : core_binds) }}

do_one (IfaceRec pairs) thing_inside
  = do  { bndrs' <- mapM newExtCoreBndr bndrs
        ; extendIfaceIdEnv bndrs' $ do
        { rhss' <- mapM tcIfaceExpr rhss
        ; core_binds <- thing_inside
        ; return (Rec (bndrs' `zip` rhss') : core_binds) }}
  where
    (bndrs,rhss) = unzip pairs
\end{code}


%************************************************************************
%*                                                                      *
                IdInfo
%*                                                                      *
%************************************************************************

\begin{code}
tcIdDetails :: Type -> IfaceIdDetails -> IfL IdDetails
tcIdDetails _  IfVanillaId = return VanillaId
tcIdDetails ty (IfDFunId ns)
  = return (DFunId ns (isNewTyCon (classTyCon cls)))
  where
    (_, _, cls, _) = tcSplitDFunTy ty

tcIdDetails _ (IfRecSelId tc naughty)
  = do { tc' <- tcIfaceTyCon tc
       ; return (RecSelId { sel_tycon = tc', sel_naughty = naughty }) }

tcIdInfo :: Bool -> Name -> Type -> IfaceIdInfo -> IfL IdInfo
tcIdInfo ignore_prags name ty info 
  | ignore_prags = return vanillaIdInfo
  | otherwise    = case info of
                        NoInfo       -> return vanillaIdInfo
                        HasInfo info -> foldlM tcPrag init_info info
  where
    -- Set the CgInfo to something sensible but uninformative before
    -- we start; default assumption is that it has CAFs
    init_info = vanillaIdInfo

    tcPrag :: IdInfo -> IfaceInfoItem -> IfL IdInfo
    tcPrag info HsNoCafRefs        = return (info `setCafInfo`   NoCafRefs)
    tcPrag info (HsArity arity)    = return (info `setArityInfo` arity)
    tcPrag info (HsStrictness str) = return (info `setStrictnessInfo` str)
    tcPrag info (HsInline prag)    = return (info `setInlinePragInfo` prag)

        -- The next two are lazy, so they don't transitively suck stuff in
    tcPrag info (HsUnfold lb if_unf) 
      = do { unf <- tcUnfolding name ty info if_unf
           ; let info1 | lb        = info `setOccInfo` strongLoopBreaker
                       | otherwise = info
           ; return (info1 `setUnfoldingInfoLazily` unf) }
\end{code}

\begin{code}
tcUnfolding :: Name -> Type -> IdInfo -> IfaceUnfolding -> IfL Unfolding
tcUnfolding name _ info (IfCoreUnfold stable if_expr)
  = do  { dflags <- getDynFlags
        ; mb_expr <- tcPragExpr name if_expr
        ; let unf_src = if stable then InlineStable else InlineRhs
        ; return (case mb_expr of
                    Nothing   -> NoUnfolding
                    Just expr -> mkUnfolding dflags unf_src
                                             True {- Top level -} 
                                             is_bottoming
                                             expr) }
  where
     -- Strictness should occur before unfolding!
    is_bottoming = isBottomingSig $ strictnessInfo info              

tcUnfolding name _ _ (IfCompulsory if_expr)
  = do  { mb_expr <- tcPragExpr name if_expr
        ; return (case mb_expr of
                    Nothing   -> NoUnfolding
                    Just expr -> mkCompulsoryUnfolding expr) }

tcUnfolding name _ _ (IfInlineRule arity unsat_ok boring_ok if_expr)
  = do  { mb_expr <- tcPragExpr name if_expr
        ; return (case mb_expr of
                    Nothing   -> NoUnfolding
                    Just expr -> mkCoreUnfolding InlineStable True expr arity 
                                                 (UnfWhen unsat_ok boring_ok))
    }

tcUnfolding name dfun_ty _ (IfDFunUnfold ops)
  = do { mb_ops1 <- forkM_maybe doc $ mapM tc_arg ops
       ; return (case mb_ops1 of
                    Nothing   -> noUnfolding
                    Just ops1 -> mkDFunUnfolding dfun_ty ops1) }
  where
    doc = text "Class ops for dfun" <+> ppr name
    tc_arg (DFunPolyArg  e) = do { e' <- tcIfaceExpr e; return (DFunPolyArg e') }
    tc_arg (DFunLamArg i)   = return (DFunLamArg i)

tcUnfolding name ty info (IfExtWrapper arity wkr)
  = tcIfaceWrapper name ty info arity (tcIfaceExtId wkr)
tcUnfolding name ty info (IfLclWrapper arity wkr)
  = tcIfaceWrapper name ty info arity (tcIfaceLclId wkr)

-------------
tcIfaceWrapper :: Name -> Type -> IdInfo -> Arity -> IfL Id -> IfL Unfolding
tcIfaceWrapper name ty info arity get_worker
  = do  { mb_wkr_id <- forkM_maybe doc get_worker
        ; us <- newUniqueSupply
        ; dflags <- getDynFlags
        ; let mk_wrapper = \dfs t -> mkWrapper dfs t nd_strict_sig
        ; return (case mb_wkr_id of
                     Nothing     -> noUnfolding
                     Just wkr_id -> make_inline_rule mk_wrapper dflags wkr_id us) }
  where
    doc = text "Worker for" <+> ppr name

    make_inline_rule mk_wrapper dflags wkr_id us 
        = mkWwInlineRule wkr_id
                         (initUs_ us (mk_wrapper dflags ty) wkr_id) 
                         arity
<<<<<<< HEAD
        -- Again we rely here on strictness info always appearing 
        -- before unfolding
    nd_strict_sig = strictnessInfo info

=======
        -- Again we rely here on strictness info 
        -- always appearing before unfolding
    strict_sig = strictnessInfo info
>>>>>>> 81f4cd3e
\end{code}

For unfoldings we try to do the job lazily, so that we never type check
an unfolding that isn't going to be looked at.

\begin{code}
tcPragExpr :: Name -> IfaceExpr -> IfL (Maybe CoreExpr)
tcPragExpr name expr
  = forkM_maybe doc $ do
    core_expr' <- tcIfaceExpr expr

                -- Check for type consistency in the unfolding
    whenGOptM Opt_DoCoreLinting $ do
        in_scope <- get_in_scope
        case lintUnfolding noSrcLoc in_scope core_expr' of
          Nothing       -> return ()
          Just fail_msg -> do { mod <- getIfModule 
                              ; pprPanic "Iface Lint failure" 
                                  (vcat [ ptext (sLit "In interface for") <+> ppr mod
                                        , hang doc 2 fail_msg
                                        , ppr name <+> equals <+> ppr core_expr'
                                        , ptext (sLit "Iface expr =") <+> ppr expr ]) }
    return core_expr'
  where
    doc = text "Unfolding of" <+> ppr name

    get_in_scope :: IfL [Var] -- Totally disgusting; but just for linting
    get_in_scope        
        = do { (gbl_env, lcl_env) <- getEnvs
             ; rec_ids <- case if_rec_types gbl_env of
                            Nothing -> return []
                            Just (_, get_env) -> do
                               { type_env <- setLclEnv () get_env
                               ; return (typeEnvIds type_env) }
             ; return (varEnvElts (if_tv_env lcl_env) ++
                       varEnvElts (if_id_env lcl_env) ++
                       rec_ids) }
\end{code}



%************************************************************************
%*                                                                      *
                Getting from Names to TyThings
%*                                                                      *
%************************************************************************

\begin{code}
tcIfaceGlobal :: Name -> IfL TyThing
tcIfaceGlobal name
  | Just thing <- wiredInNameTyThing_maybe name
        -- Wired-in things include TyCons, DataCons, and Ids
        -- Even though we are in an interface file, we want to make
        -- sure the instances and RULES of this thing (particularly TyCon) are loaded 
        -- Imagine: f :: Double -> Double
  = do { ifCheckWiredInThing thing; return thing }
  | otherwise
  = do  { env <- getGblEnv
        ; case if_rec_types env of {    -- Note [Tying the knot]
            Just (mod, get_type_env) 
                | nameIsLocalOrFrom mod name
                -> do           -- It's defined in the module being compiled
                { type_env <- setLclEnv () get_type_env         -- yuk
                ; case lookupNameEnv type_env name of
                        Just thing -> return thing
                        Nothing   -> pprPanic "tcIfaceGlobal (local): not found:"  
                                                (ppr name $$ ppr type_env) }

          ; _ -> do

        { hsc_env <- getTopEnv
        ; mb_thing <- liftIO (lookupTypeHscEnv hsc_env name)
        ; case mb_thing of {
            Just thing -> return thing ;
            Nothing    -> do

        { mb_thing <- importDecl name   -- It's imported; go get it
        ; case mb_thing of
            Failed err      -> failIfM err
            Succeeded thing -> return thing
    }}}}}

-- Note [Tying the knot]
-- ~~~~~~~~~~~~~~~~~~~~~
-- The if_rec_types field is used in two situations:
--
-- a) Compiling M.hs, which indiretly imports Foo.hi, which mentions M.T
--    Then we look up M.T in M's type environment, which is splatted into if_rec_types
--    after we've built M's type envt.
--
-- b) In ghc --make, during the upsweep, we encounter M.hs, whose interface M.hi
--    is up to date.  So we call typecheckIface on M.hi.  This splats M.T into 
--    if_rec_types so that the (lazily typechecked) decls see all the other decls
--
-- In case (b) it's important to do the if_rec_types check *before* looking in the HPT
-- Because if M.hs also has M.hs-boot, M.T will *already be* in the HPT, but in its
-- emasculated form (e.g. lacking data constructors).

tcIfaceTyCon :: IfaceTyCon -> IfL TyCon
tcIfaceTyCon (IfaceTc name) 
  = do { thing <- tcIfaceGlobal name
       ; case thing of    -- A "type constructor" can be a promoted data constructor
                          --           c.f. Trac #5881
           ATyCon   tc -> return tc
           ADataCon dc -> return (promoteDataCon dc)
           _ -> pprPanic "tcIfaceTyCon" (ppr name $$ ppr thing) }

tcIfaceKindCon :: IfaceTyCon -> IfL TyCon
tcIfaceKindCon (IfaceTc name) 
  = do { thing <- tcIfaceGlobal name
       ; case thing of    -- A "type constructor" here is a promoted type constructor
                          --           c.f. Trac #5881
           ATyCon tc 
             | isSuperKind (tyConKind tc) -> return tc   -- Mainly just '*' or 'AnyK'
             | otherwise                  -> return (promoteTyCon tc)

           _ -> pprPanic "tcIfaceKindCon" (ppr name $$ ppr thing) }

tcIfaceCoAxiom :: Name -> IfL (CoAxiom Branched)
tcIfaceCoAxiom name = do { thing <- tcIfaceGlobal name
                         ; return (tyThingCoAxiom thing) }

tcIfaceDataCon :: Name -> IfL DataCon
tcIfaceDataCon name = do { thing <- tcIfaceGlobal name
                         ; case thing of
                                ADataCon dc -> return dc
                                _       -> pprPanic "tcIfaceExtDC" (ppr name$$ ppr thing) }

tcIfaceExtId :: Name -> IfL Id
tcIfaceExtId name = do { thing <- tcIfaceGlobal name
                       ; case thing of
                          AnId id -> return id
                          _       -> pprPanic "tcIfaceExtId" (ppr name$$ ppr thing) }
\end{code}

%************************************************************************
%*                                                                      *
                Bindings
%*                                                                      *
%************************************************************************

\begin{code}
bindIfaceBndr :: IfaceBndr -> (CoreBndr -> IfL a) -> IfL a
bindIfaceBndr (IfaceIdBndr (fs, ty)) thing_inside
  = do  { name <- newIfaceName (mkVarOccFS fs)
        ; ty' <- tcIfaceType ty
        ; let id = mkLocalId name ty'
        ; extendIfaceIdEnv [id] (thing_inside id) }
bindIfaceBndr (IfaceTvBndr bndr) thing_inside
  = bindIfaceTyVar bndr thing_inside
    
bindIfaceBndrs :: [IfaceBndr] -> ([CoreBndr] -> IfL a) -> IfL a
bindIfaceBndrs []     thing_inside = thing_inside []
bindIfaceBndrs (b:bs) thing_inside
  = bindIfaceBndr b     $ \ b' ->
    bindIfaceBndrs bs   $ \ bs' ->
    thing_inside (b':bs')

-----------------------
newExtCoreBndr :: IfaceLetBndr -> IfL Id
newExtCoreBndr (IfLetBndr var ty _)    -- Ignoring IdInfo for now
  = do  { mod <- getIfModule
        ; name <- newGlobalBinder mod (mkVarOccFS var) noSrcSpan
        ; ty' <- tcIfaceType ty
        ; return (mkLocalId name ty') }

-----------------------
bindIfaceTyVar :: IfaceTvBndr -> (TyVar -> IfL a) -> IfL a
bindIfaceTyVar (occ,kind) thing_inside
  = do  { name <- newIfaceName (mkTyVarOccFS occ)
        ; tyvar <- mk_iface_tyvar name kind
        ; extendIfaceTyVarEnv [tyvar] (thing_inside tyvar) }

bindIfaceTyVars :: [IfaceTvBndr] -> ([TyVar] -> IfL a) -> IfL a
bindIfaceTyVars bndrs thing_inside
  = do { names <- newIfaceNames (map mkTyVarOccFS occs)
        ; let (kis_kind, tys_kind) = span isSuperIfaceKind kinds
              (kis_name, tys_name) = splitAt (length kis_kind) names
          -- We need to bring the kind variables in scope since type
          -- variables may mention them.
        ; kvs <- zipWithM mk_iface_tyvar kis_name kis_kind
        ; extendIfaceTyVarEnv kvs $ do
        { tvs <- zipWithM mk_iface_tyvar tys_name tys_kind
        ; extendIfaceTyVarEnv tvs (thing_inside (kvs ++ tvs)) } }
  where
    (occs,kinds) = unzip bndrs

isSuperIfaceKind :: IfaceKind -> Bool
isSuperIfaceKind (IfaceTyConApp (IfaceTc n) []) = n == superKindTyConName
isSuperIfaceKind _ = False

mk_iface_tyvar :: Name -> IfaceKind -> IfL TyVar
mk_iface_tyvar name ifKind
   = do { kind <- tcIfaceKind ifKind
        ; return (Var.mkTyVar name kind) }

bindIfaceTyVars_AT :: [IfaceTvBndr] -> ([TyVar] -> IfL a) -> IfL a
-- Used for type variable in nested associated data/type declarations
-- where some of the type variables are already in scope
--    class C a where { data T a b }
-- Here 'a' is in scope when we look at the 'data T'
bindIfaceTyVars_AT [] thing_inside
  = thing_inside []
bindIfaceTyVars_AT (b@(tv_occ,_) : bs) thing_inside
  = do { mb_tv <- lookupIfaceTyVar tv_occ
       ; let bind_b :: (TyVar -> IfL a) -> IfL a
             bind_b = case mb_tv of
                        Just b' -> \k -> k b'
                        Nothing -> bindIfaceTyVar b
       ; bind_b $ \b' ->
         bindIfaceTyVars_AT bs $ \bs' ->
         thing_inside (b':bs') }
\end{code}
<|MERGE_RESOLUTION|>--- conflicted
+++ resolved
@@ -1267,7 +1267,7 @@
   = do  { mb_wkr_id <- forkM_maybe doc get_worker
         ; us <- newUniqueSupply
         ; dflags <- getDynFlags
-        ; let mk_wrapper = \dfs t -> mkWrapper dfs t nd_strict_sig
+        ; let mk_wrapper = \dfs t -> mkWrapper dfs t strict_sig
         ; return (case mb_wkr_id of
                      Nothing     -> noUnfolding
                      Just wkr_id -> make_inline_rule mk_wrapper dflags wkr_id us) }
@@ -1278,16 +1278,9 @@
         = mkWwInlineRule wkr_id
                          (initUs_ us (mk_wrapper dflags ty) wkr_id) 
                          arity
-<<<<<<< HEAD
-        -- Again we rely here on strictness info always appearing 
-        -- before unfolding
-    nd_strict_sig = strictnessInfo info
-
-=======
         -- Again we rely here on strictness info 
         -- always appearing before unfolding
     strict_sig = strictnessInfo info
->>>>>>> 81f4cd3e
 \end{code}
 
 For unfoldings we try to do the job lazily, so that we never type check
