--
--  (c) The University of Glasgow 2002-2006
--

{-# OPTIONS_GHC -O #-}
-- We always optimise this, otherwise performance of a non-optimised
-- compiler is severely affected

-- | Binary interface file support.
module BinIface (
        writeBinIface,
        readBinIface,
        getSymtabName,
        getDictFastString,
        CheckHiWay(..),
        TraceBinIFaceReading(..)
    ) where

#include "HsVersions.h"

import TcRnMonad
import TyCon      (TyCon, tyConName, tupleTyConSort, tupleTyConArity, isTupleTyCon, tyConIP_maybe)
import DataCon    (dataConName, dataConWorkId, dataConTyCon)
import IParam     (ipFastString, ipTyConName)
import PrelInfo   (wiredInThings, basicKnownKeyNames)
import Id         (idName, isDataConWorkId_maybe)
import TysWiredIn
import IfaceEnv
import HscTypes
import BasicTypes
import Demand
import Annotations
import IfaceSyn
import Module
import Name
import Avail
import VarEnv
import DynFlags
import UniqFM
import UniqSupply
import CostCentre
import StaticFlags
import Panic
import Binary
import SrcLoc
import ErrUtils
import Config
import FastMutInt
import Unique
import Outputable
import Platform
import FastString
import Constants

import Data.Bits
import Data.Char
import Data.List
import Data.Word
import Data.Array
import Data.IORef
import Control.Monad
import System.Time ( ClockTime(..) )


-- ---------------------------------------------------------------------------
-- Reading and writing binary interface files
--

data CheckHiWay = CheckHiWay | IgnoreHiWay
    deriving Eq

data TraceBinIFaceReading = TraceBinIFaceReading | QuietBinIFaceReading
    deriving Eq

-- | Read an interface file
readBinIface :: CheckHiWay -> TraceBinIFaceReading -> FilePath
             -> TcRnIf a b ModIface
readBinIface checkHiWay traceBinIFaceReading hi_path = do
    ncu <- mkNameCacheUpdater
    dflags <- getDOpts
    liftIO $ readBinIface_ dflags checkHiWay traceBinIFaceReading hi_path ncu

readBinIface_ :: DynFlags -> CheckHiWay -> TraceBinIFaceReading -> FilePath
              -> NameCacheUpdater
              -> IO ModIface
readBinIface_ dflags checkHiWay traceBinIFaceReading hi_path ncu = do
    let printer :: SDoc -> IO ()
        printer = case traceBinIFaceReading of
                      TraceBinIFaceReading -> \sd -> printSDoc sd defaultDumpStyle
                      QuietBinIFaceReading -> \_ -> return ()
        wantedGot :: Outputable a => String -> a -> a -> IO ()
        wantedGot what wanted got =
            printer (text what <> text ": " <>
                     vcat [text "Wanted " <> ppr wanted <> text ",",
                           text "got    " <> ppr got])

        errorOnMismatch :: (Eq a, Show a) => String -> a -> a -> IO ()
        errorOnMismatch what wanted got =
            -- This will be caught by readIface which will emit an error
            -- msg containing the iface module name.
            when (wanted /= got) $ ghcError $ ProgramError
                         (what ++ " (wanted " ++ show wanted
                               ++ ", got "    ++ show got ++ ")")
    bh <- Binary.readBinMem hi_path

    -- Read the magic number to check that this really is a GHC .hi file
    -- (This magic number does not change when we change
    --  GHC interface file format)
    magic <- get bh
    wantedGot "Magic" (binaryInterfaceMagic dflags) magic
    errorOnMismatch "magic number mismatch: old/corrupt interface file?"
        (binaryInterfaceMagic dflags) magic

    -- Note [dummy iface field]
    -- read a dummy 32/64 bit value.  This field used to hold the
    -- dictionary pointer in old interface file formats, but now
    -- the dictionary pointer is after the version (where it
    -- should be).  Also, the serialisation of value of type "Bin
    -- a" used to depend on the word size of the machine, now they
    -- are always 32 bits.
    if wORD_SIZE == 4
        then do _ <- Binary.get bh :: IO Word32; return ()
        else do _ <- Binary.get bh :: IO Word64; return ()

    -- Check the interface file version and ways.
    check_ver  <- get bh
    let our_ver = show opt_HiVersion
    wantedGot "Version" our_ver check_ver
    errorOnMismatch "mismatched interface file versions" our_ver check_ver

    check_way <- get bh
    let way_descr = getWayDescr dflags
    wantedGot "Way" way_descr check_way
    when (checkHiWay == CheckHiWay) $
        errorOnMismatch "mismatched interface file ways" way_descr check_way

    -- Read the dictionary
    -- The next word in the file is a pointer to where the dictionary is
    -- (probably at the end of the file)
    dict_p <- Binary.get bh
    data_p <- tellBin bh          -- Remember where we are now
    seekBin bh dict_p
    dict   <- getDictionary bh
    seekBin bh data_p             -- Back to where we were before

    -- Initialise the user-data field of bh
    bh <- do
        bh <- return $ setUserData bh $ newReadState (error "getSymtabName")
                                                     (getDictFastString dict)
        symtab_p <- Binary.get bh     -- Get the symtab ptr
        data_p <- tellBin bh          -- Remember where we are now
        seekBin bh symtab_p
        symtab <- getSymbolTable bh ncu
        seekBin bh data_p             -- Back to where we were before
    
        -- It is only now that we know how to get a Name
        return $ setUserData bh $ newReadState (getSymtabName ncu dict symtab)
                                               (getDictFastString dict)

    -- Read the interface file
    get bh

-- | Write an interface file
writeBinIface :: DynFlags -> FilePath -> ModIface -> IO ()
writeBinIface dflags hi_path mod_iface = do
    bh <- openBinMem initBinMemSize
    put_ bh (binaryInterfaceMagic dflags)

   -- dummy 32/64-bit field before the version/way for
   -- compatibility with older interface file formats.
   -- See Note [dummy iface field] above.
    if wORD_SIZE == 4
        then Binary.put_ bh (0 :: Word32)
        else Binary.put_ bh (0 :: Word64)

    -- The version and way descriptor go next
    put_ bh (show opt_HiVersion)
    let way_descr = getWayDescr dflags
    put_  bh way_descr

    -- Remember where the dictionary pointer will go
    dict_p_p <- tellBin bh
    -- Placeholder for ptr to dictionary
    put_ bh dict_p_p

    -- Remember where the symbol table pointer will go
    symtab_p_p <- tellBin bh
    put_ bh symtab_p_p

    -- Make some intial state
    symtab_next <- newFastMutInt
    writeFastMutInt symtab_next 0
    symtab_map <- newIORef emptyUFM
    let bin_symtab = BinSymbolTable {
                         bin_symtab_next = symtab_next,
                         bin_symtab_map  = symtab_map }
    dict_next_ref <- newFastMutInt
    writeFastMutInt dict_next_ref 0
    dict_map_ref <- newIORef emptyUFM
    let bin_dict = BinDictionary {
                       bin_dict_next = dict_next_ref,
                       bin_dict_map  = dict_map_ref }
  
    -- Put the main thing, 
    bh <- return $ setUserData bh $ newWriteState (putName bin_dict bin_symtab)
                                                  (putFastString bin_dict)
    put_ bh mod_iface

    -- Write the symtab pointer at the fornt of the file
    symtab_p <- tellBin bh        -- This is where the symtab will start
    putAt bh symtab_p_p symtab_p  -- Fill in the placeholder
    seekBin bh symtab_p           -- Seek back to the end of the file

    -- Write the symbol table itself
    symtab_next <- readFastMutInt symtab_next
    symtab_map  <- readIORef symtab_map
    putSymbolTable bh symtab_next symtab_map
    debugTraceMsg dflags 3 (text "writeBinIface:" <+> int symtab_next 
                                <+> text "Names")

    -- NB. write the dictionary after the symbol table, because
    -- writing the symbol table may create more dictionary entries.

    -- Write the dictionary pointer at the fornt of the file
    dict_p <- tellBin bh          -- This is where the dictionary will start
    putAt bh dict_p_p dict_p      -- Fill in the placeholder
    seekBin bh dict_p             -- Seek back to the end of the file

    -- Write the dictionary itself
    dict_next <- readFastMutInt dict_next_ref
    dict_map  <- readIORef dict_map_ref
    putDictionary bh dict_next dict_map
    debugTraceMsg dflags 3 (text "writeBinIface:" <+> int dict_next
                                <+> text "dict entries")

    -- And send the result to the file
    writeBinMem bh hi_path

-- | Initial ram buffer to allocate for writing interface files
initBinMemSize :: Int
initBinMemSize = 1024 * 1024

binaryInterfaceMagic :: DynFlags -> Word32
binaryInterfaceMagic dflags
 | target32Bit (targetPlatform dflags) = 0x1face
 | otherwise                           = 0x1face64


-- -----------------------------------------------------------------------------
-- The symbol table
--

putSymbolTable :: BinHandle -> Int -> UniqFM (Int,Name) -> IO ()
putSymbolTable bh next_off symtab = do
    put_ bh next_off
    let names = elems (array (0,next_off-1) (eltsUFM symtab))
    mapM_ (\n -> serialiseName bh n symtab) names

getSymbolTable :: BinHandle -> NameCacheUpdater -> IO SymbolTable
getSymbolTable bh ncu = do
    sz <- get bh
    od_names <- sequence (replicate sz (get bh))
    updateNameCache ncu $ \namecache ->
        let arr = listArray (0,sz-1) names
            (namecache', names) =    
                mapAccumR (fromOnDiskName arr) namecache od_names
        in (namecache', arr)

type OnDiskName = (PackageId, ModuleName, OccName)

fromOnDiskName :: Array Int Name -> NameCache -> OnDiskName -> (NameCache, Name)
fromOnDiskName _ nc (pid, mod_name, occ) =
    let mod   = mkModule pid mod_name
        cache = nsNames nc
    in case lookupOrigNameCache cache  mod occ of
           Just name -> (nc, name)
           Nothing   ->
               let (uniq, us) = takeUniqFromSupply (nsUniqs nc)
                   name       = mkExternalName uniq mod occ noSrcSpan
                   new_cache  = extendNameCache cache mod occ name
               in ( nc{ nsUniqs = us, nsNames = new_cache }, name )

serialiseName :: BinHandle -> Name -> UniqFM (Int,Name) -> IO ()
serialiseName bh name _ = do
    let mod = ASSERT2( isExternalName name, ppr name ) nameModule name
    put_ bh (modulePackageId mod, moduleName mod, nameOccName name)


-- Note [Symbol table representation of names]
-- ~~~~~~~~~~~~~~~~~~~~~~~~~~~~~~~~~~~~~~~~~~~
--
-- An occurrence of a name in an interface file is serialized as a single 32-bit word.
-- The format of this word is:
--  00xxxxxxxxxxxxxxxxxxxxxxxxxxxxxxxx
--   A normal name. x is an index into the symbol table
--  01xxxxxxxxyyyyyyyyyyyyyyyyyyyyyyyy
--   A known-key name. x is the Unique's Char, y is the int part
--  10xxyyzzzzzzzzzzzzzzzzzzzzzzzzzzzz
--   A tuple name:
--    x is the tuple sort (00b ==> boxed, 01b ==> unboxed, 10b ==> constraint)
--    y is the thing (00b ==> tycon, 01b ==> datacon, 10b ==> datacon worker)
--    z is the arity
--  11xxxxxxxxxxxxxxxxxxxxxxxxxxxxxxxx
--   An implicit parameter TyCon name. x is an index into the FastString *dictionary*
--
-- Note that we have to have special representation for tuples and IP TyCons because they
-- form an "infinite" family and hence are not recorded explicitly in wiredInTyThings or
-- basicKnownKeyNames.

knownKeyNamesMap :: UniqFM Name
knownKeyNamesMap = listToUFM_Directly [(nameUnique n, n) | n <- knownKeyNames]
  where
    knownKeyNames :: [Name]
    knownKeyNames = map getName wiredInThings ++ basicKnownKeyNames


-- See Note [Symbol table representation of names]
putName :: BinDictionary -> BinSymbolTable -> BinHandle -> Name -> IO ()
putName dict BinSymbolTable{ 
               bin_symtab_map = symtab_map_ref,
               bin_symtab_next = symtab_next }    bh name
  | name `elemUFM` knownKeyNamesMap
  , let (c, u) = unpkUnique (nameUnique name) -- INVARIANT: (ord c) fits in 8 bits
  = -- ASSERT(u < 2^(22 :: Int))
    put_ bh (0x40000000 .|. (fromIntegral (ord c) `shiftL` 22) .|. (fromIntegral u :: Word32))
  | otherwise
  = case wiredInNameTyThing_maybe name of
     Just (ATyCon tc)
       | isTupleTyCon tc             -> putTupleName_ bh tc 0
       | Just ip <- tyConIP_maybe tc -> do
         off <- allocateFastString dict (ipFastString ip)
         -- MASSERT(off < 2^(30 :: Int))
         put_ bh (0xC0000000 .|. off)
     Just (ADataCon dc)
       | let tc = dataConTyCon dc, isTupleTyCon tc -> putTupleName_ bh tc 1
     Just (AnId x)
       | Just dc <- isDataConWorkId_maybe x, let tc = dataConTyCon dc, isTupleTyCon tc -> putTupleName_ bh tc 2
     _ -> do
       symtab_map <- readIORef symtab_map_ref
       case lookupUFM symtab_map name of
         Just (off,_) -> put_ bh (fromIntegral off :: Word32)
         Nothing -> do
            off <- readFastMutInt symtab_next
            -- MASSERT(off < 2^(30 :: Int))
            writeFastMutInt symtab_next (off+1)
            writeIORef symtab_map_ref
                $! addToUFM symtab_map name (off,name)
            put_ bh (fromIntegral off :: Word32)

putTupleName_ :: BinHandle -> TyCon -> Word32 -> IO ()
putTupleName_ bh tc thing_tag
  = -- ASSERT(arity < 2^(30 :: Int))
    put_ bh (0x80000000 .|. (sort_tag `shiftL` 28) .|. (thing_tag `shiftL` 26) .|. arity)
  where
    arity = fromIntegral (tupleTyConArity tc)
    sort_tag = case tupleTyConSort tc of
        BoxedTuple      -> 0
        UnboxedTuple    -> 1
        ConstraintTuple -> 2

-- See Note [Symbol table representation of names]
getSymtabName :: NameCacheUpdater
              -> Dictionary -> SymbolTable
              -> BinHandle -> IO Name
getSymtabName ncu dict symtab bh = do
    i <- get bh
    case i .&. 0xC0000000 of
        0x00000000 -> return $! symtab ! fromIntegral (i ::  Word32)
        0x40000000 -> return $! case lookupUFM_Directly knownKeyNamesMap (mkUnique tag ix) of
                        Nothing -> pprPanic "getSymtabName:unknown known-key unique" (ppr i)
                        Just n  -> n
          where tag = chr (fromIntegral ((i .&. 0x3FC00000) `shiftR` 22))
                ix = fromIntegral i .&. 0x003FFFFF
        0x80000000 -> return $! case thing_tag of
                        0 -> tyConName (tupleTyCon sort arity)
                        1 -> dataConName dc
                        2 -> idName (dataConWorkId dc)
                        _ -> pprPanic "getSymtabName:unknown tuple thing" (ppr i)
          where
            dc = tupleCon sort arity
            sort = case (i .&. 0x30000000) `shiftR` 28 of
                     0 -> BoxedTuple
                     1 -> UnboxedTuple
                     2 -> ConstraintTuple
                     _ -> pprPanic "getSymtabName:unknown tuple sort" (ppr i)
            thing_tag = (i .&. 0x0CFFFFFF) `shiftR` 26
            arity = fromIntegral (i .&. 0x03FFFFFF)
        0xC0000000 -> liftM ipTyConName $ updateNameCache ncu $ flip allocateIPName (dict ! fromIntegral (i .&. 0x3FFFFFFF))
        _          -> pprPanic "getSymtabName:unknown name tag" (ppr i)

data BinSymbolTable = BinSymbolTable {
        bin_symtab_next :: !FastMutInt, -- The next index to use
        bin_symtab_map  :: !(IORef (UniqFM (Int,Name)))
                                -- indexed by Name
  }


putFastString :: BinDictionary -> BinHandle -> FastString -> IO ()
putFastString dict bh fs = allocateFastString dict fs >>= put_ bh

allocateFastString :: BinDictionary -> FastString -> IO Word32
allocateFastString BinDictionary { bin_dict_next = j_r,
                                   bin_dict_map  = out_r} f = do
    out <- readIORef out_r
    let uniq = getUnique f
    case lookupUFM out uniq of
        Just (j, _)  -> return (fromIntegral j :: Word32)
        Nothing -> do
           j <- readFastMutInt j_r
           writeFastMutInt j_r (j + 1)
           writeIORef out_r $! addToUFM out uniq (j, f)
           return (fromIntegral j :: Word32)

getDictFastString :: Dictionary -> BinHandle -> IO FastString
getDictFastString dict bh = do
    j <- get bh
    return $! (dict ! fromIntegral (j :: Word32))

data BinDictionary = BinDictionary {
        bin_dict_next :: !FastMutInt, -- The next index to use
        bin_dict_map  :: !(IORef (UniqFM (Int,FastString)))
                                -- indexed by FastString
  }

-- -----------------------------------------------------------------------------
-- All the binary instances

-- BasicTypes
{-! for IPName derive: Binary !-}
{-! for Fixity derive: Binary !-}
{-! for FixityDirection derive: Binary !-}
{-! for Boxity derive: Binary !-}
{-! for StrictnessMark derive: Binary !-}
{-! for Activation derive: Binary !-}

-- Demand
{-! for Demand derive: Binary !-}
{-! for Demands derive: Binary !-}
{-! for DmdResult derive: Binary !-}
{-! for StrictSig derive: Binary !-}

-- Class
{-! for DefMeth derive: Binary !-}

-- HsTypes
{-! for HsPred derive: Binary !-}
{-! for HsType derive: Binary !-}
{-! for TupCon derive: Binary !-}
{-! for HsTyVarBndr derive: Binary !-}

-- HsCore
{-! for UfExpr derive: Binary !-}
{-! for UfConAlt derive: Binary !-}
{-! for UfBinding derive: Binary !-}
{-! for UfBinder derive: Binary !-}
{-! for HsIdInfo derive: Binary !-}
{-! for UfNote derive: Binary !-}

-- HsDecls
{-! for ConDetails derive: Binary !-}
{-! for BangType derive: Binary !-}

-- CostCentre
{-! for IsCafCC derive: Binary !-}
{-! for CostCentre derive: Binary !-}



-- ---------------------------------------------------------------------------
-- Reading a binary interface into ParsedIface

instance Binary ModIface where
   put_ bh (ModIface {
                 mi_module    = mod,
                 mi_boot      = is_boot,
                 mi_iface_hash= iface_hash,
                 mi_mod_hash  = mod_hash,
                 mi_flag_hash = flag_hash,
                 mi_orphan    = orphan,
                 mi_finsts    = hasFamInsts,
                 mi_deps      = deps,
                 mi_usages    = usages,
                 mi_exports   = exports,
                 mi_exp_hash  = exp_hash,
                 mi_used_th   = used_th,
                 mi_fixities  = fixities,
                 mi_warns     = warns,
                 mi_anns      = anns,
                 mi_decls     = decls,
                 mi_insts     = insts,
                 mi_fam_insts = fam_insts,
                 mi_rules     = rules,
                 mi_orphan_hash = orphan_hash,
                 mi_vect_info = vect_info,
                 mi_hpc       = hpc_info,
                 mi_trust     = trust,
                 mi_trust_pkg = trust_pkg }) = do
        put_ bh mod
        put_ bh is_boot
        put_ bh iface_hash
        put_ bh mod_hash
        put_ bh flag_hash
        put_ bh orphan
        put_ bh hasFamInsts
        lazyPut bh deps
        lazyPut bh usages
        put_ bh exports
        put_ bh exp_hash
        put_ bh used_th
        put_ bh fixities
        lazyPut bh warns
        lazyPut bh anns
        put_ bh decls
        put_ bh insts
        put_ bh fam_insts
        lazyPut bh rules
        put_ bh orphan_hash
        put_ bh vect_info
        put_ bh hpc_info
        put_ bh trust
        put_ bh trust_pkg

   get bh = do
<<<<<<< HEAD
	mod_name  <- get bh
	is_boot   <- get bh
	iface_hash <- get bh
	mod_hash  <- get bh
	orphan    <- get bh
	hasFamInsts <- get bh
	deps	  <- lazyGet bh
	usages	  <- lazyGet bh
	exports	  <- get bh
	exp_hash  <- get bh
        used_th   <- get bh
        fixities  <- get bh
	warns     <- lazyGet bh
	anns      <- lazyGet bh
        decls 	  <- get bh
	insts     <- get bh
	fam_insts <- get bh
	rules	  <- lazyGet bh
	orphan_hash <- get bh
        vect_info <- get bh
        hpc_info  <- get bh
        trust     <- get bh
        trust_pkg <- get bh
	return (ModIface {
		 mi_module    = mod_name,
		 mi_boot      = is_boot,
		 mi_iface_hash = iface_hash,
		 mi_mod_hash  = mod_hash,
		 mi_orphan    = orphan,
		 mi_finsts    = hasFamInsts,
		 mi_deps      = deps,
		 mi_usages    = usages,
		 mi_exports   = exports,
                 mi_exp_hash  = exp_hash,
                 mi_used_th   = used_th,
                 mi_anns      = anns,
		 mi_fixities  = fixities,
		 mi_warns     = warns,
		 mi_decls     = decls,
		 mi_globals   = Nothing,
		 mi_insts     = insts,
		 mi_fam_insts = fam_insts,
		 mi_rules     = rules,
		 mi_orphan_hash = orphan_hash,
                 mi_vect_info = vect_info,
		 mi_hpc       = hpc_info,
		 mi_trust     = trust,
		 mi_trust_pkg = trust_pkg,
			-- And build the cached values
		 mi_warn_fn   = mkIfaceWarnCache warns,
		 mi_fix_fn    = mkIfaceFixCache fixities,
		 mi_hash_fn   = mkIfaceHashCache decls })
=======
        mod_name    <- get bh
        is_boot     <- get bh
        iface_hash  <- get bh
        mod_hash    <- get bh
        flag_hash   <- get bh
        orphan      <- get bh
        hasFamInsts <- get bh
        deps        <- lazyGet bh
        usages      <- {-# SCC "bin_usages" #-} lazyGet bh
        exports     <- {-# SCC "bin_exports" #-} get bh
        exp_hash    <- get bh
        used_th     <- get bh
        fixities    <- {-# SCC "bin_fixities" #-} get bh
        warns       <- {-# SCC "bin_warns" #-} lazyGet bh
        anns        <- {-# SCC "bin_anns" #-} lazyGet bh
        decls       <- {-# SCC "bin_tycldecls" #-} get bh
        insts       <- {-# SCC "bin_insts" #-} get bh
        fam_insts   <- {-# SCC "bin_fam_insts" #-} get bh
        rules       <- {-# SCC "bin_rules" #-} lazyGet bh
        orphan_hash <- get bh
        vect_info   <- get bh
        hpc_info    <- get bh
        trust       <- get bh
        trust_pkg   <- get bh
        return (ModIface {
                 mi_module      = mod_name,
                 mi_boot        = is_boot,
                 mi_iface_hash  = iface_hash,
                 mi_mod_hash    = mod_hash,
                 mi_flag_hash   = flag_hash,
                 mi_orphan      = orphan,
                 mi_finsts      = hasFamInsts,
                 mi_deps        = deps,
                 mi_usages      = usages,
                 mi_exports     = exports,
                 mi_exp_hash    = exp_hash,
                 mi_used_th     = used_th,
                 mi_anns        = anns,
                 mi_fixities    = fixities,
                 mi_warns       = warns,
                 mi_decls       = decls,
                 mi_globals     = Nothing,
                 mi_insts       = insts,
                 mi_fam_insts   = fam_insts,
                 mi_rules       = rules,
                 mi_orphan_hash = orphan_hash,
                 mi_vect_info   = vect_info,
                 mi_hpc         = hpc_info,
                 mi_trust       = trust,
                 mi_trust_pkg   = trust_pkg,
                        -- And build the cached values
                 mi_warn_fn     = mkIfaceWarnCache warns,
                 mi_fix_fn      = mkIfaceFixCache fixities,
                 mi_hash_fn     = mkIfaceHashCache decls })
>>>>>>> 1d47564e

getWayDescr :: DynFlags -> String
getWayDescr dflags
  | cGhcUnregisterised == "YES" = 'u':tag
  | otherwise                   = tag
  where tag = buildTag dflags
        -- if this is an unregisterised build, make sure our interfaces
        -- can't be used by a registerised build.

-------------------------------------------------------------------------
--              Types from: HscTypes
-------------------------------------------------------------------------

instance Binary Dependencies where
    put_ bh deps = do put_ bh (dep_mods deps)
                      put_ bh (dep_pkgs deps)
                      put_ bh (dep_orphs deps)
                      put_ bh (dep_finsts deps)

    get bh = do ms <- get bh 
                ps <- get bh
                os <- get bh
                fis <- get bh
                return (Deps { dep_mods = ms, dep_pkgs = ps, dep_orphs = os,
                               dep_finsts = fis })

instance Binary AvailInfo where
    put_ bh (Avail aa) = do
            putByte bh 0
            put_ bh aa
    put_ bh (AvailTC ab ac) = do
            putByte bh 1
            put_ bh ab
            put_ bh ac
    get bh = do
            h <- getByte bh
            case h of
              0 -> do aa <- get bh
                      return (Avail aa)
              _ -> do ab <- get bh
                      ac <- get bh
                      return (AvailTC ab ac)

    
-- where should this be located?
instance Binary ClockTime where
    put_ bh (TOD x y) = put_ bh x >> put_ bh y
    
    get bh = do
        x <- get bh
        y <- get bh
        return $ TOD x y

instance Binary Usage where
    put_ bh usg@UsagePackageModule{} = do 
        putByte bh 0
        put_ bh (usg_mod usg)
        put_ bh (usg_mod_hash usg)
        put_ bh (usg_safe     usg)

    put_ bh usg@UsageHomeModule{} = do 
        putByte bh 1
        put_ bh (usg_mod_name usg)
        put_ bh (usg_mod_hash usg)
        put_ bh (usg_exports  usg)
        put_ bh (usg_entities usg)
        put_ bh (usg_safe     usg)

    put_ bh usg@UsageFile{} = do 
        putByte bh 2
        put_ bh (usg_file_path usg)
        put_ bh (usg_mtime     usg)

    get bh = do
        h <- getByte bh
        case h of
          0 -> do
            nm    <- get bh
            mod   <- get bh
            safe  <- get bh
            return UsagePackageModule { usg_mod = nm, usg_mod_hash = mod, usg_safe = safe }
          1 -> do
            nm    <- get bh
            mod   <- get bh
            exps  <- get bh
            ents  <- get bh
            safe  <- get bh
            return UsageHomeModule { usg_mod_name = nm, usg_mod_hash = mod,
                     usg_exports = exps, usg_entities = ents, usg_safe = safe }
          2 -> do
            fp    <- get bh
            mtime <- get bh
            return UsageFile { usg_file_path = fp, usg_mtime = mtime }
          i -> error ("Binary.get(Usage): " ++ show i)

instance Binary Warnings where
    put_ bh NoWarnings     = putByte bh 0
    put_ bh (WarnAll t) = do
            putByte bh 1
            put_ bh t
    put_ bh (WarnSome ts) = do
            putByte bh 2
            put_ bh ts

    get bh = do
            h <- getByte bh
            case h of
              0 -> return NoWarnings
              1 -> do aa <- get bh
                      return (WarnAll aa)
              _ -> do aa <- get bh
                      return (WarnSome aa)

instance Binary WarningTxt where
    put_ bh (WarningTxt w) = do
            putByte bh 0
            put_ bh w
    put_ bh (DeprecatedTxt d) = do
            putByte bh 1
            put_ bh d

    get bh = do
            h <- getByte bh
            case h of
              0 -> do w <- get bh
                      return (WarningTxt w)
              _ -> do d <- get bh
                      return (DeprecatedTxt d)

-------------------------------------------------------------------------
--              Types from: BasicTypes
-------------------------------------------------------------------------

instance Binary Activation where
    put_ bh NeverActive = do
            putByte bh 0
    put_ bh AlwaysActive = do
            putByte bh 1
    put_ bh (ActiveBefore aa) = do
            putByte bh 2
            put_ bh aa
    put_ bh (ActiveAfter ab) = do
            putByte bh 3
            put_ bh ab
    get bh = do
            h <- getByte bh
            case h of
              0 -> do return NeverActive
              1 -> do return AlwaysActive
              2 -> do aa <- get bh
                      return (ActiveBefore aa)
              _ -> do ab <- get bh
                      return (ActiveAfter ab)

instance Binary RuleMatchInfo where
    put_ bh FunLike = putByte bh 0
    put_ bh ConLike = putByte bh 1
    get bh = do
            h <- getByte bh
            if h == 1 then return ConLike
                      else return FunLike

instance Binary InlinePragma where
    put_ bh (InlinePragma a b c d) = do
            put_ bh a
            put_ bh b
            put_ bh c
            put_ bh d

    get bh = do
           a <- get bh
           b <- get bh
           c <- get bh
           d <- get bh
           return (InlinePragma a b c d)

instance Binary InlineSpec where
    put_ bh EmptyInlineSpec = putByte bh 0
    put_ bh Inline          = putByte bh 1
    put_ bh Inlinable       = putByte bh 2
    put_ bh NoInline        = putByte bh 3

    get bh = do h <- getByte bh
                case h of
                  0 -> return EmptyInlineSpec
                  1 -> return Inline
                  2 -> return Inlinable
                  _ -> return NoInline

instance Binary HsBang where
    put_ bh HsNoBang        = putByte bh 0
    put_ bh HsStrict        = putByte bh 1
    put_ bh HsUnpack        = putByte bh 2
    put_ bh HsUnpackFailed  = putByte bh 3
    put_ bh HsNoUnpack      = putByte bh 4
    get bh = do
            h <- getByte bh
            case h of
              0 -> do return HsNoBang
              1 -> do return HsStrict
              2 -> do return HsUnpack
              3 -> do return HsUnpackFailed
              _ -> do return HsNoUnpack

instance Binary TupleSort where
    put_ bh BoxedTuple      = putByte bh 0
    put_ bh UnboxedTuple    = putByte bh 1
    put_ bh ConstraintTuple = putByte bh 2
    get bh = do
      h <- getByte bh
      case h of
        0 -> do return BoxedTuple
        1 -> do return UnboxedTuple
        _ -> do return ConstraintTuple

instance Binary RecFlag where
    put_ bh Recursive = do
            putByte bh 0
    put_ bh NonRecursive = do
            putByte bh 1
    get bh = do
            h <- getByte bh
            case h of
              0 -> do return Recursive
              _ -> do return NonRecursive

instance Binary DefMethSpec where
    put_ bh NoDM      = putByte bh 0
    put_ bh VanillaDM = putByte bh 1
    put_ bh GenericDM = putByte bh 2
    get bh = do
            h <- getByte bh
            case h of
              0 -> return NoDM
              1 -> return VanillaDM
              _ -> return GenericDM

instance Binary FixityDirection where
    put_ bh InfixL = do
            putByte bh 0
    put_ bh InfixR = do
            putByte bh 1
    put_ bh InfixN = do
            putByte bh 2
    get bh = do
            h <- getByte bh
            case h of
              0 -> do return InfixL
              1 -> do return InfixR
              _ -> do return InfixN

instance Binary Fixity where
    put_ bh (Fixity aa ab) = do
            put_ bh aa
            put_ bh ab
    get bh = do
          aa <- get bh
          ab <- get bh
          return (Fixity aa ab)

instance (Binary name) => Binary (IPName name) where
    put_ bh (IPName aa) = put_ bh aa
    get bh = do aa <- get bh
                return (IPName aa)

-------------------------------------------------------------------------
--              Types from: Demand
-------------------------------------------------------------------------

instance Binary DmdType where
        -- Ignore DmdEnv when spitting out the DmdType
  put bh (DmdType _ ds dr) = do p <- put bh ds; put_ bh dr; return (castBin p)
  get bh = do ds <- get bh; dr <- get bh; return (DmdType emptyVarEnv ds dr)

instance Binary Demand where
    put_ bh Top = do
            putByte bh 0
    put_ bh Abs = do
            putByte bh 1
    put_ bh (Call aa) = do
            putByte bh 2
            put_ bh aa
    put_ bh (Eval ab) = do
            putByte bh 3
            put_ bh ab
    put_ bh (Defer ac) = do
            putByte bh 4
            put_ bh ac
    put_ bh (Box ad) = do
            putByte bh 5
            put_ bh ad
    put_ bh Bot = do
            putByte bh 6
    get bh = do
            h <- getByte bh
            case h of
              0 -> do return Top
              1 -> do return Abs
              2 -> do aa <- get bh
                      return (Call aa)
              3 -> do ab <- get bh
                      return (Eval ab)
              4 -> do ac <- get bh
                      return (Defer ac)
              5 -> do ad <- get bh
                      return (Box ad)
              _ -> do return Bot

instance Binary Demands where
    put_ bh (Poly aa) = do
            putByte bh 0
            put_ bh aa
    put_ bh (Prod ab) = do
            putByte bh 1
            put_ bh ab
    get bh = do
            h <- getByte bh
            case h of
              0 -> do aa <- get bh
                      return (Poly aa)
              _ -> do ab <- get bh
                      return (Prod ab)

instance Binary DmdResult where
    put_ bh TopRes = do
            putByte bh 0
    put_ bh RetCPR = do
            putByte bh 1
    put_ bh BotRes = do
            putByte bh 2
    get bh = do
            h <- getByte bh
            case h of
              0 -> do return TopRes
              1 -> do return RetCPR     -- Really use RetCPR even if -fcpr-off
                                        -- The wrapper was generated for CPR in 
                                        -- the imported module!
              _ -> do return BotRes

instance Binary StrictSig where
    put_ bh (StrictSig aa) = do
            put_ bh aa
    get bh = do
          aa <- get bh
          return (StrictSig aa)


-------------------------------------------------------------------------
--              Types from: CostCentre
-------------------------------------------------------------------------

instance Binary IsCafCC where
    put_ bh CafCC = do
            putByte bh 0
    put_ bh NotCafCC = do
            putByte bh 1
    get bh = do
            h <- getByte bh
            case h of
              0 -> do return CafCC
              _ -> do return NotCafCC

instance Binary CostCentre where
    put_ bh NoCostCentre = do
            putByte bh 0
    put_ bh (NormalCC aa ab ac) = do
            putByte bh 1
            put_ bh aa
            put_ bh ab
            put_ bh ac
    put_ bh (AllCafsCC ae) = do
            putByte bh 2
            put_ bh ae
    get bh = do
            h <- getByte bh
            case h of
              0 -> do return NoCostCentre
              1 -> do aa <- get bh
                      ab <- get bh
                      ac <- get bh
                      return (NormalCC aa ab ac)
              _ -> do ae <- get bh
                      return (AllCafsCC ae)

-------------------------------------------------------------------------
--              IfaceTypes and friends
-------------------------------------------------------------------------

instance Binary IfaceBndr where
    put_ bh (IfaceIdBndr aa) = do
            putByte bh 0
            put_ bh aa
    put_ bh (IfaceTvBndr ab) = do
            putByte bh 1
            put_ bh ab
    get bh = do
            h <- getByte bh
            case h of
              0 -> do aa <- get bh
                      return (IfaceIdBndr aa)
              _ -> do ab <- get bh
                      return (IfaceTvBndr ab)

instance Binary IfaceLetBndr where
    put_ bh (IfLetBndr a b c) = do
            put_ bh a
            put_ bh b
            put_ bh c
    get bh = do a <- get bh
                b <- get bh
                c <- get bh
                return (IfLetBndr a b c)           

instance Binary IfaceType where
    put_ bh (IfaceForAllTy aa ab) = do
            putByte bh 0
            put_ bh aa
            put_ bh ab
    put_ bh (IfaceTyVar ad) = do
            putByte bh 1
            put_ bh ad
    put_ bh (IfaceAppTy ae af) = do
            putByte bh 2
            put_ bh ae
            put_ bh af
    put_ bh (IfaceFunTy ag ah) = do
            putByte bh 3
            put_ bh ag
            put_ bh ah
    
        -- Simple compression for common cases of TyConApp
    put_ bh (IfaceTyConApp IfaceIntTc  [])   = putByte bh 6
    put_ bh (IfaceTyConApp IfaceCharTc [])   = putByte bh 7
    put_ bh (IfaceTyConApp IfaceBoolTc [])   = putByte bh 8
    put_ bh (IfaceTyConApp IfaceListTc [ty]) = do { putByte bh 9; put_ bh ty }
        -- Unit tuple and pairs
    put_ bh (IfaceTyConApp (IfaceTupTc BoxedTuple 0) []) = putByte bh 10
    put_ bh (IfaceTyConApp (IfaceTupTc BoxedTuple 2) [t1,t2])
      = do { putByte bh 11; put_ bh t1; put_ bh t2 }
        -- Kind cases
    put_ bh (IfaceTyConApp IfaceLiftedTypeKindTc [])   = putByte bh 12
    put_ bh (IfaceTyConApp IfaceOpenTypeKindTc [])     = putByte bh 13
    put_ bh (IfaceTyConApp IfaceUnliftedTypeKindTc []) = putByte bh 14
    put_ bh (IfaceTyConApp IfaceUbxTupleKindTc [])     = putByte bh 15
    put_ bh (IfaceTyConApp IfaceArgTypeKindTc [])      = putByte bh 16
    put_ bh (IfaceTyConApp IfaceConstraintKindTc [])   = putByte bh 17
    put_ bh (IfaceTyConApp IfaceSuperKindTc [])        = putByte bh 18

    put_ bh (IfaceCoConApp cc tys)
      = do { putByte bh 19; put_ bh cc; put_ bh tys }

        -- Generic cases
    put_ bh (IfaceTyConApp (IfaceTc tc) tys)
      = do { putByte bh 20; put_ bh tc; put_ bh tys }
    put_ bh (IfaceTyConApp tc tys)
      = do { putByte bh 21; put_ bh tc; put_ bh tys }

    get bh = do
            h <- getByte bh
            case h of
              0 -> do aa <- get bh
                      ab <- get bh
                      return (IfaceForAllTy aa ab)
              1 -> do ad <- get bh
                      return (IfaceTyVar ad)
              2 -> do ae <- get bh
                      af <- get bh
                      return (IfaceAppTy ae af)
              3 -> do ag <- get bh
                      ah <- get bh
                      return (IfaceFunTy ag ah)
              
                -- Now the special cases for TyConApp
              6 -> return (IfaceTyConApp IfaceIntTc [])
              7 -> return (IfaceTyConApp IfaceCharTc [])
              8 -> return (IfaceTyConApp IfaceBoolTc [])
              9 -> do { ty <- get bh; return (IfaceTyConApp IfaceListTc [ty]) }
              10 -> return (IfaceTyConApp (IfaceTupTc BoxedTuple 0) [])
              11 -> do { t1 <- get bh; t2 <- get bh
                       ; return (IfaceTyConApp (IfaceTupTc BoxedTuple 2) [t1,t2]) }
              12 -> return (IfaceTyConApp IfaceLiftedTypeKindTc [])
              13 -> return (IfaceTyConApp IfaceOpenTypeKindTc [])
              14 -> return (IfaceTyConApp IfaceUnliftedTypeKindTc [])
              15 -> return (IfaceTyConApp IfaceUbxTupleKindTc [])
              16 -> return (IfaceTyConApp IfaceArgTypeKindTc [])
              17 -> return (IfaceTyConApp IfaceConstraintKindTc [])
              18 -> return (IfaceTyConApp IfaceSuperKindTc [])

              19 -> do { cc <- get bh; tys <- get bh
                        ; return (IfaceCoConApp cc tys) }

              20 -> do { tc <- get bh; tys <- get bh
                       ; return (IfaceTyConApp (IfaceTc tc) tys) }
              21 -> do { tc <- get bh; tys <- get bh
                        ; return (IfaceTyConApp tc tys) }

              _  -> panic ("get IfaceType " ++ show h)

instance Binary IfaceTyCon where
        -- Int,Char,Bool can't show up here because they can't not be saturated
   put_ bh IfaceIntTc         = putByte bh 1
   put_ bh IfaceBoolTc        = putByte bh 2
   put_ bh IfaceCharTc        = putByte bh 3
   put_ bh IfaceListTc        = putByte bh 4
   put_ bh IfacePArrTc        = putByte bh 5
   put_ bh IfaceLiftedTypeKindTc   = putByte bh 6
   put_ bh IfaceOpenTypeKindTc     = putByte bh 7
   put_ bh IfaceUnliftedTypeKindTc = putByte bh 8
   put_ bh IfaceUbxTupleKindTc     = putByte bh 9
   put_ bh IfaceArgTypeKindTc      = putByte bh 10
   put_ bh IfaceConstraintKindTc   = putByte bh 11
   put_ bh IfaceSuperKindTc        = putByte bh 12
   put_ bh (IfaceTupTc bx ar)  = do { putByte bh 13; put_ bh bx; put_ bh ar }
   put_ bh (IfaceTc ext)       = do { putByte bh 14; put_ bh ext }
   put_ bh (IfaceIPTc n)       = do { putByte bh 15; put_ bh n }

   get bh = do
        h <- getByte bh
        case h of
          1 -> return IfaceIntTc
          2 -> return IfaceBoolTc
          3 -> return IfaceCharTc
          4 -> return IfaceListTc
          5 -> return IfacePArrTc
          6 -> return IfaceLiftedTypeKindTc 
          7 -> return IfaceOpenTypeKindTc 
          8 -> return IfaceUnliftedTypeKindTc
          9 -> return IfaceUbxTupleKindTc
          10 -> return IfaceArgTypeKindTc
          11 -> return IfaceConstraintKindTc
          12 -> return IfaceSuperKindTc
          13 -> do { bx <- get bh; ar <- get bh; return (IfaceTupTc bx ar) }
          14 -> do { ext <- get bh; return (IfaceTc ext) }
          15 -> do { n <- get bh; return (IfaceIPTc n) }
          _  -> panic ("get IfaceTyCon " ++ show h)

instance Binary IfaceCoCon where
   put_ bh (IfaceCoAx n)       = do { putByte bh 0; put_ bh n }
   put_ bh IfaceReflCo         = putByte bh 1
   put_ bh IfaceUnsafeCo       = putByte bh 2
   put_ bh IfaceSymCo          = putByte bh 3
   put_ bh IfaceTransCo        = putByte bh 4
   put_ bh IfaceInstCo         = putByte bh 5
   put_ bh (IfaceNthCo d)      = do { putByte bh 6; put_ bh d }
   put_ bh (IfaceIPCoAx ip)    = do { putByte bh 7; put_ bh ip }
  
   get bh = do
        h <- getByte bh
        case h of
          0 -> do { n <- get bh; return (IfaceCoAx n) }
          1 -> return IfaceReflCo 
          2 -> return IfaceUnsafeCo
          3 -> return IfaceSymCo
          4 -> return IfaceTransCo
          5 -> return IfaceInstCo
          6 -> do { d <- get bh; return (IfaceNthCo d) }
          7 -> do { ip <- get bh; return (IfaceIPCoAx ip) }
          _ -> panic ("get IfaceCoCon " ++ show h)

-------------------------------------------------------------------------
--              IfaceExpr and friends
-------------------------------------------------------------------------

instance Binary IfaceExpr where
    put_ bh (IfaceLcl aa) = do
        putByte bh 0
        put_ bh aa
    put_ bh (IfaceType ab) = do
        putByte bh 1
        put_ bh ab
    put_ bh (IfaceCo ab) = do
        putByte bh 2
        put_ bh ab
    put_ bh (IfaceTuple ac ad) = do
        putByte bh 3
        put_ bh ac
        put_ bh ad
    put_ bh (IfaceLam ae af) = do
        putByte bh 4
        put_ bh ae
        put_ bh af
    put_ bh (IfaceApp ag ah) = do
        putByte bh 5
        put_ bh ag
        put_ bh ah
    put_ bh (IfaceCase ai aj ak) = do
        putByte bh 6
        put_ bh ai
        put_ bh aj
        put_ bh ak
    put_ bh (IfaceLet al am) = do
        putByte bh 7
        put_ bh al
        put_ bh am
    put_ bh (IfaceTick an ao) = do
        putByte bh 8
        put_ bh an
        put_ bh ao
    put_ bh (IfaceLit ap) = do
        putByte bh 9
        put_ bh ap
    put_ bh (IfaceFCall as at) = do
        putByte bh 10
        put_ bh as
        put_ bh at
    put_ bh (IfaceExt aa) = do
        putByte bh 11
        put_ bh aa
    put_ bh (IfaceCast ie ico) = do
        putByte bh 12
        put_ bh ie
        put_ bh ico
    get bh = do
        h <- getByte bh
        case h of
            0 -> do aa <- get bh
                    return (IfaceLcl aa)
            1 -> do ab <- get bh
                    return (IfaceType ab)
            2 -> do ab <- get bh
                    return (IfaceCo ab)
            3 -> do ac <- get bh
                    ad <- get bh
                    return (IfaceTuple ac ad)
            4 -> do ae <- get bh
                    af <- get bh
                    return (IfaceLam ae af)
            5 -> do ag <- get bh
                    ah <- get bh
                    return (IfaceApp ag ah)
            6 -> do ai <- get bh
                    aj <- get bh
                    ak <- get bh
                    return (IfaceCase ai aj ak)
            7 -> do al <- get bh
                    am <- get bh
                    return (IfaceLet al am)
            8 -> do an <- get bh
                    ao <- get bh
                    return (IfaceTick an ao)
            9 -> do ap <- get bh
                    return (IfaceLit ap)
            10 -> do as <- get bh
                     at <- get bh
                     return (IfaceFCall as at)
            11 -> do aa <- get bh
                     return (IfaceExt aa)
            12 -> do ie <- get bh
                     ico <- get bh
                     return (IfaceCast ie ico)
            _ -> panic ("get IfaceExpr " ++ show h)

instance Binary IfaceConAlt where
    put_ bh IfaceDefault      = putByte bh 0
    put_ bh (IfaceDataAlt aa) = putByte bh 1 >> put_ bh aa
    put_ bh (IfaceLitAlt ac)  = putByte bh 2 >> put_ bh ac
    get bh = do
        h <- getByte bh
        case h of
            0 -> return IfaceDefault
            1 -> get bh >>= (return . IfaceDataAlt)
            _ -> get bh >>= (return . IfaceLitAlt)

instance Binary IfaceBinding where
    put_ bh (IfaceNonRec aa ab) = putByte bh 0 >> put_ bh aa >> put_ bh ab
    put_ bh (IfaceRec ac)       = putByte bh 1 >> put_ bh ac
    get bh = do
        h <- getByte bh
        case h of
            0 -> do { aa <- get bh; ab <- get bh; return (IfaceNonRec aa ab) }
            _ -> do { ac <- get bh; return (IfaceRec ac) }

instance Binary IfaceIdDetails where
    put_ bh IfVanillaId      = putByte bh 0
    put_ bh (IfRecSelId a b) = putByte bh 1 >> put_ bh a >> put_ bh b
    put_ bh IfDFunId         = putByte bh 2
    get bh = do
        h <- getByte bh
        case h of
            0 -> return IfVanillaId
            1 -> do { a <- get bh; b <- get bh; return (IfRecSelId a b) }
            _ -> return IfDFunId

instance Binary IfaceIdInfo where
    put_ bh NoInfo      = putByte bh 0
    put_ bh (HasInfo i) = putByte bh 1 >> lazyPut bh i -- NB lazyPut

    get bh = do
        h <- getByte bh
        case h of
            0 -> return NoInfo
            _ -> lazyGet bh >>= (return . HasInfo)     -- NB lazyGet

instance Binary IfaceInfoItem where
    put_ bh (HsArity aa)      = putByte bh 0 >> put_ bh aa
    put_ bh (HsStrictness ab) = putByte bh 1 >> put_ bh ab
    put_ bh (HsUnfold lb ad)  = putByte bh 2 >> put_ bh lb >> put_ bh ad
    put_ bh (HsInline ad)     = putByte bh 3 >> put_ bh ad
    put_ bh HsNoCafRefs       = putByte bh 4
    get bh = do
        h <- getByte bh
        case h of
            0 -> get bh >>= (return . HsArity)
            1 -> get bh >>= (return . HsStrictness)
            2 -> do lb <- get bh
                    ad <- get bh
                    return (HsUnfold lb ad)
            3 -> get bh >>= (return . HsInline)
            _ -> return HsNoCafRefs

instance Binary IfaceUnfolding where
    put_ bh (IfCoreUnfold s e) = do
        putByte bh 0
        put_ bh s
        put_ bh e
    put_ bh (IfInlineRule a b c d) = do
        putByte bh 1
        put_ bh a
        put_ bh b
        put_ bh c
        put_ bh d
    put_ bh (IfLclWrapper a n) = do
        putByte bh 2
        put_ bh a
        put_ bh n
    put_ bh (IfExtWrapper a n) = do
        putByte bh 3
        put_ bh a
        put_ bh n
    put_ bh (IfDFunUnfold as) = do
        putByte bh 4
        put_ bh as
    put_ bh (IfCompulsory e) = do
        putByte bh 5
        put_ bh e
    get bh = do
        h <- getByte bh
        case h of
            0 -> do s <- get bh
                    e <- get bh
                    return (IfCoreUnfold s e)
            1 -> do a <- get bh
                    b <- get bh
                    c <- get bh
                    d <- get bh
                    return (IfInlineRule a b c d)
            2 -> do a <- get bh
                    n <- get bh
                    return (IfLclWrapper a n)
            3 -> do a <- get bh
                    n <- get bh
                    return (IfExtWrapper a n)
            4 -> do as <- get bh
                    return (IfDFunUnfold as)
            _ -> do e <- get bh
                    return (IfCompulsory e)

instance Binary IfaceTickish where
    put_ bh (IfaceHpcTick m ix) = do
        putByte bh 0
        put_ bh m
        put_ bh ix
    put_ bh (IfaceSCC cc tick push) = do
        putByte bh 1
        put_ bh cc
        put_ bh tick
        put_ bh push

    get bh = do
        h <- getByte bh
        case h of
            0 -> do m <- get bh
                    ix <- get bh
                    return (IfaceHpcTick m ix)
            1 -> do cc <- get bh
                    tick <- get bh
                    push <- get bh
                    return (IfaceSCC cc tick push)
            _ -> panic ("get IfaceTickish " ++ show h)

-------------------------------------------------------------------------
--              IfaceDecl and friends
-------------------------------------------------------------------------

-- A bit of magic going on here: there's no need to store the OccName
-- for a decl on the disk, since we can infer the namespace from the
-- context; however it is useful to have the OccName in the IfaceDecl
-- to avoid re-building it in various places.  So we build the OccName
-- when de-serialising.

instance Binary IfaceDecl where
    put_ bh (IfaceId name ty details idinfo) = do
        putByte bh 0
        put_ bh (occNameFS name)
        put_ bh ty
        put_ bh details
        put_ bh idinfo

    put_ _ (IfaceForeign _ _) = 
        error "Binary.put_(IfaceDecl): IfaceForeign"

    put_ bh (IfaceData a1 a2 a3 a4 a5 a6 a7) = do
        putByte bh 2
        put_ bh (occNameFS a1)
        put_ bh a2
        put_ bh a3
        put_ bh a4
        put_ bh a5
        put_ bh a6
        put_ bh a7

    put_ bh (IfaceSyn a1 a2 a3 a4 a5) = do
        putByte bh 3
        put_ bh (occNameFS a1)
        put_ bh a2
        put_ bh a3
        put_ bh a4
        put_ bh a5

    put_ bh (IfaceClass a1 a2 a3 a4 a5 a6 a7) = do
        putByte bh 4
        put_ bh a1
        put_ bh (occNameFS a2)
        put_ bh a3
        put_ bh a4
        put_ bh a5
        put_ bh a6
        put_ bh a7

    get bh = do
        h <- getByte bh
        case h of
            0 -> do name    <- get bh
                    ty      <- get bh
                    details <- get bh
                    idinfo  <- get bh
                    occ <- return $! mkOccNameFS varName name
                    return (IfaceId occ ty details idinfo)
            1 -> error "Binary.get(TyClDecl): ForeignType"
            2 -> do a1 <- get bh
                    a2 <- get bh
                    a3 <- get bh
                    a4 <- get bh
                    a5 <- get bh
                    a6 <- get bh
                    a7 <- get bh
                    occ <- return $! mkOccNameFS tcName a1
                    return (IfaceData occ a2 a3 a4 a5 a6 a7)
            3 -> do a1 <- get bh
                    a2 <- get bh
                    a3 <- get bh
                    a4 <- get bh
                    a5 <- get bh
                    occ <- return $! mkOccNameFS tcName a1
                    return (IfaceSyn occ a2 a3 a4 a5)
            _ -> do a1 <- get bh
                    a2 <- get bh
                    a3 <- get bh
                    a4 <- get bh
                    a5 <- get bh
                    a6 <- get bh
                    a7 <- get bh
                    occ <- return $! mkOccNameFS clsName a2
                    return (IfaceClass a1 occ a3 a4 a5 a6 a7)

instance Binary IfaceInst where
    put_ bh (IfaceInst cls tys dfun flag orph) = do
        put_ bh cls
        put_ bh tys
        put_ bh dfun
        put_ bh flag
        put_ bh orph
    get bh = do
        cls  <- get bh
        tys  <- get bh
        dfun <- get bh
        flag <- get bh
        orph <- get bh
        return (IfaceInst cls tys dfun flag orph)

instance Binary IfaceFamInst where
    put_ bh (IfaceFamInst fam tys tycon) = do
        put_ bh fam
        put_ bh tys
        put_ bh tycon
    get bh = do
        fam   <- get bh
        tys   <- get bh
        tycon <- get bh
        return (IfaceFamInst fam tys tycon)

instance Binary OverlapFlag where
    put_ bh (NoOverlap  b) = putByte bh 0 >> put_ bh b
    put_ bh (OverlapOk  b) = putByte bh 1 >> put_ bh b
    put_ bh (Incoherent b) = putByte bh 2 >> put_ bh b
    get bh = do
        h <- getByte bh
        b <- get bh
        case h of
            0 -> return $ NoOverlap b
            1 -> return $ OverlapOk b
            2 -> return $ Incoherent b
            _ -> panic ("get OverlapFlag " ++ show h)

instance Binary IfaceConDecls where
    put_ bh (IfAbstractTyCon d) = putByte bh 0 >> put_ bh d
    put_ bh IfOpenDataTyCon     = putByte bh 1
    put_ bh (IfDataTyCon cs)    = putByte bh 2 >> put_ bh cs
    put_ bh (IfNewTyCon c)      = putByte bh 3 >> put_ bh c
    get bh = do
        h <- getByte bh
        case h of
            0 -> get bh >>= (return . IfAbstractTyCon)
            1 -> return IfOpenDataTyCon
            2 -> get bh >>= (return . IfDataTyCon)
            _ -> get bh >>= (return . IfNewTyCon)

instance Binary IfaceConDecl where
    put_ bh (IfCon a1 a2 a3 a4 a5 a6 a7 a8 a9 a10) = do
        put_ bh a1
        put_ bh a2
        put_ bh a3
        put_ bh a4
        put_ bh a5
        put_ bh a6
        put_ bh a7
        put_ bh a8
        put_ bh a9
        put_ bh a10
    get bh = do
        a1 <- get bh
        a2 <- get bh
        a3 <- get bh          
        a4 <- get bh
        a5 <- get bh
        a6 <- get bh
        a7 <- get bh
        a8 <- get bh
        a9 <- get bh
        a10 <- get bh
        return (IfCon a1 a2 a3 a4 a5 a6 a7 a8 a9 a10)

instance Binary IfaceAT where
    put_ bh (IfaceAT dec defs) = do
        put_ bh dec
        put_ bh defs
    get bh = do
        dec  <- get bh
        defs <- get bh
        return (IfaceAT dec defs)

instance Binary IfaceATDefault where
    put_ bh (IfaceATD tvs pat_tys ty) = do
        put_ bh tvs
        put_ bh pat_tys
        put_ bh ty
    get bh = liftM3 IfaceATD (get bh) (get bh) (get bh)

instance Binary IfaceClassOp where
    put_ bh (IfaceClassOp n def ty) = do 
        put_ bh (occNameFS n)
        put_ bh def     
        put_ bh ty
    get bh = do
        n   <- get bh
        def <- get bh
        ty  <- get bh
        occ <- return $! mkOccNameFS varName n
        return (IfaceClassOp occ def ty)

instance Binary IfaceRule where
    put_ bh (IfaceRule a1 a2 a3 a4 a5 a6 a7 a8) = do
        put_ bh a1
        put_ bh a2
        put_ bh a3
        put_ bh a4
        put_ bh a5
        put_ bh a6
        put_ bh a7
        put_ bh a8
    get bh = do
        a1 <- get bh
        a2 <- get bh
        a3 <- get bh
        a4 <- get bh
        a5 <- get bh
        a6 <- get bh
        a7 <- get bh
        a8 <- get bh
        return (IfaceRule a1 a2 a3 a4 a5 a6 a7 a8)

instance Binary IfaceAnnotation where
    put_ bh (IfaceAnnotation a1 a2) = do
        put_ bh a1
        put_ bh a2
    get bh = do
        a1 <- get bh
        a2 <- get bh
        return (IfaceAnnotation a1 a2)

instance Binary name => Binary (AnnTarget name) where
    put_ bh (NamedTarget a) = do
        putByte bh 0
        put_ bh a
    put_ bh (ModuleTarget a) = do
        putByte bh 1
        put_ bh a
    get bh = do
        h <- getByte bh
        case h of
            0 -> get bh >>= (return . NamedTarget)
            _ -> get bh >>= (return . ModuleTarget)

instance Binary IfaceVectInfo where
    put_ bh (IfaceVectInfo a1 a2 a3 a4 a5) = do
        put_ bh a1
        put_ bh a2
        put_ bh a3
        put_ bh a4
        put_ bh a5
    get bh = do
        a1 <- get bh
        a2 <- get bh
        a3 <- get bh
        a4 <- get bh
        a5 <- get bh
        return (IfaceVectInfo a1 a2 a3 a4 a5)

instance Binary IfaceTrustInfo where
    put_ bh iftrust = putByte bh $ trustInfoToNum iftrust
    get bh = getByte bh >>= (return . numToTrustInfo)
<|MERGE_RESOLUTION|>--- conflicted
+++ resolved
@@ -521,60 +521,6 @@
         put_ bh trust_pkg
 
    get bh = do
-<<<<<<< HEAD
-	mod_name  <- get bh
-	is_boot   <- get bh
-	iface_hash <- get bh
-	mod_hash  <- get bh
-	orphan    <- get bh
-	hasFamInsts <- get bh
-	deps	  <- lazyGet bh
-	usages	  <- lazyGet bh
-	exports	  <- get bh
-	exp_hash  <- get bh
-        used_th   <- get bh
-        fixities  <- get bh
-	warns     <- lazyGet bh
-	anns      <- lazyGet bh
-        decls 	  <- get bh
-	insts     <- get bh
-	fam_insts <- get bh
-	rules	  <- lazyGet bh
-	orphan_hash <- get bh
-        vect_info <- get bh
-        hpc_info  <- get bh
-        trust     <- get bh
-        trust_pkg <- get bh
-	return (ModIface {
-		 mi_module    = mod_name,
-		 mi_boot      = is_boot,
-		 mi_iface_hash = iface_hash,
-		 mi_mod_hash  = mod_hash,
-		 mi_orphan    = orphan,
-		 mi_finsts    = hasFamInsts,
-		 mi_deps      = deps,
-		 mi_usages    = usages,
-		 mi_exports   = exports,
-                 mi_exp_hash  = exp_hash,
-                 mi_used_th   = used_th,
-                 mi_anns      = anns,
-		 mi_fixities  = fixities,
-		 mi_warns     = warns,
-		 mi_decls     = decls,
-		 mi_globals   = Nothing,
-		 mi_insts     = insts,
-		 mi_fam_insts = fam_insts,
-		 mi_rules     = rules,
-		 mi_orphan_hash = orphan_hash,
-                 mi_vect_info = vect_info,
-		 mi_hpc       = hpc_info,
-		 mi_trust     = trust,
-		 mi_trust_pkg = trust_pkg,
-			-- And build the cached values
-		 mi_warn_fn   = mkIfaceWarnCache warns,
-		 mi_fix_fn    = mkIfaceFixCache fixities,
-		 mi_hash_fn   = mkIfaceHashCache decls })
-=======
         mod_name    <- get bh
         is_boot     <- get bh
         iface_hash  <- get bh
@@ -629,7 +575,6 @@
                  mi_warn_fn     = mkIfaceWarnCache warns,
                  mi_fix_fn      = mkIfaceFixCache fixities,
                  mi_hash_fn     = mkIfaceHashCache decls })
->>>>>>> 1d47564e
 
 getWayDescr :: DynFlags -> String
 getWayDescr dflags
