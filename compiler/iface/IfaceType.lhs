--- conflicted
+++ resolved
@@ -382,14 +382,9 @@
 coToIfaceType (TypeNatCo co ts cs)  = IfaceCoConApp (coAxiomRuleToIfaceType co)
                                     (map toIfaceType ts ++ map coToIfaceType cs)
 
-<<<<<<< HEAD
-coAxiomToIfaceType :: CoAxiom -> IfaceCoCon
-coAxiomToIfaceType con = IfaceCoAx (coAxiomName con)
+coAxiomToIfaceType :: CoAxiom br -> Int -> IfaceCoCon
+coAxiomToIfaceType con ind = IfaceCoAx (coAxiomName con) ind
 
 coAxiomRuleToIfaceType :: CoAxiomRule -> IfaceCoCon
 coAxiomRuleToIfaceType con = IfaceCoAxRule (getName con)
-=======
-coAxiomToIfaceType :: CoAxiom br -> Int -> IfaceCoCon
-coAxiomToIfaceType con ind = IfaceCoAx (coAxiomName con) ind
->>>>>>> 8366792e
-\end{code}
+\end{code}
