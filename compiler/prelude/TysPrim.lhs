%
% (c) The AQUA Project, Glasgow University, 1994-1998
%

     
\section[TysPrim]{Wired-in knowledge about primitive types}

\begin{code}
{-# OPTIONS -fno-warn-tabs #-}
-- The above warning supression flag is a temporary kludge.
-- While working on this module you are encouraged to remove it and
-- detab the module (please do the detabbing in a separate patch). See
--     http://hackage.haskell.org/trac/ghc/wiki/Commentary/CodingStyle#TabsvsSpaces
-- for details

-- | This module defines TyCons that can't be expressed in Haskell. 
--   They are all, therefore, wired-in TyCons.  C.f module TysWiredIn
module TysPrim(
	mkPrimTyConName, -- For implicit parameters in TysWiredIn only

        tyVarList, alphaTyVars, betaTyVars, alphaTyVar, betaTyVar, gammaTyVar, deltaTyVar,
	alphaTy, betaTy, gammaTy, deltaTy,
	openAlphaTy, openBetaTy, openAlphaTyVar, openBetaTyVar, openAlphaTyVars,
        argAlphaTy, argAlphaTyVar, argAlphaTyVars, argBetaTy, argBetaTyVar,
        kKiVar,

        -- Kind constructors...
        tySuperKindTyCon, tySuperKind, anyKindTyCon,
        liftedTypeKindTyCon, openTypeKindTyCon, unliftedTypeKindTyCon,
        argTypeKindTyCon, ubxTupleKindTyCon, constraintKindTyCon,

        tySuperKindTyConName, anyKindTyConName, liftedTypeKindTyConName,
        openTypeKindTyConName, unliftedTypeKindTyConName,
        ubxTupleKindTyConName, argTypeKindTyConName,
        constraintKindTyConName,

        -- Kinds
	anyKind, liftedTypeKind, unliftedTypeKind, openTypeKind,
        argTypeKind, ubxTupleKind, constraintKind,
        mkArrowKind, mkArrowKinds,

        funTyCon, funTyConName,
        primTyCons,

	charPrimTyCon, 		charPrimTy,
	intPrimTyCon,		intPrimTy,
	wordPrimTyCon,		wordPrimTy,
	addrPrimTyCon,		addrPrimTy,
	floatPrimTyCon,		floatPrimTy,
	doublePrimTyCon,	doublePrimTy,

	statePrimTyCon,		mkStatePrimTy,
	realWorldTyCon,		realWorldTy, realWorldStatePrimTy,

	arrayPrimTyCon,			mkArrayPrimTy, 
	byteArrayPrimTyCon,		byteArrayPrimTy,
	mutableArrayPrimTyCon,		mkMutableArrayPrimTy,
	mutableByteArrayPrimTyCon,	mkMutableByteArrayPrimTy,
	mutVarPrimTyCon,		mkMutVarPrimTy,

	mVarPrimTyCon,			mkMVarPrimTy,	
        tVarPrimTyCon,                  mkTVarPrimTy,
	stablePtrPrimTyCon,		mkStablePtrPrimTy,
	stableNamePrimTyCon,		mkStableNamePrimTy,
	bcoPrimTyCon,			bcoPrimTy,
	weakPrimTyCon,  		mkWeakPrimTy,
	threadIdPrimTyCon,		threadIdPrimTy,
	
	int32PrimTyCon,		int32PrimTy,
	word32PrimTyCon,	word32PrimTy,

	int64PrimTyCon,		int64PrimTy,
        word64PrimTyCon,        word64PrimTy,

        eqPrimTyCon,            -- ty1 ~# ty2

	-- * Any
	anyTy, anyTyCon, anyTypeOfKind
  ) where

#include "HsVersions.h"

import Var		( TyVar, KindVar, mkTyVar )
import Name		( Name, BuiltInSyntax(..), mkInternalName, mkWiredInName )
import OccName          ( mkTyVarOccFS, mkTcOccFS )
import TyCon
import TypeRep
import SrcLoc
import Unique		( mkAlphaTyVarUnique )
import PrelNames
import FastString

import Data.Char
\end{code}

%************************************************************************
%*									*
\subsection{Primitive type constructors}
%*									*
%************************************************************************

\begin{code}
primTyCons :: [TyCon]
primTyCons 
  = [ addrPrimTyCon
    , arrayPrimTyCon
    , byteArrayPrimTyCon
    , charPrimTyCon
    , doublePrimTyCon
    , floatPrimTyCon
    , intPrimTyCon
    , int32PrimTyCon
    , int64PrimTyCon
    , bcoPrimTyCon
    , weakPrimTyCon
    , mutableArrayPrimTyCon
    , mutableByteArrayPrimTyCon
    , mVarPrimTyCon
    , tVarPrimTyCon
    , mutVarPrimTyCon
    , realWorldTyCon
    , stablePtrPrimTyCon
    , stableNamePrimTyCon
    , statePrimTyCon
    , threadIdPrimTyCon
    , wordPrimTyCon
    , word32PrimTyCon
    , word64PrimTyCon
    , anyTyCon
    , anyKindTyCon
    , eqPrimTyCon

    , liftedTypeKindTyCon
    , unliftedTypeKindTyCon
    , openTypeKindTyCon
    , argTypeKindTyCon
    , ubxTupleKindTyCon
    , constraintKindTyCon
    ]

mkPrimTc :: FastString -> Unique -> TyCon -> Name
mkPrimTc fs unique tycon
  = mkWiredInName gHC_PRIM (mkTcOccFS fs) 
		  unique
		  (ATyCon tycon)	-- Relevant TyCon
		  UserSyntax		-- None are built-in syntax

charPrimTyConName, intPrimTyConName, int32PrimTyConName, int64PrimTyConName, wordPrimTyConName, word32PrimTyConName, word64PrimTyConName, addrPrimTyConName, floatPrimTyConName, doublePrimTyConName, statePrimTyConName, realWorldTyConName, arrayPrimTyConName, byteArrayPrimTyConName, mutableArrayPrimTyConName, mutableByteArrayPrimTyConName, mutVarPrimTyConName, mVarPrimTyConName, tVarPrimTyConName, stablePtrPrimTyConName, stableNamePrimTyConName, bcoPrimTyConName, weakPrimTyConName, threadIdPrimTyConName, eqPrimTyConName :: Name
charPrimTyConName    	      = mkPrimTc (fsLit "Char#") charPrimTyConKey charPrimTyCon
intPrimTyConName     	      = mkPrimTc (fsLit "Int#") intPrimTyConKey  intPrimTyCon
int32PrimTyConName	      = mkPrimTc (fsLit "Int32#") int32PrimTyConKey int32PrimTyCon
int64PrimTyConName   	      = mkPrimTc (fsLit "Int64#") int64PrimTyConKey int64PrimTyCon
wordPrimTyConName    	      = mkPrimTc (fsLit "Word#") wordPrimTyConKey wordPrimTyCon
word32PrimTyConName  	      = mkPrimTc (fsLit "Word32#") word32PrimTyConKey word32PrimTyCon
word64PrimTyConName  	      = mkPrimTc (fsLit "Word64#") word64PrimTyConKey word64PrimTyCon
addrPrimTyConName    	      = mkPrimTc (fsLit "Addr#") addrPrimTyConKey addrPrimTyCon
floatPrimTyConName   	      = mkPrimTc (fsLit "Float#") floatPrimTyConKey floatPrimTyCon
doublePrimTyConName  	      = mkPrimTc (fsLit "Double#") doublePrimTyConKey doublePrimTyCon
statePrimTyConName            = mkPrimTc (fsLit "State#") statePrimTyConKey statePrimTyCon
eqPrimTyConName               = mkPrimTc (fsLit "~#") eqPrimTyConKey eqPrimTyCon
realWorldTyConName            = mkPrimTc (fsLit "RealWorld") realWorldTyConKey realWorldTyCon
arrayPrimTyConName   	      = mkPrimTc (fsLit "Array#") arrayPrimTyConKey arrayPrimTyCon
byteArrayPrimTyConName	      = mkPrimTc (fsLit "ByteArray#") byteArrayPrimTyConKey byteArrayPrimTyCon
mutableArrayPrimTyConName     = mkPrimTc (fsLit "MutableArray#") mutableArrayPrimTyConKey mutableArrayPrimTyCon
mutableByteArrayPrimTyConName = mkPrimTc (fsLit "MutableByteArray#") mutableByteArrayPrimTyConKey mutableByteArrayPrimTyCon
mutVarPrimTyConName	      = mkPrimTc (fsLit "MutVar#") mutVarPrimTyConKey mutVarPrimTyCon
mVarPrimTyConName	      = mkPrimTc (fsLit "MVar#") mVarPrimTyConKey mVarPrimTyCon
tVarPrimTyConName	      = mkPrimTc (fsLit "TVar#") tVarPrimTyConKey tVarPrimTyCon
stablePtrPrimTyConName        = mkPrimTc (fsLit "StablePtr#") stablePtrPrimTyConKey stablePtrPrimTyCon
stableNamePrimTyConName       = mkPrimTc (fsLit "StableName#") stableNamePrimTyConKey stableNamePrimTyCon
bcoPrimTyConName 	      = mkPrimTc (fsLit "BCO#") bcoPrimTyConKey bcoPrimTyCon
weakPrimTyConName  	      = mkPrimTc (fsLit "Weak#") weakPrimTyConKey weakPrimTyCon
threadIdPrimTyConName  	      = mkPrimTc (fsLit "ThreadId#") threadIdPrimTyConKey threadIdPrimTyCon
\end{code}

%************************************************************************
%*									*
\subsection{Support code}
%*									*
%************************************************************************

alphaTyVars is a list of type variables for use in templates: 
	["a", "b", ..., "z", "t1", "t2", ... ]

\begin{code}
tyVarList :: Kind -> [TyVar]
tyVarList kind = [ mkTyVar (mkInternalName (mkAlphaTyVarUnique u) 
				(mkTyVarOccFS (mkFastString name))
			 	noSrcSpan) kind
	         | u <- [2..],
		   let name | c <= 'z'  = [c]
		            | otherwise = 't':show u
			    where c = chr (u-2 + ord 'a')
	         ]

alphaTyVars :: [TyVar]
alphaTyVars = tyVarList liftedTypeKind

betaTyVars :: [TyVar]
betaTyVars = tail alphaTyVars

alphaTyVar, betaTyVar, gammaTyVar, deltaTyVar :: TyVar
(alphaTyVar:betaTyVar:gammaTyVar:deltaTyVar:_) = alphaTyVars

alphaTys :: [Type]
alphaTys = mkTyVarTys alphaTyVars
alphaTy, betaTy, gammaTy, deltaTy :: Type
(alphaTy:betaTy:gammaTy:deltaTy:_) = alphaTys

	-- openAlphaTyVar is prepared to be instantiated
	-- to a lifted or unlifted type variable.  It's used for the 
	-- result type for "error", so that we can have (error Int# "Help")
openAlphaTyVars :: [TyVar]
openAlphaTyVar, openBetaTyVar :: TyVar
openAlphaTyVars@(openAlphaTyVar:openBetaTyVar:_) = tyVarList openTypeKind

openAlphaTy, openBetaTy :: Type
openAlphaTy = mkTyVarTy openAlphaTyVar
openBetaTy  = mkTyVarTy openBetaTyVar

argAlphaTyVars :: [TyVar]
argAlphaTyVar, argBetaTyVar :: TyVar
argAlphaTyVars@(argAlphaTyVar : argBetaTyVar : _) = tyVarList argTypeKind
argAlphaTy, argBetaTy :: Type
argAlphaTy = mkTyVarTy argAlphaTyVar
argBetaTy  = mkTyVarTy argBetaTyVar

kKiVar :: KindVar
kKiVar = (tyVarList tySuperKind) !! 10

\end{code}


%************************************************************************
%*									*
                FunTyCon
%*									*
%************************************************************************

\begin{code}
funTyConName :: Name
funTyConName = mkPrimTyConName (fsLit "(->)") funTyConKey funTyCon

funTyCon :: TyCon
<<<<<<< HEAD
funTyCon = mkFunTyCon funTyConName $ 
           mkArrowKinds [liftedTypeKind, liftedTypeKind] liftedTypeKind
-- DV: used to be (mkArrowKinds [argTypeKind, openTypeKind] liftedTypeKind)
--     but I am modifying this in-flight for the GHC kinds merge

        -- You might think that (->) should have type (?? -> ? -> *), and you'd be right
	-- But if we do that we get kind errors when saying
	--	instance Control.Arrow (->)
	-- becuase the expected kind is (*->*->*).  The trouble is that the
	-- expected/actual stuff in the unifier does not go contra-variant, whereas
	-- the kind sub-typing does.  Sigh.  It really only matters if you use (->) in
	-- a prefix way, thus:  (->) Int# Int#.  And this is unusual.
        -- because they are never in scope in the source
=======
funTyCon = mkFunTyCon funTyConName (mkArrowKinds [liftedTypeKind, liftedTypeKind] liftedTypeKind)
-- One step to remove subkinding.
-- (->) :: * -> * -> *
-- but we should have (and want) the following typing rule for fully applied arrows
--      Gamma |- tau   :: k1    k1 in {*, #}
--      Gamma |- sigma :: k2    k2 in {*, #, (#)}
--      -----------------------------------------
--      Gamma |- tau -> sigma :: *
-- Currently we have the following rule which achieves more or less the same effect
--      Gamma |- tau   :: ??
--      Gamma |- sigma :: ?
--      --------------------------
--      Gamma |- tau -> sigma :: *
-- In the end we don't want subkinding at all.
>>>>>>> 1d47564e
\end{code}


%************************************************************************
%*									*
                Kinds
%*									*
%************************************************************************

\begin{code}
-- | See "Type#kind_subtyping" for details of the distinction between the 'Kind' 'TyCon's
tySuperKindTyCon, anyKindTyCon, liftedTypeKindTyCon,
      openTypeKindTyCon, unliftedTypeKindTyCon,
      ubxTupleKindTyCon, argTypeKindTyCon,
      constraintKindTyCon
   :: TyCon
tySuperKindTyConName, anyKindTyConName, liftedTypeKindTyConName,
      openTypeKindTyConName, unliftedTypeKindTyConName,
      ubxTupleKindTyConName, argTypeKindTyConName,
      constraintKindTyConName
   :: Name

tySuperKindTyCon      = mkSuperKindTyCon tySuperKindTyConName
anyKindTyCon          = mkKindTyCon anyKindTyConName          tySuperKind
liftedTypeKindTyCon   = mkKindTyCon liftedTypeKindTyConName   tySuperKind
openTypeKindTyCon     = mkKindTyCon openTypeKindTyConName     tySuperKind
unliftedTypeKindTyCon = mkKindTyCon unliftedTypeKindTyConName tySuperKind
ubxTupleKindTyCon     = mkKindTyCon ubxTupleKindTyConName     tySuperKind
argTypeKindTyCon      = mkKindTyCon argTypeKindTyConName      tySuperKind
constraintKindTyCon   = mkKindTyCon constraintKindTyConName   tySuperKind

--------------------------
-- ... and now their names

tySuperKindTyConName      = mkPrimTyConName (fsLit "BOX") tySuperKindTyConKey tySuperKindTyCon
anyKindTyConName      = mkPrimTyConName (fsLit "AnyK") anyKindTyConKey anyKindTyCon
liftedTypeKindTyConName   = mkPrimTyConName (fsLit "*") liftedTypeKindTyConKey liftedTypeKindTyCon
openTypeKindTyConName     = mkPrimTyConName (fsLit "?") openTypeKindTyConKey openTypeKindTyCon
unliftedTypeKindTyConName = mkPrimTyConName (fsLit "#") unliftedTypeKindTyConKey unliftedTypeKindTyCon
ubxTupleKindTyConName     = mkPrimTyConName (fsLit "(#)") ubxTupleKindTyConKey ubxTupleKindTyCon
argTypeKindTyConName      = mkPrimTyConName (fsLit "??") argTypeKindTyConKey argTypeKindTyCon
constraintKindTyConName   = mkPrimTyConName (fsLit "Constraint") constraintKindTyConKey constraintKindTyCon

mkPrimTyConName :: FastString -> Unique -> TyCon -> Name
mkPrimTyConName occ key tycon = mkWiredInName gHC_PRIM (mkTcOccFS occ) 
					      key 
					      (ATyCon tycon)
					      BuiltInSyntax
	-- All of the super kinds and kinds are defined in Prim and use BuiltInSyntax,
	-- because they are never in scope in the source
\end{code}


\begin{code}
kindTyConType :: TyCon -> Type
kindTyConType kind = TyConApp kind []

-- | See "Type#kind_subtyping" for details of the distinction between these 'Kind's
anyKind, liftedTypeKind, unliftedTypeKind, openTypeKind, argTypeKind, ubxTupleKind, constraintKind :: Kind

-- See Note [Any kinds]
anyKind          = kindTyConType anyKindTyCon
liftedTypeKind   = kindTyConType liftedTypeKindTyCon
unliftedTypeKind = kindTyConType unliftedTypeKindTyCon
openTypeKind     = kindTyConType openTypeKindTyCon
argTypeKind      = kindTyConType argTypeKindTyCon
ubxTupleKind     = kindTyConType ubxTupleKindTyCon
constraintKind   = kindTyConType constraintKindTyCon

-- | Given two kinds @k1@ and @k2@, creates the 'Kind' @k1 -> k2@
mkArrowKind :: Kind -> Kind -> Kind
mkArrowKind k1 k2 = FunTy k1 k2

-- | Iterated application of 'mkArrowKind'
mkArrowKinds :: [Kind] -> Kind -> Kind
mkArrowKinds arg_kinds result_kind = foldr mkArrowKind result_kind arg_kinds

tySuperKind :: SuperKind
tySuperKind = kindTyConType tySuperKindTyCon 
\end{code}

%************************************************************************
%*									*
\subsection[TysPrim-basic]{Basic primitive types (@Char#@, @Int#@, etc.)}
%*									*
%************************************************************************

\begin{code}
-- only used herein
pcPrimTyCon :: Name -> Int -> PrimRep -> TyCon
pcPrimTyCon name arity rep
  = mkPrimTyCon name kind arity rep
  where
    kind        = mkArrowKinds (replicate arity liftedTypeKind) result_kind
    result_kind = unliftedTypeKind

pcPrimTyCon0 :: Name -> PrimRep -> TyCon
pcPrimTyCon0 name rep
  = mkPrimTyCon name result_kind 0 rep
  where
    result_kind = unliftedTypeKind

charPrimTy :: Type
charPrimTy	= mkTyConTy charPrimTyCon
charPrimTyCon :: TyCon
charPrimTyCon	= pcPrimTyCon0 charPrimTyConName WordRep

intPrimTy :: Type
intPrimTy	= mkTyConTy intPrimTyCon
intPrimTyCon :: TyCon
intPrimTyCon	= pcPrimTyCon0 intPrimTyConName IntRep

int32PrimTy :: Type
int32PrimTy	= mkTyConTy int32PrimTyCon
int32PrimTyCon :: TyCon
int32PrimTyCon	= pcPrimTyCon0 int32PrimTyConName IntRep

int64PrimTy :: Type
int64PrimTy	= mkTyConTy int64PrimTyCon
int64PrimTyCon :: TyCon
int64PrimTyCon	= pcPrimTyCon0 int64PrimTyConName Int64Rep

wordPrimTy :: Type
wordPrimTy	= mkTyConTy wordPrimTyCon
wordPrimTyCon :: TyCon
wordPrimTyCon	= pcPrimTyCon0 wordPrimTyConName WordRep

word32PrimTy :: Type
word32PrimTy	= mkTyConTy word32PrimTyCon
word32PrimTyCon :: TyCon
word32PrimTyCon	= pcPrimTyCon0 word32PrimTyConName WordRep

word64PrimTy :: Type
word64PrimTy	= mkTyConTy word64PrimTyCon
word64PrimTyCon :: TyCon
word64PrimTyCon	= pcPrimTyCon0 word64PrimTyConName Word64Rep

addrPrimTy :: Type
addrPrimTy	= mkTyConTy addrPrimTyCon
addrPrimTyCon :: TyCon
addrPrimTyCon	= pcPrimTyCon0 addrPrimTyConName AddrRep

floatPrimTy	:: Type
floatPrimTy	= mkTyConTy floatPrimTyCon
floatPrimTyCon :: TyCon
floatPrimTyCon	= pcPrimTyCon0 floatPrimTyConName FloatRep

doublePrimTy :: Type
doublePrimTy	= mkTyConTy doublePrimTyCon
doublePrimTyCon	:: TyCon
doublePrimTyCon	= pcPrimTyCon0 doublePrimTyConName DoubleRep
\end{code}


%************************************************************************
%*									*
\subsection[TysPrim-state]{The @State#@ type (and @_RealWorld@ types)}
%*									*
%************************************************************************

Note [The ~# TyCon)
~~~~~~~~~~~~~~~~~~~~
There is a perfectly ordinary type constructor ~# that represents the type
of coercions (which, remember, are values).  For example
   Refl Int :: ~# * Int Int

It is a kind-polymorphic type constructor like Any:
   Refl Maybe :: ~# (* -> *) Maybe Maybe

(~) only appears saturated. So we check that in CoreLint (and, in an
assertion, in Kind.typeKind).

Note [The State# TyCon]
~~~~~~~~~~~~~~~~~~~~~~~
State# is the primitive, unlifted type of states.  It has one type parameter,
thus
	State# RealWorld
or
	State# s

where s is a type variable. The only purpose of the type parameter is to
keep different state threads separate.  It is represented by nothing at all.

\begin{code}
mkStatePrimTy :: Type -> Type
mkStatePrimTy ty = mkTyConApp statePrimTyCon [ty]

statePrimTyCon :: TyCon   -- See Note [The State# TyCon]
statePrimTyCon	 = pcPrimTyCon statePrimTyConName 1 VoidRep

eqPrimTyCon :: TyCon  -- The representation type for equality predicates
		      -- See Note [The ~# TyCon]
eqPrimTyCon  = mkPrimTyCon eqPrimTyConName kind 3 VoidRep
  where kind = ForAllTy kv $ mkArrowKinds [k, k] unliftedTypeKind
        kv = kKiVar
        k = mkTyVarTy kv
\end{code}

RealWorld is deeply magical.  It is *primitive*, but it is not
*unlifted* (hence ptrArg).  We never manipulate values of type
RealWorld; it's only used in the type system, to parameterise State#.

\begin{code}
realWorldTyCon :: TyCon
realWorldTyCon = mkLiftedPrimTyCon realWorldTyConName liftedTypeKind 0 PtrRep
realWorldTy :: Type
realWorldTy	     = mkTyConTy realWorldTyCon
realWorldStatePrimTy :: Type
realWorldStatePrimTy = mkStatePrimTy realWorldTy	-- State# RealWorld
\end{code}

Note: the ``state-pairing'' types are not truly primitive, so they are
defined in \tr{TysWiredIn.lhs}, not here.

%************************************************************************
%*									*
\subsection[TysPrim-arrays]{The primitive array types}
%*									*
%************************************************************************

\begin{code}
arrayPrimTyCon, mutableArrayPrimTyCon, mutableByteArrayPrimTyCon,
    byteArrayPrimTyCon :: TyCon
arrayPrimTyCon		  = pcPrimTyCon  arrayPrimTyConName	       1 PtrRep
mutableArrayPrimTyCon	  = pcPrimTyCon  mutableArrayPrimTyConName     2 PtrRep
mutableByteArrayPrimTyCon = pcPrimTyCon  mutableByteArrayPrimTyConName 1 PtrRep
byteArrayPrimTyCon	  = pcPrimTyCon0 byteArrayPrimTyConName	         PtrRep

mkArrayPrimTy :: Type -> Type
mkArrayPrimTy elt    	    = mkTyConApp arrayPrimTyCon [elt]
byteArrayPrimTy :: Type
byteArrayPrimTy	    	    = mkTyConTy byteArrayPrimTyCon
mkMutableArrayPrimTy :: Type -> Type -> Type
mkMutableArrayPrimTy s elt  = mkTyConApp mutableArrayPrimTyCon [s, elt]
mkMutableByteArrayPrimTy :: Type -> Type
mkMutableByteArrayPrimTy s  = mkTyConApp mutableByteArrayPrimTyCon [s]
\end{code}

%************************************************************************
%*									*
\subsection[TysPrim-mut-var]{The mutable variable type}
%*									*
%************************************************************************

\begin{code}
mutVarPrimTyCon :: TyCon
mutVarPrimTyCon = pcPrimTyCon mutVarPrimTyConName 2 PtrRep

mkMutVarPrimTy :: Type -> Type -> Type
mkMutVarPrimTy s elt 	    = mkTyConApp mutVarPrimTyCon [s, elt]
\end{code}

%************************************************************************
%*									*
\subsection[TysPrim-synch-var]{The synchronizing variable type}
%*									*
%************************************************************************

\begin{code}
mVarPrimTyCon :: TyCon
mVarPrimTyCon = pcPrimTyCon mVarPrimTyConName 2 PtrRep

mkMVarPrimTy :: Type -> Type -> Type
mkMVarPrimTy s elt 	    = mkTyConApp mVarPrimTyCon [s, elt]
\end{code}

%************************************************************************
%*									*
\subsection[TysPrim-stm-var]{The transactional variable type}
%*									*
%************************************************************************

\begin{code}
tVarPrimTyCon :: TyCon
tVarPrimTyCon = pcPrimTyCon tVarPrimTyConName 2 PtrRep

mkTVarPrimTy :: Type -> Type -> Type
mkTVarPrimTy s elt = mkTyConApp tVarPrimTyCon [s, elt]
\end{code}

%************************************************************************
%*									*
\subsection[TysPrim-stable-ptrs]{The stable-pointer type}
%*									*
%************************************************************************

\begin{code}
stablePtrPrimTyCon :: TyCon
stablePtrPrimTyCon = pcPrimTyCon stablePtrPrimTyConName 1 AddrRep

mkStablePtrPrimTy :: Type -> Type
mkStablePtrPrimTy ty = mkTyConApp stablePtrPrimTyCon [ty]
\end{code}

%************************************************************************
%*									*
\subsection[TysPrim-stable-names]{The stable-name type}
%*									*
%************************************************************************

\begin{code}
stableNamePrimTyCon :: TyCon
stableNamePrimTyCon = pcPrimTyCon stableNamePrimTyConName 1 PtrRep

mkStableNamePrimTy :: Type -> Type
mkStableNamePrimTy ty = mkTyConApp stableNamePrimTyCon [ty]
\end{code}

%************************************************************************
%*									*
\subsection[TysPrim-BCOs]{The ``bytecode object'' type}
%*									*
%************************************************************************

\begin{code}
bcoPrimTy    :: Type
bcoPrimTy    = mkTyConTy bcoPrimTyCon
bcoPrimTyCon :: TyCon
bcoPrimTyCon = pcPrimTyCon0 bcoPrimTyConName PtrRep
\end{code}
  
%************************************************************************
%*									*
\subsection[TysPrim-Weak]{The ``weak pointer'' type}
%*									*
%************************************************************************

\begin{code}
weakPrimTyCon :: TyCon
weakPrimTyCon = pcPrimTyCon weakPrimTyConName 1 PtrRep

mkWeakPrimTy :: Type -> Type
mkWeakPrimTy v = mkTyConApp weakPrimTyCon [v]
\end{code}

%************************************************************************
%*									*
\subsection[TysPrim-thread-ids]{The ``thread id'' type}
%*									*
%************************************************************************

A thread id is represented by a pointer to the TSO itself, to ensure
that they are always unique and we can always find the TSO for a given
thread id.  However, this has the unfortunate consequence that a
ThreadId# for a given thread is treated as a root by the garbage
collector and can keep TSOs around for too long.

Hence the programmer API for thread manipulation uses a weak pointer
to the thread id internally.

\begin{code}
threadIdPrimTy :: Type
threadIdPrimTy    = mkTyConTy threadIdPrimTyCon
threadIdPrimTyCon :: TyCon
threadIdPrimTyCon = pcPrimTyCon0 threadIdPrimTyConName PtrRep
\end{code}

%************************************************************************
%*									*
		Any
%*									*
%************************************************************************

Note [Any types]
~~~~~~~~~~~~~~~~
The type constructor Any of kind forall k. k -> k has these properties:

  * It is defined in module GHC.Prim, and exported so that it is 
    available to users.  For this reason it's treated like any other 
    primitive type:
      - has a fixed unique, anyTyConKey, 
      - lives in the global name cache
      - built with TyCon.PrimTyCon

  * It is lifted, and hence represented by a pointer

  * It is inhabited by at least one value, namely bottom

  * You can unsafely coerce any lifted type to Any, and back.

  * It does not claim to be a *data* type, and that's important for
    the code generator, because the code gen may *enter* a data value
    but never enters a function value. 

  * It is used to instantiate otherwise un-constrained type variables of kind *
    For example   	length Any []
    See Note [Strangely-kinded void TyCons]

Note [Any kinds]
~~~~~~~~~~~~~~~~

The type constructor AnyK (of sort BOX) is used internally only to zonk kind
variables with no constraints on them. It appears in similar circumstances to
Any, but at the kind level. For example:

  type family Length (l :: [k]) :: Nat
  type instance Length [] = Zero

Length is kind-polymorphic, and when applied to the empty (promoted) list it
will be supplied the kind AnyL: Length AnyK [].

Note [Strangely-kinded void TyCons]
~~~~~~~~~~~~~~~~~~~~~~~~~~~~~~~~~~~
See Trac #959 for more examples

When the type checker finds a type variable with no binding, which
means it can be instantiated with an arbitrary type, it usually
instantiates it to Void.  Eg.

	length []
===>
	length Any (Nil Any)

But in really obscure programs, the type variable might have a kind
other than *, so we need to invent a suitably-kinded type.

This commit uses
	Any for kind *
	Any(*->*) for kind *->*
	etc

\begin{code}
anyTyConName :: Name
anyTyConName = mkPrimTc (fsLit "Any") anyTyConKey anyTyCon

anyTy :: Type
anyTy = mkTyConTy anyTyCon

anyTyCon :: TyCon
anyTyCon = mkLiftedPrimTyCon anyTyConName kind 1 PtrRep
  where kind = ForAllTy kKiVar (mkTyVarTy kKiVar)

anyTypeOfKind :: Kind -> Type
anyTypeOfKind kind = mkTyConApp anyTyCon [kind]
\end{code}<|MERGE_RESOLUTION|>--- conflicted
+++ resolved
@@ -242,12 +242,8 @@
 funTyConName = mkPrimTyConName (fsLit "(->)") funTyConKey funTyCon
 
 funTyCon :: TyCon
-<<<<<<< HEAD
 funTyCon = mkFunTyCon funTyConName $ 
            mkArrowKinds [liftedTypeKind, liftedTypeKind] liftedTypeKind
--- DV: used to be (mkArrowKinds [argTypeKind, openTypeKind] liftedTypeKind)
---     but I am modifying this in-flight for the GHC kinds merge
-
         -- You might think that (->) should have type (?? -> ? -> *), and you'd be right
 	-- But if we do that we get kind errors when saying
 	--	instance Control.Arrow (->)
@@ -256,8 +252,7 @@
 	-- the kind sub-typing does.  Sigh.  It really only matters if you use (->) in
 	-- a prefix way, thus:  (->) Int# Int#.  And this is unusual.
         -- because they are never in scope in the source
-=======
-funTyCon = mkFunTyCon funTyConName (mkArrowKinds [liftedTypeKind, liftedTypeKind] liftedTypeKind)
+
 -- One step to remove subkinding.
 -- (->) :: * -> * -> *
 -- but we should have (and want) the following typing rule for fully applied arrows
@@ -271,7 +266,6 @@
 --      --------------------------
 --      Gamma |- tau -> sigma :: *
 -- In the end we don't want subkinding at all.
->>>>>>> 1d47564e
 \end{code}
 
 
