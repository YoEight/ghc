--- conflicted
+++ resolved
@@ -45,13 +45,8 @@
    can_fail         = False   -- See Note Note [PrimOp can_fail and has_side_effects] in PrimOp
    commutable       = False
    code_size        = { primOpCodeSizeDefault }
-<<<<<<< HEAD
    strictness       = { \ arity -> mkStrictSig (mkTopDmdType (replicate arity top) topRes) }
-=======
-   strictness       = { \ arity -> mkStrictSig (mkTopDmdType (replicate arity lazyDmd) TopRes) }
    fixity           = Nothing
-
->>>>>>> 71feb102
 
 -- Currently, documentation is produced using latex, so contents of
 -- description fields should be legal latex. Descriptions can contain
