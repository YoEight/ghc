%
% (c) The University of Glasgow 2006
%

FamInstEnv: Type checked family instance declarations

\begin{code}

{-# LANGUAGE GADTs #-}

module FamInstEnv (
	FamInst(..), FamFlavor(..), famInstAxiom, famInstTyCon, famInstRHS,
        famInstsRepTyCons, famInstRepTyCon_maybe, dataFamInstRepTyCon, 
	pprFamInst, pprFamInstHdr, pprFamInsts, 
	mkImportedFamInst,

	FamInstEnvs, FamInstEnv, emptyFamInstEnv, emptyFamInstEnvs, 
	extendFamInstEnv, deleteFromFamInstEnv, extendFamInstEnvList, 
	identicalFamInst, famInstEnvElts, familyInstances, orphNamesOfFamInst,

        -- * CoAxioms
        mkCoAxBranch, mkBranchedCoAxiom, mkUnbranchedCoAxiom, mkSingleCoAxiom,
        computeAxiomIncomps,

        FamInstMatch(..),
	lookupFamInstEnv, lookupFamInstEnvConflicts,

        isDominatedBy,
	
	-- Normalisation
	chooseBranch, topNormaliseType, normaliseType, normaliseTcApp
    ) where

#include "HsVersions.h"

import InstEnv
import Unify
import Type
import TcType ( orphNamesOfTypes )
import TypeRep
import TyCon
import Coercion
import CoAxiom
import VarSet
import VarEnv
import Name
import UniqFM
import Outputable
import Maybes
import Util
import Pair
import SrcLoc
import NameSet
import FastString
\end{code}

%************************************************************************
%*									*
          Type checked family instance heads
%*									*
%************************************************************************

Note [FamInsts and CoAxioms]
~~~~~~~~~~~~~~~~~~~~~~~~~~~~
* CoAxioms and FamInsts are just like
  DFunIds  and ClsInsts

* A CoAxiom is a System-FC thing: it can relate any two types

* A FamInst is a Haskell source-language thing, corresponding
  to a type/data family instance declaration.  
    - The FamInst contains a CoAxiom, which is the evidence
      for the instance

    - The LHS of the CoAxiom is always of form F ty1 .. tyn
      where F is a type family

\begin{code}
data FamInst  -- See Note [FamInsts and CoAxioms]
  = FamInst { fi_axiom  :: CoAxiom Unbranched  -- The new coercion axiom introduced
                                               -- by this family instance
            , fi_flavor :: FamFlavor

            -- Everything below here is a redundant, 
            -- cached version of the two things above
            -- except that the TyVars are freshened 
            , fi_fam   :: Name		-- Family name

		-- Used for "rough matching"; same idea as for class instances
                -- See Note [Rough-match field] in InstEnv
	    , fi_tcs   :: [Maybe Name]	-- Top of type args
		-- INVARIANT: fi_tcs = roughMatchTcs fi_tys

		-- Used for "proper matching"; ditto
	    , fi_tvs    :: [TyVar]	-- Template tyvars for full match
                                 -- Like ClsInsts, these variables are always
                                 -- fresh. See Note [Template tyvars are fresh]
                                 -- in InstEnv

<<<<<<< HEAD
	    , fi_tys    :: [Type]	--   and its arg types
		-- INVARIANT: fi_tvs = coAxiomTyVars fi_axiom

            , fi_rhs    :: Type         --   the RHS, with its freshened vars
            }
=======
    , fib_lhs    :: [Type]       -- Type patterns

    , fib_rhs    :: Type         -- RHS of family instance
                                 -- See Note [Why we need fib_rhs]

    , fib_tcs    :: [Maybe Name] -- Used for "rough matching" during typechecking
                                 -- In 1-1 correspondence with fib_lhs
                                 -- see Note [Rough-match field] in InstEnv
    }
>>>>>>> 6ca7525b

data FamFlavor 
  = SynFamilyInst         -- A synonym family
  | DataFamilyInst TyCon  -- A data family, with its representation TyCon
\end{code}


\begin{code}
-- Obtain the axiom of a family instance
famInstAxiom :: FamInst -> CoAxiom Unbranched
famInstAxiom = fi_axiom

-- Split the left-hand side of the FamInst
famInstSplitLHS :: FamInst -> (TyCon, [Type])
famInstSplitLHS (FamInst { fi_axiom = axiom, fi_tys = lhs })
  = (coAxiomTyCon axiom, lhs)

-- Get the RHS of the FamInst
famInstRHS :: FamInst -> Type
famInstRHS = fi_rhs

-- Get the family TyCon of the FamInst
famInstTyCon :: FamInst -> TyCon
famInstTyCon = coAxiomTyCon . famInstAxiom

-- Return the representation TyCons introduced by data family instances, if any
famInstsRepTyCons :: [FamInst] -> [TyCon]
famInstsRepTyCons fis = [tc | FamInst { fi_flavor = DataFamilyInst tc } <- fis]

-- Extracts the TyCon for this *data* (or newtype) instance
famInstRepTyCon_maybe :: FamInst -> Maybe TyCon
famInstRepTyCon_maybe fi 
  = case fi_flavor fi of
       DataFamilyInst tycon -> Just tycon
       SynFamilyInst        -> Nothing

dataFamInstRepTyCon :: FamInst -> TyCon
dataFamInstRepTyCon fi 
  = case fi_flavor fi of
       DataFamilyInst tycon -> tycon
       SynFamilyInst        -> pprPanic "dataFamInstRepTyCon" (ppr fi)
\end{code}

%************************************************************************
%*                                                                      *
        Pretty printing
%*                                                                      *
%************************************************************************

\begin{code}
instance NamedThing FamInst where
   getName = coAxiomName . fi_axiom

instance Outputable FamInst where
   ppr = pprFamInst

-- Prints the FamInst as a family instance declaration
pprFamInst :: FamInst -> SDoc
pprFamInst famInst
  = hang (pprFamInstHdr famInst)
       2 (vcat [ ifPprDebug (ptext (sLit "Coercion axiom:") <+> ppr ax)
               , ifPprDebug (ptext (sLit "RHS:") <+> ppr (famInstRHS famInst))
               , ptext (sLit "--") <+> pprDefinedAt (getName famInst)])
  where
    ax = fi_axiom famInst

pprFamInstHdr :: FamInst -> SDoc
pprFamInstHdr fi@(FamInst {fi_flavor = flavor})
  = pprTyConSort <+> pp_instance <+> pprHead
  where
    (fam_tc, tys) = famInstSplitLHS fi
    
    -- For *associated* types, say "type T Int = blah" 
    -- For *top level* type instances, say "type instance T Int = blah"
    pp_instance 
      | isTyConAssoc fam_tc = empty
      | otherwise           = ptext (sLit "instance")

    pprHead = pprTypeApp fam_tc tys
    pprTyConSort = case flavor of
                     SynFamilyInst        -> ptext (sLit "type")
                     DataFamilyInst tycon
                       | isDataTyCon     tycon -> ptext (sLit "data")
                       | isNewTyCon      tycon -> ptext (sLit "newtype")
                       | isAbstractTyCon tycon -> ptext (sLit "data")
                       | otherwise             -> ptext (sLit "WEIRD") <+> ppr tycon

pprFamInsts :: [FamInst] -> SDoc
pprFamInsts finsts = vcat (map pprFamInst finsts)

\end{code}

Note [Lazy axiom match]
~~~~~~~~~~~~~~~~~~~~~~~
It is Vitally Important that mkImportedFamInst is *lazy* in its axiom
parameter. The axiom is loaded lazily, via a forkM, in TcIface. Sometime
later, mkImportedFamInst is called using that axiom. However, the axiom
may itself depend on entities which are not yet loaded as of the time
of the mkImportedFamInst. Thus, if mkImportedFamInst eagerly looks at the
axiom, a dependency loop spontaneously appears and GHC hangs. The solution
is simply for mkImportedFamInst never, ever to look inside of the axiom
until everything else is good and ready to do so. We can assume that this
readiness has been achieved when some other code pulls on the axiom in the
FamInst. Thus, we pattern match on the axiom lazily (in the where clause,
not in the parameter list) and we assert the consistency of names there
also.

\begin{code}
-- Make a family instance representation from the information found in an
-- interface file.  In particular, we get the rough match info from the iface
-- (instead of computing it here).
mkImportedFamInst :: Name               -- Name of the family
                  -> [Maybe Name]       -- Rough match info
                  -> CoAxiom Unbranched -- Axiom introduced
                  -> FamInst            -- Resulting family instance
mkImportedFamInst fam mb_tcs axiom
  = FamInst {
      fi_fam    = fam,
      fi_tcs    = mb_tcs,
      fi_tvs    = tvs,
      fi_tys    = tys,
      fi_rhs    = rhs,
      fi_axiom  = axiom,
      fi_flavor = flavor }
  where 
     -- See Note [Lazy axiom match]
     ~(CoAxiom { co_ax_branches =
       ~(FirstBranch ~(CoAxBranch { cab_lhs = tys
                                  , cab_tvs = tvs
                                  , cab_rhs = rhs })) }) = axiom

         -- Derive the flavor for an imported FamInst rather disgustingly
         -- Maybe we should store it in the IfaceFamInst?
     flavor = case splitTyConApp_maybe rhs of
                Just (tc, _)
                  | Just ax' <- tyConFamilyCoercion_maybe tc
                  , ax' == axiom
                  -> DataFamilyInst tc
                _ -> SynFamilyInst
\end{code}

%************************************************************************
%*									*
		FamInstEnv
%*									*
%************************************************************************

Note [FamInstEnv]
~~~~~~~~~~~~~~~~~
A FamInstEnv maps a family name to the list of known instances for that family.

The same FamInstEnv includes both 'data family' and 'type family' instances.
Type families are reduced during type inference, but not data families;
the user explains when to use a data family instance by using contructors
and pattern matching.

Neverthless it is still useful to have data families in the FamInstEnv:

 - For finding overlaps and conflicts

 - For finding the representation type...see FamInstEnv.topNormaliseType
   and its call site in Simplify

 - In standalone deriving instance Eq (T [Int]) we need to find the 
   representation type for T [Int]

Note [Varying number of patterns for data family axioms]
~~~~~~~~~~~~~~~~~~~~~~~~~~~~~~~~~~~~~~~~~~~~~~~~~~~~~~~~
For data families, the number of patterns may vary between instances.
For example
   data family T a b
   data instance T Int a = T1 a | T2
   data instance T Bool [a] = T3 a

Then we get a data type for each instance, and an axiom:
   data TInt a = T1 a | T2
   data TBoolList a = T3 a

   axiom ax7   :: T Int ~ TInt   -- Eta-reduced
   axiom ax8 a :: T Bool [a] ~ TBoolList a

These two axioms for T, one with one pattern, one with two.  The reason
for this eta-reduction is decribed in TcInstDcls
   Note [Eta reduction for data family axioms]

\begin{code}
type FamInstEnv = UniqFM FamilyInstEnv	-- Maps a family to its instances
     -- See Note [FamInstEnv]

type FamInstEnvs = (FamInstEnv, FamInstEnv)
     -- External package inst-env, Home-package inst-env

data FamilyInstEnv
  = FamIE [FamInst]	-- The instances for a particular family, in any order
  	  Bool 		-- True <=> there is an instance of form T a b c
			-- 	If *not* then the common case of looking up
			--	(T a b c) can fail immediately

instance Outputable FamilyInstEnv where
  ppr (FamIE fs b) = ptext (sLit "FamIE") <+> ppr b <+> vcat (map ppr fs)

-- INVARIANTS:
--  * The fs_tvs are distinct in each FamInst
--	of a range value of the map (so we can safely unify them)

emptyFamInstEnvs :: (FamInstEnv, FamInstEnv)
emptyFamInstEnvs = (emptyFamInstEnv, emptyFamInstEnv)

emptyFamInstEnv :: FamInstEnv
emptyFamInstEnv = emptyUFM

famInstEnvElts :: FamInstEnv -> [FamInst]
famInstEnvElts fi = [elt | FamIE elts _ <- eltsUFM fi, elt <- elts]

familyInstances :: (FamInstEnv, FamInstEnv) -> TyCon -> [FamInst]
familyInstances (pkg_fie, home_fie) fam
  = get home_fie ++ get pkg_fie
  where
    get env = case lookupUFM env fam of
		Just (FamIE insts _) -> insts
		Nothing	             -> []

-- | Collects the names of the concrete types and type constructors that
-- make up the LHS of a type family instance. For instance,
-- given `type family Foo a b`:
--
-- `type instance Foo (F (G (H a))) b = ...` would yield [F,G,H]
--
-- Used in the implementation of ":info" in GHCi.
orphNamesOfFamInst :: FamInst -> NameSet
orphNamesOfFamInst
    = orphNamesOfTypes . concat . brListMap cab_lhs . coAxiomBranches . fi_axiom

extendFamInstEnvList :: FamInstEnv -> [FamInst] -> FamInstEnv
extendFamInstEnvList inst_env fis = foldl extendFamInstEnv inst_env fis

extendFamInstEnv :: FamInstEnv -> FamInst -> FamInstEnv
extendFamInstEnv inst_env ins_item@(FamInst {fi_fam = cls_nm, fi_tcs = mb_tcs})
  = addToUFM_C add inst_env cls_nm (FamIE [ins_item] ins_tyvar)
  where
    add (FamIE items tyvar) _ = FamIE (ins_item:items)
				      (ins_tyvar || tyvar)
    ins_tyvar = not (any isJust mb_tcs)

deleteFromFamInstEnv :: FamInstEnv -> FamInst -> FamInstEnv
deleteFromFamInstEnv inst_env fam_inst@(FamInst {fi_fam = fam_nm})
 = adjustUFM adjust inst_env fam_nm
 where
   adjust :: FamilyInstEnv -> FamilyInstEnv
   adjust (FamIE items tyvars)
     = FamIE (filterOut (identicalFamInst fam_inst) items) tyvars

identicalFamInst :: FamInst -> FamInst -> Bool
-- Same LHS, *and* the instance is defined in the same module
-- Used for overriding in GHCi
identicalFamInst (FamInst { fi_axiom = ax1 }) (FamInst { fi_axiom = ax2 })
  =  nameModule (coAxiomName ax1) == nameModule (coAxiomName ax2)
     && coAxiomTyCon ax1 == coAxiomTyCon ax2
     && brListLength brs1 == brListLength brs2
     && and (brListZipWith identical_ax_branch brs1 brs2)
  where brs1 = coAxiomBranches ax1
        brs2 = coAxiomBranches ax2
        identical_ax_branch br1 br2
          = length tvs1 == length tvs2
            && length lhs1 == length lhs2
            && and (zipWith (eqTypeX rn_env) lhs1 lhs2)
          where
            tvs1 = coAxBranchTyVars br1
            tvs2 = coAxBranchTyVars br2
            lhs1 = coAxBranchLHS br1
            lhs2 = coAxBranchLHS br2
            rn_env = rnBndrs2 (mkRnEnv2 emptyInScopeSet) tvs1 tvs2

\end{code}

%************************************************************************
%*									*
                Compatibility
%*									*
%************************************************************************

Note [Compatibility]
~~~~~~~~~~~~~~~~~~~~
Two patterns are /compatible/ if either of the following conditions hold:
1) The patterns are apart.
2) The patterns unify with a substitution S, and their right hand sides
equal under that substitution.

For open type families, only compatible instances are allowed. For closed
type families, the story is slightly more complicated. Consider the following:

type family F a where
  F Int = Bool
  F a   = Int

g :: Show a => a -> F a
g x = length (show x)

Should that type-check? No. We need to allow for the possibility that 'a'
might be Int and therefore 'F a' should be Bool. We can simplify 'F a' to Int
only when we can be sure that 'a' is not Int.

To achieve this, after finding a possible match within the equations, we have to
go back to all previous equations and check that, under the
substitution induced by the match, other branches are surely apart. (See
[Apartness] in types/Unify.lhs.) This is similar to what happens with class
instance selection, when we need to guarantee that there is only a match and
no unifiers. The exact algorithm is different here because the the
potentially-overlapping group is closed.

As another example, consider this:

type family G x
type instance where
  G Int = Bool
  G a   = Double

type family H y
-- no instances

Now, we want to simplify (G (H Char)). We can't, because (H Char) might later
simplify to be Int. So, (G (H Char)) is stuck, for now.

While everything above is quite sound, it isn't as expressive as we'd like.
Consider this:

type family J a where
  J Int = Int
  J a   = a

Can we simplify (J b) to b? Sure we can. Yes, the first equation matches if
b is instantiated with Int, but the RHSs coincide there, so it's all OK.

So, the rule is this: when looking up a branch in a closed type family, we
find a branch that matches the target, but then we make sure that the target
is apart from every previous *incompatible* branch. We don't check the
branches that are compatible with the matching branch, because they are eithe
irrelevant (clause 1 of compatible) or benign (clause 2 of compatible).

\begin{code}

compatibleBranches :: CoAxBranch -> CoAxBranch -> Bool
compatibleBranches (CoAxBranch { cab_lhs = lhs1, cab_rhs = rhs1 })
                   (CoAxBranch { cab_lhs = lhs2, cab_rhs = rhs2 })
  = case tcApartTys instanceBindFun lhs1 lhs2 of
      SurelyApart -> True
      Unifiable subst
        | Type.substTy subst rhs1 `eqType` Type.substTy subst rhs2
        -> True
      _ -> False

-- takes a CoAxiom with unknown branch incompatibilities and computes
-- the compatibilities
computeAxiomIncomps :: CoAxiom br -> CoAxiom br
computeAxiomIncomps ax@(CoAxiom { co_ax_branches = branches })
  = ax { co_ax_branches = go [] branches }
  where
    go :: [CoAxBranch] -> BranchList CoAxBranch br -> BranchList CoAxBranch br
    go prev_branches (FirstBranch br)
      = FirstBranch (br { cab_incomps = mk_incomps br prev_branches })
    go prev_branches (NextBranch br tail)
      = let br' = br { cab_incomps = mk_incomps br prev_branches } in
        NextBranch br' (go (br' : prev_branches) tail)

    mk_incomps :: CoAxBranch -> [CoAxBranch] -> [CoAxBranch]
    mk_incomps br = filter (not . compatibleBranches br)

\end{code}

%************************************************************************
%*                                                                      *
           Constructing axioms
    These functions are here because tidyType / tcApartTys
    are not available in CoAxiom
%*                                                                      *
%************************************************************************

Note [Tidy axioms when we build them]
~~~~~~~~~~~~~~~~~~~~~~~~~~~~~~~~~~~~~
We print out axioms and don't want to print stuff like
    F k k a b = ...
Instead we must tidy those kind variables.  See Trac #7524.

\begin{code}
mkCoAxBranch :: [TyVar] -- original, possibly stale, tyvars
             -> [Type]  -- LHS patterns
             -> Type    -- RHS
             -> SrcSpan
             -> CoAxBranch
mkCoAxBranch tvs lhs rhs loc
  = CoAxBranch { cab_tvs = tvs1
               , cab_lhs = tidyTypes env lhs
               , cab_rhs = tidyType  env rhs
               , cab_loc = loc
               , cab_incomps = placeHolderIncomps }
  where
    (env, tvs1) = tidyTyVarBndrs emptyTidyEnv tvs
    -- See Note [Tidy axioms when we build them]

-- all of the following code is here to avoid mutual dependencies with
-- Coercion
mkBranchedCoAxiom :: Name -> TyCon -> [CoAxBranch] -> CoAxiom Branched
mkBranchedCoAxiom ax_name fam_tc branches
  = computeAxiomIncomps $
    CoAxiom { co_ax_unique   = nameUnique ax_name
            , co_ax_name     = ax_name
            , co_ax_tc       = fam_tc
            , co_ax_implicit = False
            , co_ax_branches = toBranchList branches }

mkUnbranchedCoAxiom :: Name -> TyCon -> CoAxBranch -> CoAxiom Unbranched
mkUnbranchedCoAxiom ax_name fam_tc branch
  = CoAxiom { co_ax_unique   = nameUnique ax_name
            , co_ax_name     = ax_name
            , co_ax_tc       = fam_tc
            , co_ax_implicit = False
            , co_ax_branches = FirstBranch (branch { cab_incomps = [] }) }

mkSingleCoAxiom :: Name -> [TyVar] -> TyCon -> [Type] -> Type -> CoAxiom Unbranched
mkSingleCoAxiom ax_name tvs fam_tc lhs_tys rhs_ty
  = CoAxiom { co_ax_unique   = nameUnique ax_name
            , co_ax_name     = ax_name
            , co_ax_tc       = fam_tc
            , co_ax_implicit = False
            , co_ax_branches = FirstBranch (branch { cab_incomps = [] }) }
  where
    branch = mkCoAxBranch tvs lhs_tys rhs_ty (getSrcSpan ax_name)
\end{code}

%************************************************************************
%*									*
		Looking up a family instance
%*									*
%************************************************************************

@lookupFamInstEnv@ looks up in a @FamInstEnv@, using a one-way match.
Multiple matches are only possible in case of type families (not data
families), and then, it doesn't matter which match we choose (as the
instances are guaranteed confluent).

We return the matching family instances and the type instance at which it
matches.  For example, if we lookup 'T [Int]' and have a family instance

  data instance T [a] = ..

desugared to

  data :R42T a = ..
  coe :Co:R42T a :: T [a] ~ :R42T a

we return the matching instance '(FamInst{.., fi_tycon = :R42T}, Int)'.

\begin{code}

-- when matching a type family application, we get a FamInst,
-- and the list of types the axiom should be applied to
data FamInstMatch = FamInstMatch { fim_instance :: FamInst
                                 , fim_tys      :: [Type]
                                 }
  -- See Note [Over-saturated matches]

instance Outputable FamInstMatch where
  ppr (FamInstMatch { fim_instance = inst
                    , fim_tys      = tys })
    = ptext (sLit "match with") <+> parens (ppr inst) <+> ppr tys

lookupFamInstEnv
    :: FamInstEnvs
    -> TyCon -> [Type]		-- What we are looking for
    -> [FamInstMatch] 	        -- Successful matches
-- Precondition: the tycon is saturated (or over-saturated)

lookupFamInstEnv
   = lookup_fam_inst_env match True
   where
     match _ tpl_tvs tpl_tys tys = tcMatchTys tpl_tvs tpl_tys tys

lookupFamInstEnvConflicts
    :: FamInstEnvs
    -> FamInst		-- Putative new instance
    -> [FamInstMatch] 	-- Conflicting matches (don't look at the fim_tys field)
-- E.g. when we are about to add
--    f : type instance F [a] = a->a
-- we do (lookupFamInstConflicts f [b])
-- to find conflicting matches
--
-- Precondition: the tycon is saturated (or over-saturated)

lookupFamInstEnvConflicts envs fam_inst@(FamInst { fi_axiom = new_axiom })
  = lookup_fam_inst_env my_unify False envs fam tys
  where
    (fam, tys) = famInstSplitLHS fam_inst
        -- In example above,   fam tys' = F [b]   

    my_unify (FamInst { fi_axiom = old_axiom }) tpl_tvs tpl_tys _
       = ASSERT2( tyVarsOfTypes tys `disjointVarSet` tpl_tvs,
		  (ppr fam <+> ppr tys) $$
		  (ppr tpl_tvs <+> ppr tpl_tys) )
		-- Unification will break badly if the variables overlap
		-- They shouldn't because we allocate separate uniques for them
         if compatibleBranches (coAxiomSingleBranch old_axiom) (new_branch)
           then Nothing
           else Just noSubst
      -- Note [Family instance overlap conflicts]

    noSubst = panic "lookupFamInstEnvConflicts noSubst"
    new_branch = coAxiomSingleBranch new_axiom
\end{code}

Note [Family instance overlap conflicts]
~~~~~~~~~~~~~~~~~~~~~~~~~~~~~~~~~~~~~~~~
- In the case of data family instances, any overlap is fundamentally a
  conflict (as these instances imply injective type mappings).

- In the case of type family instances, overlap is admitted as long as
  the right-hand sides of the overlapping rules coincide under the
  overlap substitution.  eg
       type instance F a Int = a
       type instance F Int b = b
  These two overlap on (F Int Int) but then both RHSs are Int, 
  so all is well. We require that they are syntactically equal;
  anything else would be difficult to test for at this stage.

\begin{code}
------------------------------------------------------------
-- Might be a one-way match or a unifier
type MatchFun =  FamInst		-- The FamInst template
     	      -> TyVarSet -> [Type]	--   fi_tvs, fi_tys of that FamInst
	      -> [Type]			-- Target to match against
	      -> Maybe TvSubst

type OneSidedMatch = Bool     -- Are optimisations that are only valid for
                              -- one sided matches allowed?

lookup_fam_inst_env' 	      -- The worker, local to this module
    :: MatchFun
    -> OneSidedMatch
    -> FamInstEnv
<<<<<<< HEAD
    -> TyCon -> [Type]		-- What we are looking for
    -> [FamInstMatch] 	        -- Successful matches
lookup_fam_inst_env' match_fun one_sided ie fam tys
  | not (isOpenFamilyTyCon fam) 
  = []
  | otherwise
  = ASSERT2( n_tys >= arity, ppr fam <+> ppr tys )	-- Family type applications must be saturated
    lookup ie
  where
    -- See Note [Over-saturated matches]
    arity = tyConArity fam
    n_tys = length tys
    extra_tys = drop arity tys
    (match_tys, add_extra_tys) 
       | arity < n_tys = (take arity tys, \res_tys -> res_tys ++ extra_tys)
       | otherwise     = (tys,            \res_tys -> res_tys)
       	 -- The second case is the common one, hence functional representation
=======
    -> TyCon -> [Type]        -- What we are looking for
    -> [FamInstMatch]
lookup_fam_inst_env' match_fun _one_sided ie fam tys
  | isFamilyTyCon fam
  , Just (FamIE insts) <- lookupUFM ie fam
  = find match_fun tys insts    -- The common case
  | otherwise = []

find :: MatchFun -> [Type] -> [FamInst Branched] -> [FamInstMatch]
find _         _         [] = []
find match_fun match_tys (inst@(FamInst { fi_branches = branches, fi_branched = is_branched }) : rest)
  = case findBranch [] (fromBranchList branches) 0 of
      (Just match, StopSearching) -> [match]
      (Just match, KeepSearching) -> match : find match_fun match_tys rest
      (Nothing,    StopSearching) -> []
      (Nothing,    KeepSearching) -> find match_fun match_tys rest
  where
    rough_tcs = roughMatchTcs match_tys
>>>>>>> 6ca7525b

    --------------
    rough_tcs = roughMatchTcs match_tys
    all_tvs   = all isNothing rough_tcs && one_sided

    --------------
    lookup env = case lookupUFM env fam of
		   Nothing -> []	-- No instances for this class
		   Just (FamIE insts has_tv_insts)
		       -- Short cut for common case:
		       --   The thing we are looking up is of form (C a
		       --   b c), and the FamIE has no instances of
		       --   that form, so don't bother to search 
		     | all_tvs && not has_tv_insts -> []
		     | otherwise                   -> find insts

    --------------
    find [] = []
    find (item@(FamInst { fi_tcs = mb_tcs, fi_tvs = tpl_tvs, 
			  fi_tys = tpl_tys }) : rest)
	-- Fast check for no match, uses the "rough match" fields
      | instanceCantMatch rough_tcs mb_tcs
      = find rest

        -- Proper check
      | Just subst <- match_fun item (mkVarSet tpl_tvs) tpl_tys match_tys
      = (FamInstMatch { fim_instance = item
                      , fim_tys      = add_extra_tys $ substTyVars subst tpl_tvs })
        : find rest

        -- No match => try next
      | otherwise
<<<<<<< HEAD
      = find rest
-- Precondition: the tycon is saturated (or over-saturated)

lookup_fam_inst_env 	      -- The worker, local to this module
=======
      = case match_fun seen branch is_branched match_tys1 of
          (Nothing, KeepSearching) -> findBranch (branch : seen) rest (ind+1)
          (Nothing, StopSearching) -> (Nothing, StopSearching)
          (Just subst, cont)       -> (Just match, cont)
              where 
                match = FamInstMatch { fim_instance = inst
                                     , fim_index    = ind
                                     , fim_tys      = substTyVars subst tvs `chkAppend` match_tys2}
      where
        -- Deal with over-saturation
        -- See Note [Over-saturated matches]
        (match_tys1, match_tys2) = splitAtList mb_tcs match_tys

lookup_fam_inst_env           -- The worker, local to this module
>>>>>>> 6ca7525b
    :: MatchFun
    -> OneSidedMatch
    -> FamInstEnvs
    -> TyCon -> [Type]		-- What we are looking for
    -> [FamInstMatch] 	        -- Successful matches

-- Precondition: the tycon is saturated (or over-saturated)

lookup_fam_inst_env match_fun one_sided (pkg_ie, home_ie) fam tys = 
    lookup_fam_inst_env' match_fun one_sided home_ie fam tys ++
    lookup_fam_inst_env' match_fun one_sided pkg_ie  fam tys

\end{code}

Note [Over-saturated matches]
~~~~~~~~~~~~~~~~~~~~~~~~~~~~~
It's ok to look up an over-saturated type constructor.  E.g.
     type family F a :: * -> *
     type instance F (a,b) = Either (a->b)

The type instance gives rise to a newtype TyCon (at a higher kind
which you can't do in Haskell!):
     newtype FPair a b = FP (Either (a->b))

Then looking up (F (Int,Bool) Char) will return a FamInstMatch 
     (FPair, [Int,Bool,Char])

The "extra" type argument [Char] just stays on the end.

\begin{code}

-- checks if one LHS is dominated by a list of other branches
-- in other words, if an application would match the first LHS, it is guaranteed
-- to match at least one of the others. The RHSs are ignored.
-- This algorithm is conservative:
--   True -> the LHS is definitely covered by the others
--   False -> no information
-- It is currently (Oct 2012) used only for generating errors for
-- inaccessible branches. If these errors go unreported, no harm done.
-- This is defined here to avoid a dependency from CoAxiom to Unify
isDominatedBy :: CoAxBranch -> [CoAxBranch] -> Bool
isDominatedBy branch branches
  = or $ map match branches
    where
      lhs = coAxBranchLHS branch
      match (CoAxBranch { cab_tvs = tvs, cab_lhs = tys })
        = isJust $ tcMatchTys (mkVarSet tvs) tys lhs
\end{code}

%************************************************************************
%*									*
                Choosing an axiom application
%*									*
%************************************************************************

The lookupFamInstEnv function does a nice job for *open* type families,
but we also need to handle closed ones when normalising a type:

\begin{code}

-- The TyCon can be oversaturated. This works on both open and closed families
chooseAxiom :: FamInstEnvs -> TyCon -> [Type] -> Maybe (Coercion, Type)
chooseAxiom envs tc tys
  | isOpenFamilyTyCon tc
  , [FamInstMatch { fim_instance = fam_inst
                  , fim_tys =      inst_tys }] <- lookupFamInstEnv envs tc tys
  = let co = mkUnbranchedAxInstCo (famInstAxiom fam_inst) inst_tys
        ty = pSnd (coercionKind co)
    in Just (co, ty)

  | Just ax <- isClosedSynFamilyTyCon_maybe tc
  , Just (ind, inst_tys) <- chooseBranch ax tys
  = let co = mkAxInstCo ax ind inst_tys
        ty = pSnd (coercionKind co)
    in Just (co, ty)

  | otherwise
  = Nothing

-- The axiom can be oversaturated. (Closed families only.)
chooseBranch :: CoAxiom Branched -> [Type] -> Maybe (BranchIndex, [Type])
chooseBranch axiom tys
  = do { let num_pats = coAxiomNumPats axiom
             (target_tys, extra_tys) = splitAt num_pats tys
             branches = coAxiomBranches axiom
       ; (ind, inst_tys) <- findBranch (fromBranchList branches) 0 target_tys
       ; return (ind, inst_tys ++ extra_tys) }

-- The axiom must *not* be oversaturated
findBranch :: [CoAxBranch]             -- branches to check
           -> BranchIndex              -- index of current branch
           -> [Type]                   -- target types
           -> Maybe (BranchIndex, [Type])
findBranch (CoAxBranch { cab_tvs = tpl_tvs, cab_lhs = tpl_lhs, cab_incomps = incomps }
              : rest) ind target_tys
  = case tcMatchTys (mkVarSet tpl_tvs) tpl_lhs target_tys of
      Just subst -- matching worked. now, check for apartness.
        |  all (isSurelyApart
                . tcApartTys instanceBindFun target_tys
                . coAxBranchLHS) $ -- RAE: This is horribly inefficient
             incomps
        -> -- matching worked & we're apart from all incompatible branches. success
           Just (ind, substTyVars subst tpl_tvs)

      -- failure. keep looking
      _ -> findBranch rest (ind+1) target_tys

  where isSurelyApart SurelyApart = True
        isSurelyApart _           = False

-- fail if no branches left
findBranch [] _ _ = Nothing

\end{code}


%************************************************************************
%*									*
		Looking up a family instance
%*									*
%************************************************************************

\begin{code}
topNormaliseType :: FamInstEnvs
		 -> Type
	   	 -> Maybe (Coercion, Type)

-- Get rid of *outermost* (or toplevel) 
--	* type functions 
--	* newtypes
-- using appropriate coercions.
-- By "outer" we mean that toplevelNormaliseType guarantees to return
-- a type that does not have a reducible redex (F ty1 .. tyn) as its
-- outermost form.  It *can* return something like (Maybe (F ty)), where
-- (F ty) is a redex.

-- Its a bit like Type.repType, but handles type families too

topNormaliseType env ty
<<<<<<< HEAD
  = go [] ty
  where
    go :: [TyCon] -> Type -> Maybe (Coercion, Type)
    go rec_nts ty | Just ty' <- coreView ty 	-- Expand synonyms
	= go rec_nts ty'	

    go rec_nts (TyConApp tc tys)
        | isNewTyCon tc		-- Expand newtypes
	= if tc `elem` rec_nts 	-- See Note [Expanding newtypes] in Type.lhs
	  then Nothing
          else let nt_co = mkUnbranchedAxInstCo (newTyConCo tc) tys
               in add_co nt_co rec_nts' nt_rhs

	| isFamilyTyCon tc		-- Expand family tycons
	, (co, ty) <- normaliseTcApp env tc tys
		-- Note that normaliseType fully normalises 'tys', 
		-- It has do to so to be sure that nested calls like
		--    F (G Int)
		-- are correctly top-normalised
=======
  = go initRecTc ty
  where
    go :: RecTcChecker -> Type -> Maybe (Coercion, Type)
    go rec_nts ty 
        | Just ty' <- coreView ty     -- Expand synonyms
        = go rec_nts ty'

        | Just (rec_nts', nt_co, nt_rhs) <- topNormaliseNewTypeX rec_nts ty
        = add_co nt_co rec_nts' nt_rhs

    go rec_nts (TyConApp tc tys) 
        | isFamilyTyCon tc              -- Expand open tycons
        , (co, ty) <- normaliseTcApp env tc tys
                -- Note that normaliseType fully normalises 'tys',
                -- wrt type functions but *not* newtypes
                -- It has do to so to be sure that nested calls like
                --    F (G Int)
                -- are correctly top-normalised
>>>>>>> 6ca7525b
        , not (isReflCo co)
        = add_co co rec_nts ty
        where
          nt_rhs = newTyConInstRhs tc tys
          rec_nts' | isRecursiveTyCon tc = tc:rec_nts
                   | otherwise           = rec_nts

    go _ _ = Nothing

    add_co co rec_nts ty 
	= case go rec_nts ty of
		Nothing 	-> Just (co, ty)
		Just (co', ty') -> Just (mkTransCo co co', ty')
	 

---------------
normaliseTcApp :: FamInstEnvs -> TyCon -> [Type] -> (Coercion, Type)
normaliseTcApp env tc tys
  | isFamilyTyCon tc
<<<<<<< HEAD
  , tyConArity tc <= length tys	   -- Unsaturated data families are possible
  , Just (co, rhs) <- chooseAxiom env tc ntys
  = let    -- A reduction is possible
	first_coi       = mkTransCo tycon_coi co
	(rest_coi,nty)  = normaliseType env rhs
	fix_coi         = mkTransCo first_coi rest_coi
=======
  , [FamInstMatch { fim_instance = fam_inst
                  , fim_index    = fam_ind
                  , fim_tys      = inst_tys }] <- lookupFamInstEnv env tc ntys 
  = let    -- A matching family instance exists
        ax              = famInstAxiom fam_inst
        co              = mkAxInstCo  ax fam_ind inst_tys
        rhs             = mkAxInstRHS ax fam_ind inst_tys
        first_coi       = mkTransCo tycon_coi co
        (rest_coi,nty)  = normaliseType env rhs
        fix_coi         = mkTransCo first_coi rest_coi
>>>>>>> 6ca7525b
    in 
    (fix_coi, nty)

  | otherwise   -- No unique matching family instance exists;
		-- we do not do anything
  = (tycon_coi, TyConApp tc ntys)

  where
	-- Normalise the arg types so that they'll match 
	-- when we lookup in in the instance envt
    (cois, ntys) = mapAndUnzip (normaliseType env) tys
    tycon_coi    = mkTyConAppCo tc cois

---------------
normaliseType :: FamInstEnvs 		-- environment with family instances
	      -> Type  			-- old type
	      -> (Coercion, Type)	-- (coercion,new type), where
					-- co :: old-type ~ new_type
-- Normalise the input type, by eliminating *all* type-function redexes
-- Returns with Refl if nothing happens

normaliseType env ty 
  | Just ty' <- coreView ty = normaliseType env ty' 
normaliseType env (TyConApp tc tys)
  = normaliseTcApp env tc tys
normaliseType _env ty@(LitTy {}) = (Refl ty, ty)
normaliseType env (AppTy ty1 ty2)
  = let (coi1,nty1) = normaliseType env ty1
        (coi2,nty2) = normaliseType env ty2
    in  (mkAppCo coi1 coi2, mkAppTy nty1 nty2)
normaliseType env (FunTy ty1 ty2)
  = let (coi1,nty1) = normaliseType env ty1
        (coi2,nty2) = normaliseType env ty2
    in  (mkFunCo coi1 coi2, mkFunTy nty1 nty2)
normaliseType env (ForAllTy tyvar ty1)
  = let (coi,nty1) = normaliseType env ty1
    in  (mkForAllCo tyvar coi, ForAllTy tyvar nty1)
normaliseType _   ty@(TyVarTy _)
  = (Refl ty,ty)
\end{code}<|MERGE_RESOLUTION|>--- conflicted
+++ resolved
@@ -97,23 +97,11 @@
                                  -- fresh. See Note [Template tyvars are fresh]
                                  -- in InstEnv
 
-<<<<<<< HEAD
 	    , fi_tys    :: [Type]	--   and its arg types
 		-- INVARIANT: fi_tvs = coAxiomTyVars fi_axiom
 
             , fi_rhs    :: Type         --   the RHS, with its freshened vars
             }
-=======
-    , fib_lhs    :: [Type]       -- Type patterns
-
-    , fib_rhs    :: Type         -- RHS of family instance
-                                 -- See Note [Why we need fib_rhs]
-
-    , fib_tcs    :: [Maybe Name] -- Used for "rough matching" during typechecking
-                                 -- In 1-1 correspondence with fib_lhs
-                                 -- see Note [Rough-match field] in InstEnv
-    }
->>>>>>> 6ca7525b
 
 data FamFlavor 
   = SynFamilyInst         -- A synonym family
@@ -306,14 +294,11 @@
 type FamInstEnvs = (FamInstEnv, FamInstEnv)
      -- External package inst-env, Home-package inst-env
 
-data FamilyInstEnv
+newtype FamilyInstEnv
   = FamIE [FamInst]	-- The instances for a particular family, in any order
-  	  Bool 		-- True <=> there is an instance of form T a b c
-			-- 	If *not* then the common case of looking up
-			--	(T a b c) can fail immediately
 
 instance Outputable FamilyInstEnv where
-  ppr (FamIE fs b) = ptext (sLit "FamIE") <+> ppr b <+> vcat (map ppr fs)
+  ppr (FamIE fs  = ptext (sLit "FamIE") <+> vcat (map ppr fs)
 
 -- INVARIANTS:
 --  * The fs_tvs are distinct in each FamInst
@@ -326,14 +311,14 @@
 emptyFamInstEnv = emptyUFM
 
 famInstEnvElts :: FamInstEnv -> [FamInst]
-famInstEnvElts fi = [elt | FamIE elts _ <- eltsUFM fi, elt <- elts]
+famInstEnvElts fi = [elt | FamIE elts <- eltsUFM fi, elt <- elts]
 
 familyInstances :: (FamInstEnv, FamInstEnv) -> TyCon -> [FamInst]
 familyInstances (pkg_fie, home_fie) fam
   = get home_fie ++ get pkg_fie
   where
     get env = case lookupUFM env fam of
-		Just (FamIE insts _) -> insts
+		Just (FamIE insts) -> insts
 		Nothing	             -> []
 
 -- | Collects the names of the concrete types and type constructors that
@@ -352,19 +337,17 @@
 
 extendFamInstEnv :: FamInstEnv -> FamInst -> FamInstEnv
 extendFamInstEnv inst_env ins_item@(FamInst {fi_fam = cls_nm, fi_tcs = mb_tcs})
-  = addToUFM_C add inst_env cls_nm (FamIE [ins_item] ins_tyvar)
-  where
-    add (FamIE items tyvar) _ = FamIE (ins_item:items)
-				      (ins_tyvar || tyvar)
-    ins_tyvar = not (any isJust mb_tcs)
+  = addToUFM_C add inst_env cls_nm (FamIE [ins_item])
+  where
+    add (FamIE items) _ = FamIE (ins_item:items)
 
 deleteFromFamInstEnv :: FamInstEnv -> FamInst -> FamInstEnv
 deleteFromFamInstEnv inst_env fam_inst@(FamInst {fi_fam = fam_nm})
  = adjustUFM adjust inst_env fam_nm
  where
    adjust :: FamilyInstEnv -> FamilyInstEnv
-   adjust (FamIE items tyvars)
-     = FamIE (filterOut (identicalFamInst fam_inst) items) tyvars
+   adjust (FamIE items)
+     = FamIE (filterOut (identicalFamInst fam_inst) items)
 
 identicalFamInst :: FamInst -> FamInst -> Bool
 -- Same LHS, *and* the instance is defined in the same module
@@ -652,59 +635,15 @@
     :: MatchFun
     -> OneSidedMatch
     -> FamInstEnv
-<<<<<<< HEAD
-    -> TyCon -> [Type]		-- What we are looking for
-    -> [FamInstMatch] 	        -- Successful matches
-lookup_fam_inst_env' match_fun one_sided ie fam tys
-  | not (isOpenFamilyTyCon fam) 
-  = []
-  | otherwise
-  = ASSERT2( n_tys >= arity, ppr fam <+> ppr tys )	-- Family type applications must be saturated
-    lookup ie
-  where
-    -- See Note [Over-saturated matches]
-    arity = tyConArity fam
-    n_tys = length tys
-    extra_tys = drop arity tys
-    (match_tys, add_extra_tys) 
-       | arity < n_tys = (take arity tys, \res_tys -> res_tys ++ extra_tys)
-       | otherwise     = (tys,            \res_tys -> res_tys)
-       	 -- The second case is the common one, hence functional representation
-=======
     -> TyCon -> [Type]        -- What we are looking for
     -> [FamInstMatch]
 lookup_fam_inst_env' match_fun _one_sided ie fam tys
-  | isFamilyTyCon fam
+  | isOpenFamilyTyCon fam
   , Just (FamIE insts) <- lookupUFM ie fam
   = find match_fun tys insts    -- The common case
   | otherwise = []
-
-find :: MatchFun -> [Type] -> [FamInst Branched] -> [FamInstMatch]
-find _         _         [] = []
-find match_fun match_tys (inst@(FamInst { fi_branches = branches, fi_branched = is_branched }) : rest)
-  = case findBranch [] (fromBranchList branches) 0 of
-      (Just match, StopSearching) -> [match]
-      (Just match, KeepSearching) -> match : find match_fun match_tys rest
-      (Nothing,    StopSearching) -> []
-      (Nothing,    KeepSearching) -> find match_fun match_tys rest
   where
     rough_tcs = roughMatchTcs match_tys
->>>>>>> 6ca7525b
-
-    --------------
-    rough_tcs = roughMatchTcs match_tys
-    all_tvs   = all isNothing rough_tcs && one_sided
-
-    --------------
-    lookup env = case lookupUFM env fam of
-		   Nothing -> []	-- No instances for this class
-		   Just (FamIE insts has_tv_insts)
-		       -- Short cut for common case:
-		       --   The thing we are looking up is of form (C a
-		       --   b c), and the FamIE has no instances of
-		       --   that form, so don't bother to search 
-		     | all_tvs && not has_tv_insts -> []
-		     | otherwise                   -> find insts
 
     --------------
     find [] = []
@@ -715,34 +654,22 @@
       = find rest
 
         -- Proper check
-      | Just subst <- match_fun item (mkVarSet tpl_tvs) tpl_tys match_tys
+      | Just subst <- match_fun item (mkVarSet tpl_tvs) tpl_tys match_tys1
       = (FamInstMatch { fim_instance = item
-                      , fim_tys      = add_extra_tys $ substTyVars subst tpl_tvs })
+                      , fim_tys      = substTyVars subst tpl_tvs `chkAppend` match_tys2 })
         : find rest
 
         -- No match => try next
       | otherwise
-<<<<<<< HEAD
       = find rest
--- Precondition: the tycon is saturated (or over-saturated)
-
-lookup_fam_inst_env 	      -- The worker, local to this module
-=======
-      = case match_fun seen branch is_branched match_tys1 of
-          (Nothing, KeepSearching) -> findBranch (branch : seen) rest (ind+1)
-          (Nothing, StopSearching) -> (Nothing, StopSearching)
-          (Just subst, cont)       -> (Just match, cont)
-              where 
-                match = FamInstMatch { fim_instance = inst
-                                     , fim_index    = ind
-                                     , fim_tys      = substTyVars subst tvs `chkAppend` match_tys2}
-      where
-        -- Deal with over-saturation
-        -- See Note [Over-saturated matches]
-        (match_tys1, match_tys2) = splitAtList mb_tcs match_tys
+      
+      -- Precondition: the tycon is saturated (or over-saturated)
+      
+    -- Deal with over-saturation
+    -- See Note [Over-saturated matches]
+    (match_tys1, match_tys2) = splitAtList mb_tcs match_tys
 
 lookup_fam_inst_env           -- The worker, local to this module
->>>>>>> 6ca7525b
     :: MatchFun
     -> OneSidedMatch
     -> FamInstEnvs
@@ -882,27 +809,6 @@
 -- Its a bit like Type.repType, but handles type families too
 
 topNormaliseType env ty
-<<<<<<< HEAD
-  = go [] ty
-  where
-    go :: [TyCon] -> Type -> Maybe (Coercion, Type)
-    go rec_nts ty | Just ty' <- coreView ty 	-- Expand synonyms
-	= go rec_nts ty'	
-
-    go rec_nts (TyConApp tc tys)
-        | isNewTyCon tc		-- Expand newtypes
-	= if tc `elem` rec_nts 	-- See Note [Expanding newtypes] in Type.lhs
-	  then Nothing
-          else let nt_co = mkUnbranchedAxInstCo (newTyConCo tc) tys
-               in add_co nt_co rec_nts' nt_rhs
-
-	| isFamilyTyCon tc		-- Expand family tycons
-	, (co, ty) <- normaliseTcApp env tc tys
-		-- Note that normaliseType fully normalises 'tys', 
-		-- It has do to so to be sure that nested calls like
-		--    F (G Int)
-		-- are correctly top-normalised
-=======
   = go initRecTc ty
   where
     go :: RecTcChecker -> Type -> Maybe (Coercion, Type)
@@ -914,14 +820,13 @@
         = add_co nt_co rec_nts' nt_rhs
 
     go rec_nts (TyConApp tc tys) 
-        | isFamilyTyCon tc              -- Expand open tycons
+        | isFamilyTyCon tc              -- Expand family tycons
         , (co, ty) <- normaliseTcApp env tc tys
                 -- Note that normaliseType fully normalises 'tys',
                 -- wrt type functions but *not* newtypes
                 -- It has do to so to be sure that nested calls like
                 --    F (G Int)
                 -- are correctly top-normalised
->>>>>>> 6ca7525b
         , not (isReflCo co)
         = add_co co rec_nts ty
         where
@@ -941,25 +846,11 @@
 normaliseTcApp :: FamInstEnvs -> TyCon -> [Type] -> (Coercion, Type)
 normaliseTcApp env tc tys
   | isFamilyTyCon tc
-<<<<<<< HEAD
-  , tyConArity tc <= length tys	   -- Unsaturated data families are possible
   , Just (co, rhs) <- chooseAxiom env tc ntys
   = let    -- A reduction is possible
 	first_coi       = mkTransCo tycon_coi co
 	(rest_coi,nty)  = normaliseType env rhs
 	fix_coi         = mkTransCo first_coi rest_coi
-=======
-  , [FamInstMatch { fim_instance = fam_inst
-                  , fim_index    = fam_ind
-                  , fim_tys      = inst_tys }] <- lookupFamInstEnv env tc ntys 
-  = let    -- A matching family instance exists
-        ax              = famInstAxiom fam_inst
-        co              = mkAxInstCo  ax fam_ind inst_tys
-        rhs             = mkAxInstRHS ax fam_ind inst_tys
-        first_coi       = mkTransCo tycon_coi co
-        (rest_coi,nty)  = normaliseType env rhs
-        fix_coi         = mkTransCo first_coi rest_coi
->>>>>>> 6ca7525b
     in 
     (fix_coi, nty)
 
