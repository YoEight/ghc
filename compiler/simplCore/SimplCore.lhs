--- conflicted
+++ resolved
@@ -190,13 +190,8 @@
                           -- Don't do case-of-case transformations.
                           -- This makes full laziness work better
 
-<<<<<<< HEAD
-    -- plug in new demand analyser
-    new_demand_phases = (CoreDoPasses ([
-=======
     -- New demand analyser
     demand_analyser = (CoreDoPasses ([
->>>>>>> 81f4cd3e
                            CoreDoStrictness,
                            CoreDoWorkerWrapper,
                            simpl_phase 0 ["post-worker-wrapper"] max_iter
@@ -268,11 +263,7 @@
                 -- Don't stop now!
         simpl_phase 0 ["main"] (max max_iter 3),
 
-<<<<<<< HEAD
-        runWhen strictness new_demand_phases,
-=======
         runWhen strictness demand_analyser,
->>>>>>> 81f4cd3e
 
         runWhen full_laziness $
            CoreDoFloatOutwards FloatOutSwitches {
