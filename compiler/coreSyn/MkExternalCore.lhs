--- conflicted
+++ resolved
@@ -308,27 +308,6 @@
             Just m | not force_unqual -> make_mid dflags m
             _ -> "" 
 
-<<<<<<< HEAD
-make_var_qid :: Bool -> Name -> C.Qual C.Id
-make_var_qid force_unqual = make_qid force_unqual True
-
-make_con_qid :: Name -> C.Qual C.Id
-make_con_qid = make_qid False False
-
-make_co :: Coercion -> C.Ty
-make_co (Refl ty)             = make_ty ty
-make_co (TyConAppCo tc cos)   = make_conAppCo (qtc tc) cos
-make_co (AppCo c1 c2)         = C.Tapp (make_co c1) (make_co c2)
-make_co (ForAllCo tv co)      = C.Tforall (make_tbind tv) (make_co co)
-make_co (CoVarCo cv)          = C.Tvar (make_var_id (coVarName cv))
-make_co (AxiomInstCo cc cos)  = make_conAppCo (qcc cc) cos
-make_co (UnsafeCo t1 t2)      = C.UnsafeCoercion (make_ty t1) (make_ty t2)
-make_co (SymCo co)            = C.SymCoercion (make_co co)
-make_co (TransCo c1 c2)       = C.TransCoercion (make_co c1) (make_co c2)
-make_co (NthCo d co)          = C.NthCoercion d (make_co co)
-make_co (InstCo co ty)        = C.InstCoercion (make_co co) (make_ty ty)
-make_co (TypeNatCo _ _ _)     = panic "make_co TypeNatCo: not yet implemented"
-=======
 make_var_qid :: DynFlags -> Bool -> Name -> C.Qual C.Id
 make_var_qid dflags force_unqual = make_qid dflags force_unqual True
 
@@ -347,7 +326,7 @@
 make_co dflags (TransCo c1 c2)       = C.TransCoercion (make_co dflags c1) (make_co dflags c2)
 make_co dflags (NthCo d co)          = C.NthCoercion d (make_co dflags co)
 make_co dflags (InstCo co ty)        = C.InstCoercion (make_co dflags co) (make_ty dflags ty)
->>>>>>> 96f21260
+make_co _ (TypeNatCo {})             = panic "make_co TypeNatCo: not yet implemented"
 
 -- Used for both tycon app coercions and axiom instantiations.
 make_conAppCo :: DynFlags -> C.Qual C.Tcon -> [Coercion] -> C.Ty
