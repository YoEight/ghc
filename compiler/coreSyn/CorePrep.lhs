--- conflicted
+++ resolved
@@ -471,13 +471,8 @@
 cpeRhsE _env expr@(Coercion {})  = return (emptyFloats, expr)
 cpeRhsE env (Lit (LitInteger i _))
     = cpeRhsE env (cvtLitInteger (cpe_dynFlags env) (getMkIntegerId env) i)
-<<<<<<< HEAD
-cpeRhsE _env expr@(Lit {})       = return (emptyFloats, expr)
-cpeRhsE env expr@(Var {})   = cpeApp env expr
-=======
 cpeRhsE _env expr@(Lit {}) = return (emptyFloats, expr)
 cpeRhsE env expr@(Var {})  = cpeApp env expr
->>>>>>> 81f4cd3e
 
 cpeRhsE env (Var f `App` _ `App` arg)
   | f `hasKey` lazyIdKey          -- Replace (lazy a) by a
@@ -647,11 +642,7 @@
            ; let
               (ss1, ss_rest)   = case ss of
                                    (ss1:ss_rest)             -> (ss1,     ss_rest)
-<<<<<<< HEAD
-                                   []                        -> (top, [])
-=======
                                    []                        -> (topDmd, [])
->>>>>>> 81f4cd3e
               (arg_ty, res_ty) = expectJust "cpeBody:collect_args" $
                                  splitFunTy_maybe fun_ty
               is_strict = isStrictDmd ss1
