%
% (c) The University of Glasgow 2006
% (c) The GRASP/AQUA Project, Glasgow University, 1992-1998
%

\begin{code}
{-# OPTIONS -fno-warn-tabs #-}
-- The above warning supression flag is a temporary kludge.
-- While working on this module you are encouraged to remove it and
-- detab the module (please do the detabbing in a separate patch). See
--     http://hackage.haskell.org/trac/ghc/wiki/Commentary/CodingStyle#TabsvsSpaces
-- for details

{-# LANGUAGE TypeFamilies #-}
module TrieMap(
   CoreMap, emptyCoreMap, extendCoreMap, lookupCoreMap, foldCoreMap,
   TypeMap, foldTypeMap, lookupTypeMap_mod,
   CoercionMap, 
   MaybeMap, 
   ListMap,
   TrieMap(..)
 ) where

import CoreSyn
import Coercion
import Literal
import Name
import Type
import TypeRep
import Var
import UniqFM
import Unique( Unique )
import FastString(FastString)

import Unify ( niFixTvSubst )

import qualified Data.Map    as Map
import qualified Data.IntMap as IntMap
import VarEnv
import NameEnv
import Outputable
import Control.Monad( (>=>) )
\end{code}

This module implements TrieMaps, which are finite mappings
whose key is a structured value like a CoreExpr or Type.

The code is very regular and boilerplate-like, but there is
some neat handling of *binders*.  In effect they are deBruijn 
numbered on the fly.

%************************************************************************
%*									*
                   The TrieMap class
%*									*
%************************************************************************

\begin{code}
type XT a = Maybe a -> Maybe a	-- How to alter a non-existent elt (Nothing)
     	    	       		--               or an existing elt (Just)

class TrieMap m where
   type Key m :: *
   emptyTM  :: m a
   lookupTM :: forall b. Key m -> m b -> Maybe b
   alterTM  :: forall b. Key m -> XT b -> m b -> m b
   mapTM    :: (a->b) -> m a -> m b

   foldTM   :: (a -> b -> b) -> m a -> b -> b
      -- The unusual argument order here makes 
      -- it easy to compose calls to foldTM; 
      -- see for example fdE below

----------------------
-- Recall that 
--   Control.Monad.(>=>) :: (a -> Maybe b) -> (b -> Maybe c) -> a -> Maybe c

(>.>) :: (a -> b) -> (b -> c) -> a -> c
-- Reverse function composition (do f first, then g)
infixr 1 >.>
(f >.> g) x = g (f x)
infixr 1 |>, |>>

(|>) :: a -> (a->b) -> b     -- Reverse application
x |> f = f x

----------------------
(|>>) :: TrieMap m2 
      => (XT (m2 a) -> m1 (m2 a) -> m1 (m2 a))
      -> (m2 a -> m2 a)
      -> m1 (m2 a) -> m1 (m2 a)
(|>>) f g = f (Just . g . deMaybe)

deMaybe :: TrieMap m => Maybe (m a) -> m a
deMaybe Nothing  = emptyTM
deMaybe (Just m) = m
\end{code}

%************************************************************************
%*									*
                   IntMaps
%*									*
%************************************************************************

\begin{code}
instance TrieMap IntMap.IntMap where
  type Key IntMap.IntMap = Int
  emptyTM = IntMap.empty
  lookupTM k m = IntMap.lookup k m
  alterTM = xtInt
  foldTM k m z = IntMap.fold k z m
  mapTM f m = IntMap.map f m

xtInt :: Int -> XT a -> IntMap.IntMap a -> IntMap.IntMap a
xtInt k f m = IntMap.alter f k m

instance Ord k => TrieMap (Map.Map k) where
  type Key (Map.Map k) = k
  emptyTM = Map.empty
  lookupTM = Map.lookup
  alterTM k f m = Map.alter f k m
  foldTM k m z = Map.fold k z m
  mapTM f m = Map.map f m

instance TrieMap UniqFM where
  type Key UniqFM = Unique
  emptyTM = emptyUFM
  lookupTM k m = lookupUFM m k
  alterTM k f m = alterUFM f m k
  foldTM k m z = foldUFM k z m
  mapTM f m = mapUFM f m
\end{code}


%************************************************************************
%*									*
                   Lists
%*									*
%************************************************************************

If              m is a map from k -> val
then (MaybeMap m) is a map from (Maybe k) -> val

\begin{code}
data MaybeMap m a = MM { mm_nothing  :: Maybe a, mm_just :: m a }

instance TrieMap m => TrieMap (MaybeMap m) where
   type Key (MaybeMap m) = Maybe (Key m)
   emptyTM  = MM { mm_nothing = Nothing, mm_just = emptyTM }
   lookupTM = lkMaybe lookupTM
   alterTM  = xtMaybe alterTM
   foldTM   = fdMaybe 
   mapTM    = mapMb

mapMb :: TrieMap m => (a->b) -> MaybeMap m a -> MaybeMap m b
mapMb f (MM { mm_nothing = mn, mm_just = mj }) 
  = MM { mm_nothing = fmap f mn, mm_just = mapTM f mj }

lkMaybe :: TrieMap m => (forall b. k -> m b -> Maybe b)
        -> Maybe k -> MaybeMap m a -> Maybe a
lkMaybe _  Nothing  = mm_nothing
lkMaybe lk (Just x) = mm_just >.> lk x

xtMaybe :: TrieMap m => (forall b. k -> XT b -> m b -> m b)
        -> Maybe k -> XT a -> MaybeMap m a -> MaybeMap m a
xtMaybe _  Nothing  f m = m { mm_nothing  = f (mm_nothing m) }
xtMaybe tr (Just x) f m = m { mm_just = mm_just m |> tr x f }

fdMaybe :: TrieMap m => (a -> b -> b) -> MaybeMap m a -> b -> b
fdMaybe k m = foldMaybe k (mm_nothing m)
            . foldTM k (mm_just m)

--------------------
data ListMap m a
  = LM { lm_nil  :: Maybe a
       , lm_cons :: m (ListMap m a) }

instance TrieMap m => TrieMap (ListMap m) where
   type Key (ListMap m) = [Key m]
   emptyTM  = LM { lm_nil = Nothing, lm_cons = emptyTM }
   lookupTM = lkList lookupTM
   alterTM  = xtList alterTM
   foldTM   = fdList 
   mapTM    = mapList

mapList :: TrieMap m => (a->b) -> ListMap m a -> ListMap m b
mapList f (LM { lm_nil = mnil, lm_cons = mcons })
  = LM { lm_nil = fmap f mnil, lm_cons = mapTM (mapTM f) mcons }

lkList :: TrieMap m => (forall b. k -> m b -> Maybe b)
        -> [k] -> ListMap m a -> Maybe a
lkList _  []     = lm_nil
lkList lk (x:xs) = lm_cons >.> lk x >=> lkList lk xs

xtList :: TrieMap m => (forall b. k -> XT b -> m b -> m b)
        -> [k] -> XT a -> ListMap m a -> ListMap m a
xtList _  []     f m = m { lm_nil  = f (lm_nil m) }
xtList tr (x:xs) f m = m { lm_cons = lm_cons m |> tr x |>> xtList tr xs f }

fdList :: forall m a b. TrieMap m 
       => (a -> b -> b) -> ListMap m a -> b -> b
fdList k m = foldMaybe k          (lm_nil m)
           . foldTM    (fdList k) (lm_cons m)

foldMaybe :: (a -> b -> b) -> Maybe a -> b -> b
foldMaybe _ Nothing  b = b
foldMaybe k (Just a) b = k a b
\end{code}


%************************************************************************
%*									*
                   Basic maps
%*									*
%************************************************************************

\begin{code}
lkNamed :: NamedThing n => n -> NameEnv a -> Maybe a
lkNamed n env = lookupNameEnv env (getName n)

xtNamed :: NamedThing n => n -> XT a -> NameEnv a -> NameEnv a
xtNamed tc f m = alterNameEnv f m (getName tc)

------------------------
type LiteralMap  a = Map.Map Literal a

emptyLiteralMap :: LiteralMap a
emptyLiteralMap = emptyTM

lkLit :: Literal -> LiteralMap a -> Maybe a
lkLit = lookupTM

xtLit :: Literal -> XT a -> LiteralMap a -> LiteralMap a
xtLit = alterTM
\end{code}

%************************************************************************
%*									*
                   CoreMap
%*									*
%************************************************************************

Note [Binders]
~~~~~~~~~~~~~~
 * In general we check binders as late as possible because types are
   less likely to differ than expression structure.  That's why
      cm_lam :: CoreMap (TypeMap a)
   rather than
      cm_lam :: TypeMap (CoreMap a)

 * We don't need to look at the type of some binders, notalby
     - the case binder in (Case _ b _ _)
     - the binders in an alternative
   because they are totally fixed by the context

Note [Empty case alternatives]
~~~~~~~~~~~~~~~~~~~~~~~~~~~~~~
* For a key (Case e b ty (alt:alts))  we don't need to look the return type
  'ty', because every alternative has that type.

* For a key (Case e b ty []) we MUST look at the return type 'ty', because
  otherwise (Case (error () "urk") _ Int  []) would compare equal to 
            (Case (error () "urk") _ Bool [])
  which is utterly wrong (Trac #6097)

We could compare the return type regardless, but the wildly common case
is that it's unnecesary, so we have two fields (cm_case and cm_ecase)
for the two possibilities.  Only cm_ecase looks at the type.

See also Note [Empty case alternatives] in CoreSyn.

\begin{code}
data CoreMap a
  = EmptyCM
  | CM { cm_var   :: VarMap a
       , cm_lit   :: LiteralMap a
       , cm_co    :: CoercionMap a
       , cm_type  :: TypeMap a
       , cm_cast  :: CoreMap (CoercionMap a)
       , cm_tick  :: CoreMap (TickishMap a)
       , cm_app   :: CoreMap (CoreMap a)
       , cm_lam   :: CoreMap (TypeMap a)    -- Note [Binders]
       , cm_letn  :: CoreMap (CoreMap (BndrMap a))
       , cm_letr  :: ListMap CoreMap (CoreMap (ListMap BndrMap a))
       , cm_case  :: CoreMap (ListMap AltMap a)
       , cm_ecase :: CoreMap (TypeMap a)    -- Note [Empty case alternatives]
     }


wrapEmptyCM :: CoreMap a
wrapEmptyCM = CM { cm_var = emptyTM, cm_lit = emptyLiteralMap
 		 , cm_co = emptyTM, cm_type = emptyTM
 		 , cm_cast = emptyTM, cm_app = emptyTM 
 		 , cm_lam = emptyTM, cm_letn = emptyTM 
 		 , cm_letr = emptyTM, cm_case = emptyTM
                 , cm_ecase = emptyTM, cm_tick = emptyTM }

instance TrieMap CoreMap where
   type Key CoreMap = CoreExpr
   emptyTM  = EmptyCM
   lookupTM = lkE emptyCME
   alterTM  = xtE emptyCME
   foldTM   = fdE
   mapTM    = mapE

--------------------------
mapE :: (a->b) -> CoreMap a -> CoreMap b
mapE _ EmptyCM = EmptyCM
mapE f (CM { cm_var = cvar, cm_lit = clit
           , cm_co = cco, cm_type = ctype
 	   , cm_cast = ccast , cm_app = capp
 	   , cm_lam = clam, cm_letn = cletn 
 	   , cm_letr = cletr, cm_case = ccase
           , cm_ecase = cecase, cm_tick = ctick })
  = CM { cm_var = mapTM f cvar, cm_lit = mapTM f clit 
       , cm_co = mapTM f cco, cm_type = mapTM f ctype
       , cm_cast = mapTM (mapTM f) ccast, cm_app = mapTM (mapTM f) capp
       , cm_lam = mapTM (mapTM f) clam, cm_letn = mapTM (mapTM (mapTM f)) cletn 
       , cm_letr = mapTM (mapTM (mapTM f)) cletr, cm_case = mapTM (mapTM f) ccase
       , cm_ecase = mapTM (mapTM f) cecase, cm_tick = mapTM (mapTM f) ctick }

--------------------------
lookupCoreMap :: CoreMap a -> CoreExpr -> Maybe a
lookupCoreMap cm e = lkE emptyCME e cm

extendCoreMap :: CoreMap a -> CoreExpr -> a -> CoreMap a
extendCoreMap m e v = xtE emptyCME e (\_ -> Just v) m

foldCoreMap :: (a -> b -> b) -> b -> CoreMap a -> b
foldCoreMap k z m = fdE k m z

emptyCoreMap :: CoreMap a
emptyCoreMap = EmptyCM

instance Outputable a => Outputable (CoreMap a) where
  ppr m = text "CoreMap elts" <+> ppr (foldCoreMap (:) [] m)

-------------------------
fdE :: (a -> b -> b) -> CoreMap a -> b -> b
fdE _ EmptyCM = \z -> z
fdE k m 
  = foldTM k (cm_var m) 
  . foldTM k (cm_lit m)
  . foldTM k (cm_co m)
  . foldTM k (cm_type m)
  . foldTM (foldTM k) (cm_cast m)
  . foldTM (foldTM k) (cm_tick m)
  . foldTM (foldTM k) (cm_app m)
  . foldTM (foldTM k) (cm_lam m)
  . foldTM (foldTM (foldTM k)) (cm_letn m)
  . foldTM (foldTM (foldTM k)) (cm_letr m)
  . foldTM (foldTM k) (cm_case m)
  . foldTM (foldTM k) (cm_ecase m)

lkE :: CmEnv -> CoreExpr -> CoreMap a -> Maybe a
-- lkE: lookup in trie for expressions
lkE env expr cm
  | EmptyCM <- cm = Nothing
  | otherwise     = go expr cm
  where 
    go (Var v)  	    = cm_var  >.> lkVar env v
    go (Lit l)              = cm_lit  >.> lkLit l
    go (Type t) 	    = cm_type >.> lkT env t
    go (Coercion c)         = cm_co   >.> lkC env c
    go (Cast e c)           = cm_cast >.> lkE env e >=> lkC env c
    go (Tick tickish e)     = cm_tick >.> lkE env e >=> lkTickish tickish
    go (App e1 e2)          = cm_app  >.> lkE env e2 >=> lkE env e1
    go (Lam v e)            = cm_lam  >.> lkE (extendCME env v) e >=> lkBndr env v
    go (Let (NonRec b r) e) = cm_letn >.> lkE env r 
                              >=> lkE (extendCME env b) e >=> lkBndr env b
    go (Let (Rec prs) e)    = let (bndrs,rhss) = unzip prs
                                  env1 = extendCMEs env bndrs
                              in cm_letr
                                 >.> lkList (lkE env1) rhss >=> lkE env1 e
                                 >=> lkList (lkBndr env1) bndrs
    go (Case e b ty as)     -- See Note [Empty case alternatives]
               | null as    = cm_ecase >.> lkE env e >=> lkT env ty
               | otherwise  = cm_case >.> lkE env e 
                              >=> lkList (lkA (extendCME env b)) as

xtE :: CmEnv -> CoreExpr -> XT a -> CoreMap a -> CoreMap a
xtE env e              f EmptyCM = xtE env e f wrapEmptyCM
xtE env (Var v)              f m = m { cm_var  = cm_var m  |> xtVar env v f }
xtE env (Type t) 	     f m = m { cm_type = cm_type m |> xtT env t f }
xtE env (Coercion c)         f m = m { cm_co   = cm_co m   |> xtC env c f }
xtE _   (Lit l)              f m = m { cm_lit  = cm_lit m  |> xtLit l f }
xtE env (Cast e c)           f m = m { cm_cast = cm_cast m |> xtE env e |>>
                                                 xtC env c f }
xtE env (Tick t e)           f m = m { cm_tick = cm_tick m |> xtE env e |>> xtTickish t f }
xtE env (App e1 e2)          f m = m { cm_app = cm_app m |> xtE env e2 |>> xtE env e1 f }
xtE env (Lam v e)            f m = m { cm_lam = cm_lam m |> xtE (extendCME env v) e
                                                 |>> xtBndr env v f }
xtE env (Let (NonRec b r) e) f m = m { cm_letn = cm_letn m 
                                                 |> xtE (extendCME env b) e 
                                                 |>> xtE env r |>> xtBndr env b f }
xtE env (Let (Rec prs) e)    f m = m { cm_letr = let (bndrs,rhss) = unzip prs
                                                     env1 = extendCMEs env bndrs
                                                 in cm_letr m 
                                                    |>  xtList (xtE env1) rhss 
                                                    |>> xtE env1 e 
                                                    |>> xtList (xtBndr env1) bndrs f }
xtE env (Case e b ty as)     f m 
                     | null as   = m { cm_ecase = cm_ecase m |> xtE env e |>> xtT env ty f }
                     | otherwise = m { cm_case = cm_case m |> xtE env e 
                                                 |>> let env1 = extendCME env b
                                                     in xtList (xtA env1) as f }

type TickishMap a = Map.Map (Tickish Id) a
lkTickish :: Tickish Id -> TickishMap a -> Maybe a
lkTickish = lookupTM

xtTickish :: Tickish Id -> XT a -> TickishMap a -> TickishMap a
xtTickish = alterTM

------------------------
data AltMap a	-- A single alternative
  = AM { am_deflt :: CoreMap a
       , am_data  :: NameEnv (CoreMap a)
       , am_lit   :: LiteralMap (CoreMap a) }

instance TrieMap AltMap where
   type Key AltMap = CoreAlt
   emptyTM  = AM { am_deflt = emptyTM
                 , am_data = emptyNameEnv
                 , am_lit  = emptyLiteralMap }
   lookupTM = lkA emptyCME
   alterTM  = xtA emptyCME
   foldTM   = fdA
   mapTM    = mapA

mapA :: (a->b) -> AltMap a -> AltMap b
mapA f (AM { am_deflt = adeflt, am_data = adata, am_lit = alit })
  = AM { am_deflt = mapTM f adeflt
       , am_data = mapNameEnv (mapTM f) adata
       , am_lit = mapTM (mapTM f) alit }
 
lkA :: CmEnv -> CoreAlt -> AltMap a -> Maybe a
lkA env (DEFAULT,    _, rhs)  = am_deflt >.> lkE env rhs
lkA env (LitAlt lit, _, rhs)  = am_lit >.> lkLit lit >=> lkE env rhs
lkA env (DataAlt dc, bs, rhs) = am_data >.> lkNamed dc >=> lkE (extendCMEs env bs) rhs

xtA :: CmEnv -> CoreAlt -> XT a -> AltMap a -> AltMap a
xtA env (DEFAULT, _, rhs)    f m = m { am_deflt = am_deflt m |> xtE env rhs f }
xtA env (LitAlt l, _, rhs)   f m = m { am_lit   = am_lit m   |> xtLit l |>> xtE env rhs f }
xtA env (DataAlt d, bs, rhs) f m = m { am_data  = am_data m  |> xtNamed d 
                                                             |>> xtE (extendCMEs env bs) rhs f }

fdA :: (a -> b -> b) -> AltMap a -> b -> b
fdA k m = foldTM k (am_deflt m)
        . foldTM (foldTM k) (am_data m)
        . foldTM (foldTM k) (am_lit m)
\end{code}

%************************************************************************
%*									*
                   Coercions
%*									*
%************************************************************************

\begin{code}
data CoercionMap a 
  = EmptyKM
  | KM { km_refl :: TypeMap a
       , km_tc_app :: NameEnv (ListMap CoercionMap a)
       , km_app    :: CoercionMap (CoercionMap a)
       , km_forall :: CoercionMap (TypeMap a)
       , km_var    :: VarMap a
       , km_axiom  :: NameEnv (ListMap CoercionMap a)
       , km_unsafe :: TypeMap (TypeMap a)
       , km_sym    :: CoercionMap a
       , km_trans  :: CoercionMap (CoercionMap a)
       , km_nth    :: IntMap.IntMap (CoercionMap a)
<<<<<<< HEAD
       , km_inst   :: CoercionMap (TypeMap a)
       , km_type_nats :: NameEnv (ListMap TypeMap (ListMap CoercionMap a))
       }
=======
       , km_left   :: CoercionMap a
       , km_right  :: CoercionMap a
       , km_inst   :: CoercionMap (TypeMap a) }
>>>>>>> 6e3e64ae

wrapEmptyKM :: CoercionMap a
wrapEmptyKM = KM { km_refl = emptyTM, km_tc_app = emptyNameEnv
                 , km_app = emptyTM, km_forall = emptyTM
                 , km_var = emptyTM, km_axiom = emptyNameEnv
                 , km_unsafe = emptyTM, km_sym = emptyTM, km_trans = emptyTM
<<<<<<< HEAD
                 , km_nth = emptyTM, km_inst = emptyTM, km_type_nats = emptyTM }
=======
                 , km_nth = emptyTM, km_left = emptyTM, km_right = emptyTM
                 , km_inst = emptyTM }
>>>>>>> 6e3e64ae

instance TrieMap CoercionMap where
   type Key CoercionMap = Coercion
   emptyTM  = EmptyKM
   lookupTM = lkC emptyCME
   alterTM  = xtC emptyCME
   foldTM   = fdC
   mapTM    = mapC

mapC :: (a->b) -> CoercionMap a -> CoercionMap b
mapC _ EmptyKM = EmptyKM
mapC f (KM { km_refl = krefl, km_tc_app = ktc
           , km_app = kapp, km_forall = kforall
           , km_var = kvar, km_axiom = kax
           , km_unsafe = kunsafe, km_sym = ksym, km_trans = ktrans
<<<<<<< HEAD
           , km_nth = knth, km_inst = kinst, km_type_nats = knats })
=======
           , km_nth = knth, km_left = kml, km_right = kmr
           , km_inst = kinst })
>>>>>>> 6e3e64ae
  = KM { km_refl   = mapTM f krefl
       , km_tc_app = mapNameEnv (mapTM f) ktc
       , km_app    = mapTM (mapTM f) kapp
       , km_forall = mapTM (mapTM f) kforall
       , km_var    = mapTM f kvar
       , km_axiom  = mapNameEnv (mapTM f) kax
       , km_unsafe = mapTM (mapTM f) kunsafe
       , km_sym    = mapTM f ksym
       , km_trans  = mapTM (mapTM f) ktrans
       , km_nth    = IntMap.map (mapTM f) knth
<<<<<<< HEAD
       , km_inst   = mapTM (mapTM f) kinst
       , km_type_nats = mapNameEnv (mapTM (mapTM f)) knats }
=======
       , km_left   = mapTM f kml
       , km_right  = mapTM f kmr
       , km_inst   = mapTM (mapTM f) kinst }
>>>>>>> 6e3e64ae

lkC :: CmEnv -> Coercion -> CoercionMap a -> Maybe a
lkC env co m 
  | EmptyKM <- m = Nothing
  | otherwise    = go co m
  where
    go (Refl ty)           = km_refl   >.> lkT env ty
    go (TyConAppCo tc cs)  = km_tc_app >.> lkNamed tc >=> lkList (lkC env) cs
    go (AxiomInstCo ax cs) = km_axiom  >.> lkNamed ax >=> lkList (lkC env) cs
    go (AppCo c1 c2)       = km_app    >.> lkC env c1 >=> lkC env c2
    go (TransCo c1 c2)     = km_trans  >.> lkC env c1 >=> lkC env c2
    go (UnsafeCo t1 t2)    = km_unsafe >.> lkT env t1 >=> lkT env t2
    go (InstCo c t)        = km_inst   >.> lkC env c  >=> lkT env t
    go (ForAllCo v c)      = km_forall >.> lkC (extendCME env v) c >=> lkBndr env v
    go (CoVarCo v)         = km_var    >.> lkVar env v
    go (SymCo c)           = km_sym    >.> lkC env c
    go (NthCo n c)         = km_nth    >.> lookupTM n >=> lkC env c
<<<<<<< HEAD
    go (TypeNatCo co ts cs) = km_type_nats >.> lkNamed co          >=>
                                               lkList (lkT env) ts >=>
                                               lkList (lkC env) cs
=======
    go (LRCo CLeft  c)     = km_left   >.> lkC env c
    go (LRCo CRight c)     = km_right  >.> lkC env c
>>>>>>> 6e3e64ae

xtC :: CmEnv -> Coercion -> XT a -> CoercionMap a -> CoercionMap a
xtC env co f EmptyKM = xtC env co f wrapEmptyKM
xtC env (Refl ty)           f m = m { km_refl   = km_refl m   |> xtT env ty f }
xtC env (TyConAppCo tc cs)  f m = m { km_tc_app = km_tc_app m |> xtNamed tc |>> xtList (xtC env) cs f }
xtC env (AxiomInstCo ax cs) f m = m { km_axiom  = km_axiom m  |> xtNamed ax |>> xtList (xtC env) cs f }
xtC env (AppCo c1 c2)       f m = m { km_app    = km_app m    |> xtC env c1 |>> xtC env c2 f }
xtC env (TransCo c1 c2)     f m = m { km_trans  = km_trans m  |> xtC env c1 |>> xtC env c2 f }
xtC env (UnsafeCo t1 t2)    f m = m { km_unsafe = km_unsafe m |> xtT env t1 |>> xtT env t2 f }
xtC env (InstCo c t)        f m = m { km_inst   = km_inst m   |> xtC env c  |>> xtT env t  f }
xtC env (ForAllCo v c)      f m = m { km_forall = km_forall m |> xtC (extendCME env v) c 
                                                  |>> xtBndr env v f }
<<<<<<< HEAD
xtC env (CoVarCo v)         f m = m { km_var 	= km_var m |> xtVar env  v f }
xtC env (SymCo c)           f m = m { km_sym 	= km_sym m |> xtC env    c f }
xtC env (NthCo n c)         f m = m { km_nth 	= km_nth m |> xtInt n |>> xtC env c f } 
xtC env (TypeNatCo co ts cs) f m = m { km_type_nats = km_type_nats m
                                     |>  xtNamed co
                                     |>> xtList (xtT env) ts
                                     |>> xtList (xtC env) cs f}
=======
xtC env (CoVarCo v)         f m = m { km_var 	= km_var m   |> xtVar env v f }
xtC env (SymCo c)           f m = m { km_sym 	= km_sym m   |> xtC env   c f }
xtC env (NthCo n c)         f m = m { km_nth 	= km_nth m   |> xtInt n |>> xtC env c f } 
xtC env (LRCo CLeft  c)     f m = m { km_left 	= km_left  m |> xtC env c f } 
xtC env (LRCo CRight c)     f m = m { km_right 	= km_right m |> xtC env c f } 
>>>>>>> 6e3e64ae

fdC :: (a -> b -> b) -> CoercionMap a -> b -> b
fdC _ EmptyKM = \z -> z
fdC k m = foldTM k (km_refl m)
        . foldTM (foldTM k) (km_tc_app m)
        . foldTM (foldTM k) (km_app m)
        . foldTM (foldTM k) (km_forall m)
        . foldTM k (km_var m)
        . foldTM (foldTM k) (km_axiom m)
        . foldTM (foldTM k) (km_unsafe m)
        . foldTM k (km_sym m)
        . foldTM (foldTM k) (km_trans m)
        . foldTM (foldTM k) (km_nth m)
        . foldTM k          (km_left m)
        . foldTM k          (km_right m)
        . foldTM (foldTM k) (km_inst m)
\end{code}


%************************************************************************
%*									*
                   Types
%*									*
%************************************************************************

\begin{code}
data TypeMap a
  = EmptyTM
  | TM { tm_var   :: VarMap a
       , tm_app    :: TypeMap (TypeMap a)
       , tm_fun    :: TypeMap (TypeMap a)
       , tm_tc_app :: NameEnv (ListMap TypeMap a)
       , tm_forall :: TypeMap (BndrMap a)
       , tm_tylit  :: TyLitMap a
       }


instance Outputable a => Outputable (TypeMap a) where
  ppr m = text "TypeMap elts" <+> ppr (foldTypeMap (:) [] m)

foldTypeMap :: (a -> b -> b) -> b -> TypeMap a -> b
foldTypeMap k z m = fdT k m z

wrapEmptyTypeMap :: TypeMap a
wrapEmptyTypeMap = TM { tm_var  = emptyTM
                      , tm_app  = EmptyTM
                      , tm_fun  = EmptyTM
                      , tm_tc_app = emptyNameEnv
                      , tm_forall = EmptyTM
                      , tm_tylit  = emptyTyLitMap }

instance TrieMap TypeMap where
   type Key TypeMap = Type
   emptyTM  = EmptyTM
   lookupTM = lkT emptyCME
   alterTM  = xtT emptyCME
   foldTM   = fdT
   mapTM    = mapT

mapT :: (a->b) -> TypeMap a -> TypeMap b
mapT _ EmptyTM = EmptyTM
mapT f (TM { tm_var  = tvar, tm_app = tapp, tm_fun = tfun
           , tm_tc_app = ttcapp, tm_forall = tforall, tm_tylit = tlit })
  = TM { tm_var    = mapTM f tvar
       , tm_app    = mapTM (mapTM f) tapp
       , tm_fun    = mapTM (mapTM f) tfun
       , tm_tc_app = mapNameEnv (mapTM f) ttcapp
       , tm_forall = mapTM (mapTM f) tforall
       , tm_tylit  = mapTM f tlit }

-----------------
lkT :: CmEnv -> Type -> TypeMap a -> Maybe a
lkT env ty m
  | EmptyTM <- m = Nothing
  | otherwise    = go ty m
  where
    go ty | Just ty' <- coreView ty = go ty'
    go (TyVarTy v)       = tm_var    >.> lkVar env v
    go (AppTy t1 t2)     = tm_app    >.> lkT env t1 >=> lkT env t2
    go (FunTy t1 t2)     = tm_fun    >.> lkT env t1 >=> lkT env t2
    go (TyConApp tc tys) = tm_tc_app >.> lkNamed tc >=> lkList (lkT env) tys
    go (LitTy l)         = tm_tylit  >.> lkTyLit l
    go (ForAllTy tv ty)  = tm_forall >.> lkT (extendCME env tv) ty >=> lkBndr env tv


lkT_mod :: CmEnv  
        -> TyVarEnv Type -- TvSubstEnv 
        -> Type
        -> TypeMap b -> Maybe b 
lkT_mod env s ty m
  | EmptyTM <- m = Nothing
  | Just ty' <- coreView ty
  = lkT_mod env s ty' m
  | [] <- candidates 
  = go env s ty m
  | otherwise
  = Just $ snd (head candidates) -- Yikes!
  where
     -- Hopefully intersects is much smaller than traversing the whole vm_fvar
    intersects = eltsUFM $
                 intersectUFM_C (,) s (vm_fvar $ tm_var m)
    candidates = [ (u,ct) | (u,ct) <- intersects
                          , Type.substTy (niFixTvSubst s) u `eqType` ty ]
                  
    go env _s (TyVarTy v)      = tm_var    >.> lkVar env v
    go env s (AppTy t1 t2)     = tm_app    >.> lkT_mod env s t1 >=> lkT_mod env s t2
    go env s (FunTy t1 t2)     = tm_fun    >.> lkT_mod env s t1 >=> lkT_mod env s t2
    go env s (TyConApp tc tys) = tm_tc_app >.> lkNamed tc >=> lkList (lkT_mod env s) tys
    go _env _s (LitTy l)       = tm_tylit  >.> lkTyLit l
    go _env _s (ForAllTy _tv _ty) = const Nothing
    
    {- DV TODO: Add proper lookup for ForAll -}

lookupTypeMap_mod :: TyVarEnv a -- A substitution to be applied to the /keys/ of type map 
                  -> (a -> Type)
                  -> Type 
                  -> TypeMap b -> Maybe b
lookupTypeMap_mod s f = lkT_mod emptyCME (mapVarEnv f s)

-----------------
xtT :: CmEnv -> Type -> XT a -> TypeMap a -> TypeMap a
xtT env ty f m
  | EmptyTM <- m            = xtT env ty  f wrapEmptyTypeMap 
  | Just ty' <- coreView ty = xtT env ty' f m                

xtT env (TyVarTy v)       f  m = m { tm_var    = tm_var m |> xtVar env v f }
xtT env (AppTy t1 t2)     f  m = m { tm_app    = tm_app m |> xtT env t1 |>> xtT env t2 f }
xtT env (FunTy t1 t2)     f  m = m { tm_fun    = tm_fun m |> xtT env t1 |>> xtT env t2 f }
xtT env (ForAllTy tv ty)  f  m = m { tm_forall = tm_forall m |> xtT (extendCME env tv) ty 
                                                 |>> xtBndr env tv f }
xtT env (TyConApp tc tys) f  m = m { tm_tc_app = tm_tc_app m |> xtNamed tc 
                                                 |>> xtList (xtT env) tys f }
xtT _   (LitTy l)         f  m = m { tm_tylit  = tm_tylit m |> xtTyLit l f }

fdT :: (a -> b -> b) -> TypeMap a -> b -> b
fdT _ EmptyTM = \z -> z
fdT k m = foldTM k (tm_var m)
        . foldTM (foldTM k) (tm_app m)
        . foldTM (foldTM k) (tm_fun m)
        . foldTM (foldTM k) (tm_tc_app m)
        . foldTM (foldTM k) (tm_forall m)
        . foldTyLit k (tm_tylit m)



------------------------
data TyLitMap a = TLM { tlm_number :: Map.Map Integer a
                      , tlm_string :: Map.Map FastString a
                      }

instance TrieMap TyLitMap where
   type Key TyLitMap = TyLit
   emptyTM  = emptyTyLitMap
   lookupTM = lkTyLit
   alterTM  = xtTyLit
   foldTM   = foldTyLit
   mapTM    = mapTyLit
   
emptyTyLitMap :: TyLitMap a
emptyTyLitMap = TLM { tlm_number = Map.empty, tlm_string = Map.empty }

mapTyLit :: (a->b) -> TyLitMap a -> TyLitMap b
mapTyLit f (TLM { tlm_number = tn, tlm_string = ts })
  = TLM { tlm_number = Map.map f tn, tlm_string = Map.map f ts }

lkTyLit :: TyLit -> TyLitMap a -> Maybe a
lkTyLit l =
  case l of
    NumTyLit n -> tlm_number >.> Map.lookup n
    StrTyLit n -> tlm_string >.> Map.lookup n

xtTyLit :: TyLit -> XT a -> TyLitMap a -> TyLitMap a
xtTyLit l f m =
  case l of
    NumTyLit n -> m { tlm_number = tlm_number m |> Map.alter f n }
    StrTyLit n -> m { tlm_string = tlm_string m |> Map.alter f n }

foldTyLit :: (a -> b -> b) -> TyLitMap a -> b -> b
foldTyLit l m = flip (Map.fold l) (tlm_string m)
              . flip (Map.fold l) (tlm_number m)
\end{code}


%************************************************************************
%*									*
                   Variables
%*									*
%************************************************************************

\begin{code}
type BoundVar = Int  -- Bound variables are deBruijn numbered
type BoundVarMap a = IntMap.IntMap a

data CmEnv = CME { cme_next :: BoundVar
                 , cme_env  :: VarEnv BoundVar } 

emptyCME :: CmEnv
emptyCME = CME { cme_next = 0, cme_env = emptyVarEnv }

extendCME :: CmEnv -> Var -> CmEnv
extendCME (CME { cme_next = bv, cme_env = env }) v
  = CME { cme_next = bv+1, cme_env = extendVarEnv env v bv }

extendCMEs :: CmEnv -> [Var] -> CmEnv
extendCMEs env vs = foldl extendCME env vs

lookupCME :: CmEnv -> Var -> Maybe BoundVar
lookupCME (CME { cme_env = env }) v = lookupVarEnv env v

--------- Variable binders -------------
type BndrMap = TypeMap 

lkBndr :: CmEnv -> Var -> BndrMap a -> Maybe a
lkBndr env v m = lkT env (varType v) m

xtBndr :: CmEnv -> Var -> XT a -> BndrMap a -> BndrMap a
xtBndr env v f = xtT env (varType v) f

--------- Variable occurrence -------------
data VarMap a = VM { vm_bvar   :: BoundVarMap a  -- Bound variable
                   , vm_fvar   :: VarEnv a }  	  -- Free variable

instance TrieMap VarMap where
   type Key VarMap = Var
   emptyTM  = VM { vm_bvar = IntMap.empty, vm_fvar = emptyVarEnv }
   lookupTM = lkVar emptyCME
   alterTM  = xtVar emptyCME
   foldTM   = fdVar
   mapTM    = mapVar

mapVar :: (a->b) -> VarMap a -> VarMap b
mapVar f (VM { vm_bvar = bv, vm_fvar = fv })
  = VM { vm_bvar = mapTM f bv, vm_fvar = mapVarEnv f fv }

lkVar :: CmEnv -> Var -> VarMap a -> Maybe a
lkVar env v 
  | Just bv <- lookupCME env v = vm_bvar >.> lookupTM bv
  | otherwise                  = vm_fvar >.> lkFreeVar v

xtVar :: CmEnv -> Var -> XT a -> VarMap a -> VarMap a
xtVar env v f m
  | Just bv <- lookupCME env v = m { vm_bvar = vm_bvar m |> xtInt bv f }
  | otherwise                  = m { vm_fvar = vm_fvar m |> xtFreeVar v f }

fdVar :: (a -> b -> b) -> VarMap a -> b -> b
fdVar k m = foldTM k (vm_bvar m)
          . foldTM k (vm_fvar m)

lkFreeVar :: Var -> VarEnv a -> Maybe a
lkFreeVar var env = lookupVarEnv env var

xtFreeVar :: Var -> XT a -> VarEnv a -> VarEnv a
xtFreeVar v f m = alterVarEnv f m v
\end{code}<|MERGE_RESOLUTION|>--- conflicted
+++ resolved
@@ -470,27 +470,19 @@
        , km_sym    :: CoercionMap a
        , km_trans  :: CoercionMap (CoercionMap a)
        , km_nth    :: IntMap.IntMap (CoercionMap a)
-<<<<<<< HEAD
-       , km_inst   :: CoercionMap (TypeMap a)
-       , km_type_nats :: NameEnv (ListMap TypeMap (ListMap CoercionMap a))
-       }
-=======
        , km_left   :: CoercionMap a
        , km_right  :: CoercionMap a
+       , km_type_nats :: NameEnv (ListMap TypeMap (ListMap CoercionMap a))
        , km_inst   :: CoercionMap (TypeMap a) }
->>>>>>> 6e3e64ae
 
 wrapEmptyKM :: CoercionMap a
 wrapEmptyKM = KM { km_refl = emptyTM, km_tc_app = emptyNameEnv
                  , km_app = emptyTM, km_forall = emptyTM
                  , km_var = emptyTM, km_axiom = emptyNameEnv
                  , km_unsafe = emptyTM, km_sym = emptyTM, km_trans = emptyTM
-<<<<<<< HEAD
-                 , km_nth = emptyTM, km_inst = emptyTM, km_type_nats = emptyTM }
-=======
                  , km_nth = emptyTM, km_left = emptyTM, km_right = emptyTM
+				 , km_type_nats = emptyTM
                  , km_inst = emptyTM }
->>>>>>> 6e3e64ae
 
 instance TrieMap CoercionMap where
    type Key CoercionMap = Coercion
@@ -506,12 +498,9 @@
            , km_app = kapp, km_forall = kforall
            , km_var = kvar, km_axiom = kax
            , km_unsafe = kunsafe, km_sym = ksym, km_trans = ktrans
-<<<<<<< HEAD
-           , km_nth = knth, km_inst = kinst, km_type_nats = knats })
-=======
            , km_nth = knth, km_left = kml, km_right = kmr
+           , km_type_nats = knats
            , km_inst = kinst })
->>>>>>> 6e3e64ae
   = KM { km_refl   = mapTM f krefl
        , km_tc_app = mapNameEnv (mapTM f) ktc
        , km_app    = mapTM (mapTM f) kapp
@@ -522,14 +511,10 @@
        , km_sym    = mapTM f ksym
        , km_trans  = mapTM (mapTM f) ktrans
        , km_nth    = IntMap.map (mapTM f) knth
-<<<<<<< HEAD
-       , km_inst   = mapTM (mapTM f) kinst
-       , km_type_nats = mapNameEnv (mapTM (mapTM f)) knats }
-=======
        , km_left   = mapTM f kml
        , km_right  = mapTM f kmr
+       , km_type_nats = mapNameEnv (mapTM (mapTM f)) knats
        , km_inst   = mapTM (mapTM f) kinst }
->>>>>>> 6e3e64ae
 
 lkC :: CmEnv -> Coercion -> CoercionMap a -> Maybe a
 lkC env co m 
@@ -547,14 +532,11 @@
     go (CoVarCo v)         = km_var    >.> lkVar env v
     go (SymCo c)           = km_sym    >.> lkC env c
     go (NthCo n c)         = km_nth    >.> lookupTM n >=> lkC env c
-<<<<<<< HEAD
+    go (LRCo CLeft  c)     = km_left   >.> lkC env c
+    go (LRCo CRight c)     = km_right  >.> lkC env c
     go (TypeNatCo co ts cs) = km_type_nats >.> lkNamed co          >=>
                                                lkList (lkT env) ts >=>
                                                lkList (lkC env) cs
-=======
-    go (LRCo CLeft  c)     = km_left   >.> lkC env c
-    go (LRCo CRight c)     = km_right  >.> lkC env c
->>>>>>> 6e3e64ae
 
 xtC :: CmEnv -> Coercion -> XT a -> CoercionMap a -> CoercionMap a
 xtC env co f EmptyKM = xtC env co f wrapEmptyKM
@@ -567,21 +549,15 @@
 xtC env (InstCo c t)        f m = m { km_inst   = km_inst m   |> xtC env c  |>> xtT env t  f }
 xtC env (ForAllCo v c)      f m = m { km_forall = km_forall m |> xtC (extendCME env v) c 
                                                   |>> xtBndr env v f }
-<<<<<<< HEAD
-xtC env (CoVarCo v)         f m = m { km_var 	= km_var m |> xtVar env  v f }
-xtC env (SymCo c)           f m = m { km_sym 	= km_sym m |> xtC env    c f }
-xtC env (NthCo n c)         f m = m { km_nth 	= km_nth m |> xtInt n |>> xtC env c f } 
-xtC env (TypeNatCo co ts cs) f m = m { km_type_nats = km_type_nats m
-                                     |>  xtNamed co
-                                     |>> xtList (xtT env) ts
-                                     |>> xtList (xtC env) cs f}
-=======
 xtC env (CoVarCo v)         f m = m { km_var 	= km_var m   |> xtVar env v f }
 xtC env (SymCo c)           f m = m { km_sym 	= km_sym m   |> xtC env   c f }
 xtC env (NthCo n c)         f m = m { km_nth 	= km_nth m   |> xtInt n |>> xtC env c f } 
 xtC env (LRCo CLeft  c)     f m = m { km_left 	= km_left  m |> xtC env c f } 
 xtC env (LRCo CRight c)     f m = m { km_right 	= km_right m |> xtC env c f } 
->>>>>>> 6e3e64ae
+xtC env (TypeNatCo co ts cs) f m = m { km_type_nats = km_type_nats m
+                                     |>  xtNamed co
+                                     |>> xtList (xtT env) ts
+                                     |>> xtList (xtC env) cs f}
 
 fdC :: (a -> b -> b) -> CoercionMap a -> b -> b
 fdC _ EmptyKM = \z -> z
@@ -597,9 +573,9 @@
         . foldTM (foldTM k) (km_nth m)
         . foldTM k          (km_left m)
         . foldTM k          (km_right m)
+        . foldTM (foldTM (foldTM k)) (km_type_nats m)
         . foldTM (foldTM k) (km_inst m)
 \end{code}
-
 
 %************************************************************************
 %*									*
