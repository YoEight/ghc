--- conflicted
+++ resolved
@@ -19,15 +19,9 @@
   mkHsPar, mkHsApp, mkHsConApp, mkSimpleHsAlt,
   mkSimpleMatch, unguardedGRHSs, unguardedRHS, 
   mkMatchGroup, mkMatch, mkHsLam, mkHsIf,
-<<<<<<< HEAD
   mkHsWrap, mkLHsWrap, mkHsWrapCo, mkLHsWrapCo,
   coToHsWrapper, mkHsDictLet, mkHsLams,
-  mkHsOpApp, mkHsDo, mkHsWrapPat, mkHsWrapPatCo,
-=======
-  mkHsWrap, mkLHsWrap, mkHsWrapCoI, mkLHsWrapCoI,
-  coiToHsWrapper, mkHsLams, mkHsDictLet,
-  mkHsOpApp, mkHsDo, mkHsComp, mkHsWrapPat, mkHsWrapPatCoI, 
->>>>>>> 246183c6
+  mkHsOpApp, mkHsDo, mkHsComp, mkHsWrapPat, mkHsWrapPatCo,
 
   nlHsTyApp, nlHsVar, nlHsLit, nlHsApp, nlHsApps, nlHsIntLit, nlHsVarApps, 
   nlHsDo, nlHsOpApp, nlHsLam, nlHsPar, nlHsIf, nlHsCase, nlList,
