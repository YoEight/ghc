--- conflicted
+++ resolved
@@ -40,11 +40,7 @@
 import TcAnnotations
 import TcBinds
 import HeaderInfo       ( mkPrelImports )
-<<<<<<< HEAD
 import TcType	( tidyTopType, tidyType )
-=======
-import TcType   ( tidyTopType )
->>>>>>> 1eee2746
 import TcDefaults
 import TcEnv
 import TcRules
@@ -219,7 +215,6 @@
         addDependentFiles src_files ;
 
                 -- Dump output and return
-<<<<<<< HEAD
 	tcDump tcg_env ;
 
 	--(_, l) <- getEnvs ;
@@ -237,10 +232,6 @@
 	--traceRn (text "tcRnModule3:" <+> (ppr $ lie')) ;
 
     	return tcg_env
-=======
-        tcDump tcg_env ;
-        return tcg_env
->>>>>>> 1eee2746
     }}}}
     where tidy (s, ty) (env, tys) = let (env', ty') = tidyOpenType env ty in (env', (s, ty') : tys)
     	  split :: Type -> Type
@@ -278,29 +269,6 @@
 tcRnImports :: HscEnv -> Module
             -> [LImportDecl RdrName] -> TcM TcGblEnv
 tcRnImports hsc_env this_mod import_decls
-<<<<<<< HEAD
-  = do	{ (rn_imports, rdr_env, imports,hpc_info) <- rnImports import_decls ;
-
-	; let { dep_mods :: ModuleNameEnv (ModuleName, IsBootInterface)
-	        -- Make sure we record the dependencies from the DynFlags in the EPS or we
-	        -- end up hitting the sanity check in LoadIface.loadInterface that
-	        -- checks for unknown home-package modules being loaded. We put
-	        -- these dependencies on the left so their (non-source) imports
-	        -- take precedence over the (possibly-source) imports on the right.
-	        -- We don't add them to any other field (e.g. the imp_dep_mods of
-	        -- imports) because we don't want to load their instances etc.
-	      ; dep_mods = listToUFM [(mod_nm, (mod_nm, False)) | mod_nm <- dynFlagDependencies (hsc_dflags hsc_env)]
-	                        `plusUFM` imp_dep_mods imports
-
-		-- We want instance declarations from all home-package
-		-- modules below this one, including boot modules, except
-		-- ourselves.  The 'except ourselves' is so that we don't
-		-- get the instances from this module's hs-boot file
-	      ; want_instances :: ModuleName -> Bool
-	      ; want_instances mod = mod `elemUFM` dep_mods
-				   && mod /= moduleName this_mod -- where
-	      ; (home_insts, home_fam_insts) = hptInstances hsc_env 
-=======
   = do  { (rn_imports, rdr_env, imports,hpc_info) <- rnImports import_decls ;
 
         ; let { dep_mods :: ModuleNameEnv (ModuleName, IsBootInterface)
@@ -322,7 +290,6 @@
               ; want_instances mod = mod `elemUFM` dep_mods
                                    && mod /= moduleName this_mod
               ; (home_insts, home_fam_insts) = hptInstances hsc_env
->>>>>>> 1eee2746
                                                             want_instances
               } ;
 
@@ -357,19 +324,11 @@
                                (imp_orphs imports)
 
                 -- Check type-family consistency
-<<<<<<< HEAD
-	; traceRn (text "rn1: checking family instance consistency")
-	; let { dir_imp_mods = moduleEnvKeys -- where
-			     . imp_mods 
-			     $ imports }
-	; checkFamInstConsistency (imp_finsts imports) dir_imp_mods ;
-=======
         ; traceRn (text "rn1: checking family instance consistency")
         ; let { dir_imp_mods = moduleEnvKeys
                              . imp_mods
                              $ imports }
         ; checkFamInstConsistency (imp_finsts imports) dir_imp_mods ;
->>>>>>> 1eee2746
 
         ; getGblEnv } }
 \end{code}
@@ -433,13 +392,8 @@
         my_exports = map (Avail . idName) bndrs ;
                 -- ToDo: export the data types also?
 
-<<<<<<< HEAD
-        mod_guts = ModGuts {    mg_module    = this_mod, -- where
-                                mg_boot	     = False,
-=======
         mod_guts = ModGuts {    mg_module    = this_mod,
                                 mg_boot      = False,
->>>>>>> 1eee2746
                                 mg_used_names = emptyNameSet, -- ToDo: compute usage
                                 mg_used_th   = False,
                                 mg_dir_imps  = emptyModuleEnv, -- ??
@@ -513,17 +467,11 @@
                         simplifyTop lie ;
         traceTc "Tc9" empty ;
 
-<<<<<<< HEAD
         traceRn (text "tcRnSrcDecls:" <+> (ppr lie)) ;
 
-	failIfErrsM ;	-- Don't zonk if there have been errors
-			-- It's a waste of time; and we may get debug warnings
-			-- about strangely-typed TyCons!
-=======
         failIfErrsM ;   -- Don't zonk if there have been errors
                         -- It's a waste of time; and we may get debug warnings
                         -- about strangely-typed TyCons!
->>>>>>> 1eee2746
 
         -- Zonk the final code.  This must be done last.
         -- Even simplifyTop may do some unification.
@@ -553,6 +501,8 @@
         setGlobalTypeEnv tcg_env' final_type_env
    } }
 
+-- where
+
 tc_rn_src_decls :: ModDetails
                     -> [LHsDecl RdrName]
                     -> TcM (TcGblEnv, TcLclEnv)
@@ -561,28 +511,6 @@
 tc_rn_src_decls boot_details ds
  = {-# SCC "tc_rn_src_decls" #-}
    do { (first_group, group_tail) <- findSplice ds  ;
-<<<<<<< HEAD
-		-- If ds is [] we get ([], Nothing)
-
-        -- The extra_deps are needed while renaming type and class declarations 
-        -- See Note [Extra dependencies from .hs-boot files] in RnSource
-	let { extra_deps = map tyConName (typeEnvTyCons (md_types boot_details)) } ;
-
-	-- Deal with decls up to, but not including, the first splice
-	(tcg_env, rn_decls) <- rnTopSrcDecls extra_deps first_group ;
-    traceTc "tc_rn_src_decls" (ppr rn_decls) ;
-		-- rnTopSrcDecls fails if there are any errors
-        
-	(tcg_env, tcl_env) <- setGblEnv tcg_env $ 
-			      tcTopSrcDecls boot_details rn_decls ;
-
-	-- If there is no splice, we're nearly done
-	setEnvs (tcg_env, tcl_env) $ 
-	case group_tail of {
-	   Nothing -> do { tcg_env <- checkMain ;	-- Check for `main'
-			   return (tcg_env, tcl_env) 
-		      } ;
-=======
                 -- If ds is [] we get ([], Nothing)
 
         -- The extra_deps are needed while renaming type and class declarations
@@ -591,6 +519,7 @@
         -- Deal with decls up to, but not including, the first splice
         (tcg_env, rn_decls) <- rnTopSrcDecls extra_deps first_group ;
                 -- rnTopSrcDecls fails if there are any errors
+        traceTc "tc_rn_src_decls" (ppr rn_decls) ;
 
         (tcg_env, tcl_env) <- setGblEnv tcg_env $
                               tcTopSrcDecls boot_details rn_decls ;
@@ -601,7 +530,6 @@
            Nothing -> do { tcg_env <- checkMain ;       -- Check for `main'
                            return (tcg_env, tcl_env)
                       } ;
->>>>>>> 1eee2746
 
 #ifndef GHCI
         -- There shouldn't be a splice
@@ -1538,7 +1466,6 @@
         -- it might have a rank-2 type (e.g. :t runST)
     uniq <- newUnique ;
     let { fresh_it  = itName uniq (getLoc rdr_expr) } ;
-<<<<<<< HEAD
     ((_tc_expr, res_ty), lie)	<- captureConstraints (tcInferRho rn_expr) ;
 
 
@@ -1546,10 +1473,6 @@
     holes <- readTcRef $ tcl_holes l ;
 
     ((qtvs, dicts, _, _), lie_top) <- captureConstraints $ 
-=======
-    ((_tc_expr, res_ty), lie)   <- captureConstraints (tcInferRho rn_expr) ;
-    ((qtvs, dicts, _, _), lie_top) <- captureConstraints $
->>>>>>> 1eee2746
                                       {-# SCC "simplifyInfer" #-}
                                       simplifyInfer True {- Free vars are closed -}
                                                     False {- No MR for now -}
