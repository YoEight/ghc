\begin{code}
{-# OPTIONS -fno-warn-tabs -w #-}
-- The above warning supression flag is a temporary kludge.
-- While working on this module you are encouraged to remove it and
-- detab the module (please do the detabbing in a separate patch). See
--     http://hackage.haskell.org/trac/ghc/wiki/Commentary/CodingStyle#TabsvsSpaces
-- for details

-- Type definitions for the constraint solver
module TcSMonad ( 

       -- Canonical constraints, definition is now in TcRnTypes

    WorkList(..), isEmptyWorkList, emptyWorkList,
    workListFromEq, workListFromNonEq, workListFromCt, 
    extendWorkListEq, extendWorkListNonEq, extendWorkListCt, 
    extendWorkListCts, extendWorkListEqs, appendWorkList, selectWorkItem,
    withWorkList,

    updWorkListTcS, updWorkListTcS_return,
    
    updTcSImplics, 

    Ct(..), Xi, tyVarsOfCt, tyVarsOfCts, 
    emitInsoluble,

    isWanted, isDerived, 
    isGivenCt, isWantedCt, isDerivedCt, pprFlavorArising,

    canRewrite, canSolve,
    mkGivenLoc, ctWantedLoc,

    TcS, runTcS, runTcSWithEvBinds, failTcS, panicTcS, traceTcS, -- Basic functionality 
    traceFireTcS, bumpStepCountTcS, 
    tryTcS, nestTcS, nestImplicTcS, recoverTcS,
    wrapErrTcS, wrapWarnTcS,

    -- Getting and setting the flattening cache
    addSolvedDict, addSolvedFunEq, getFlattenSkols,
    
    deferTcSForAllEq, 
    
    setEvBind,
    XEvTerm(..),
    MaybeNew (..), isFresh, freshGoals, getEvTerms,

    xCtFlavor,        -- Transform a CtEvidence during a step 
    rewriteCtFlavor,  -- Specialized version of xCtFlavor for coercions
    newWantedEvVar, instDFunConstraints,
    newDerived,
    
       -- Creation of evidence variables
    setWantedTyBind,

    getInstEnvs, getFamInstEnvs,                -- Getting the environments
    getTopEnv, getGblEnv, getTcEvBinds, getUntouchables,
    getTcEvBindsMap, getTcSTyBinds, getTcSTyBindsMap,


    newFlattenSkolemTy,                         -- Flatten skolems 

        -- Deque
    Deque(..), insertDeque, emptyDeque,

        -- Inerts 
    InertSet(..), InertCans(..), 
    getInertEqs, 
    emptyInert, getTcSInerts, lookupInInerts, lookupFlatEqn,
    getInertUnsolved, checkAllSolved, 
    prepareInertsForImplications,
    modifyInertTcS,
    insertInertItemTcS, partitionCCanMap, partitionEqMap,
    getRelevantCts, extractRelevantInerts,
    CCanMap(..), CtTypeMap, CtFamHeadMap, CtPredMap,
    PredMap, FamHeadMap,
    partCtFamHeadMap, lookupFamHead,
    filterSolved,

    instDFunType,                              -- Instantiation
    newFlexiTcSTy, instFlexiTcS, instFlexiTcSHelperTcS,
    cloneMetaTyVar,

    compatKind, mkKindErrorCtxtTcS,

    Untouchables, isTouchableMetaTyVarTcS,

    getDefaultInfo, getDynFlags,

    matchClass, matchFam, MatchInstResult (..), 
    checkWellStagedDFun, 
    warnTcS,
    pprEq                                    -- Smaller utils, re-exported from TcM
                                             -- TODO (DV): these are only really used in the 
                                             -- instance matcher in TcSimplify. I am wondering
                                             -- if the whole instance matcher simply belongs
                                             -- here 
) where 

#include "HsVersions.h"

import HscTypes

import Inst
import InstEnv 
import FamInst 
import FamInstEnv

import qualified TcRnMonad as TcM
import qualified TcMType as TcM
import qualified TcEnv as TcM 
       ( checkWellStaged, topIdLvl, tcGetDefaultTys )
import {-# SOURCE #-} qualified TcUnify as TcM ( mkKindErrorCtxt )
import Kind
import TcType
import DynFlags
import Type

import TcEvidence
import Class
import TyCon

import Name
import Var
import VarEnv
import Outputable
import Bag
import MonadUtils

import FastString
import Util
import Id 
import TcRnTypes

import Unique 
import UniqFM
import Maybes ( orElse, catMaybes, firstJust )

import Control.Monad( unless, when, zipWithM )
import Data.IORef
import TrieMap

#ifdef DEBUG
import StaticFlags( opt_PprStyle_Debug )
import VarSet
import Digraph
#endif
\end{code}


\begin{code}
compatKind :: Kind -> Kind -> Bool
compatKind k1 k2 = k1 `tcIsSubKind` k2 || k2 `tcIsSubKind` k1 

mkKindErrorCtxtTcS :: Type -> Kind 
                   -> Type -> Kind 
                   -> ErrCtxt
mkKindErrorCtxtTcS ty1 ki1 ty2 ki2
  = (False,TcM.mkKindErrorCtxt ty1 ty2 ki1 ki2)

\end{code}

%************************************************************************
%*									*
%*                            Worklists                                *
%*  Canonical and non-canonical constraints that the simplifier has to  *
%*  work on. Including their simplification depths.                     *
%*                                                                      *
%*									*
%************************************************************************

Note [WorkList]
~~~~~~~~~~~~~~~
A WorkList contains canonical and non-canonical items (of all flavors). 
Notice that each Ct now has a simplification depth. We may 
consider using this depth for prioritization as well in the future. 

As a simple form of priority queue, our worklist separates out
equalities (wl_eqs) from the rest of the canonical constraints, 
so that it's easier to deal with them first, but the separation 
is not strictly necessary. Notice that non-canonical constraints 
are also parts of the worklist. 

Note [NonCanonical Semantics]
~~~~~~~~~~~~~~~~~~~~~~~~~~~~~
Note that canonical constraints involve a CNonCanonical constructor. In the worklist
we use this constructor for constraints that have not yet been canonicalized such as 
   [Int] ~ [a] 
In other words, all constraints start life as NonCanonicals. 

On the other hand, in the Inert Set (see below) the presence of a NonCanonical somewhere
means that we have a ``frozen error''. 

NonCanonical constraints never interact directly with other constraints -- but they can
be rewritten by equalities (for instance if a non canonical exists in the inert, we'd 
better rewrite it as much as possible before reporting it as an error to the user)

\begin{code}
data Deque a = DQ [a] [a]   -- Insert in RH field, remove from LH field
                            -- First to remove is at head of LH field

instance Outputable a => Outputable (Deque a) where
  ppr (DQ as bs) = ppr (as ++ reverse bs)   -- Show first one to come out at the start

emptyDeque :: Deque a
emptyDeque = DQ [] []

isEmptyDeque :: Deque a -> Bool
isEmptyDeque (DQ as bs) = null as && null bs

insertDeque :: a -> Deque a -> Deque a
insertDeque b (DQ as bs) = DQ as (b:bs)

appendDeque :: Deque a -> Deque a -> Deque a
appendDeque (DQ as1 bs1) (DQ as2 bs2) = DQ (as1 ++ reverse bs1 ++ as2) bs2

extractDeque :: Deque a -> Maybe (Deque a, a)
extractDeque (DQ [] [])     = Nothing
extractDeque (DQ (a:as) bs) = Just (DQ as bs, a)
extractDeque (DQ [] bs)     = case reverse bs of
                                (a:as) -> Just (DQ as [], a)
                                [] -> panic "extractDeque"

-- See Note [WorkList]
data WorkList = WorkList { wl_eqs    :: [Ct]
                         , wl_funeqs :: Deque Ct
                         , wl_rest   :: [Ct] 
                         }


appendWorkList :: WorkList -> WorkList -> WorkList
appendWorkList new_wl orig_wl 
   = WorkList { wl_eqs    = wl_eqs new_wl    ++            wl_eqs orig_wl
              , wl_funeqs = wl_funeqs new_wl `appendDeque` wl_funeqs orig_wl
              , wl_rest   = wl_rest new_wl   ++            wl_rest orig_wl }


extendWorkListEq :: Ct -> WorkList -> WorkList
-- Extension by equality
extendWorkListEq ct wl 
  | Just {} <- isCFunEqCan_Maybe ct
  = wl { wl_funeqs = insertDeque ct (wl_funeqs wl) }
  | otherwise
  = wl { wl_eqs = ct : wl_eqs wl }

extendWorkListEqs :: [Ct] -> WorkList -> WorkList
-- Append a list of equalities
extendWorkListEqs cts wl = foldr extendWorkListEq wl cts

extendWorkListNonEq :: Ct -> WorkList -> WorkList
-- Extension by non equality
extendWorkListNonEq ct wl 
  = wl { wl_rest = ct : wl_rest wl }

extendWorkListCt :: Ct -> WorkList -> WorkList
-- Agnostic
extendWorkListCt ct wl
 | isEqPred (ctPred ct) = extendWorkListEq ct wl
 | otherwise = extendWorkListNonEq ct wl

extendWorkListCts :: [Ct] -> WorkList -> WorkList
-- Agnostic
extendWorkListCts cts wl = foldr extendWorkListCt wl cts

isEmptyWorkList :: WorkList -> Bool
isEmptyWorkList wl 
  = null (wl_eqs wl) &&  null (wl_rest wl) && isEmptyDeque (wl_funeqs wl)

emptyWorkList :: WorkList
emptyWorkList = WorkList { wl_eqs  = [], wl_rest = [], wl_funeqs = emptyDeque }

workListFromEq :: Ct -> WorkList
workListFromEq ct = extendWorkListEq ct emptyWorkList

workListFromNonEq :: Ct -> WorkList
workListFromNonEq ct = extendWorkListNonEq ct emptyWorkList

workListFromCt :: Ct -> WorkList
-- Agnostic 
workListFromCt ct | isEqPred (ctPred ct) = workListFromEq ct 
                  | otherwise            = workListFromNonEq ct


selectWorkItem :: WorkList -> (Maybe Ct, WorkList)
selectWorkItem wl@(WorkList { wl_eqs = eqs, wl_funeqs = feqs, wl_rest = rest })
  = case (eqs,feqs,rest) of
      (ct:cts,_,_)     -> (Just ct, wl { wl_eqs    = cts })
      (_,fun_eqs,_)    | Just (fun_eqs', ct) <- extractDeque fun_eqs
                       -> (Just ct, wl { wl_funeqs = fun_eqs' })
      (_,_,(ct:cts))   -> (Just ct, wl { wl_rest   = cts })
      (_,_,_)          -> (Nothing,wl)

-- Pretty printing 
instance Outputable WorkList where 
  ppr wl = vcat [ text "WorkList (eqs)   = " <+> ppr (wl_eqs wl)
                , text "WorkList (funeqs)= " <+> ppr (wl_funeqs wl)
                , text "WorkList (rest)  = " <+> ppr (wl_rest wl)
                ]


-- Canonical constraint maps
data CCanMap a 
  = CCanMap { cts_given   :: UniqFM Cts   -- All Given
            , cts_derived :: UniqFM Cts   -- All Derived
            , cts_wanted  :: UniqFM Cts } -- All Wanted

keepGivenCMap :: CCanMap a -> CCanMap a
keepGivenCMap cc = emptyCCanMap { cts_given = cts_given cc }

instance Outputable (CCanMap a) where
  ppr (CCanMap given derived wanted) = ptext (sLit "CCanMap") <+> (ppr given) <+> (ppr derived) <+> (ppr wanted)

cCanMapToBag :: CCanMap a -> Cts 
cCanMapToBag cmap = foldUFM unionBags rest_wder (cts_given cmap)
  where rest_wder = foldUFM unionBags rest_der  (cts_wanted cmap) 
        rest_der  = foldUFM unionBags emptyCts  (cts_derived cmap)

emptyCCanMap :: CCanMap a 
emptyCCanMap = CCanMap { cts_given = emptyUFM, cts_derived = emptyUFM, cts_wanted = emptyUFM } 

updCCanMap:: Uniquable a => (a,Ct) -> CCanMap a -> CCanMap a 
updCCanMap (a,ct) cmap 
  = case cc_ev ct of 
      CtWanted {}  -> cmap { cts_wanted  = insert_into (cts_wanted cmap)  } 
      CtGiven {}   -> cmap { cts_given   = insert_into (cts_given cmap)   }
      CtDerived {} -> cmap { cts_derived = insert_into (cts_derived cmap) }
  where 
    insert_into m = addToUFM_C unionBags m a (singleCt ct)

getRelevantCts :: Uniquable a => a -> CCanMap a -> (Cts, CCanMap a) 
-- Gets the relevant constraints and returns the rest of the CCanMap
getRelevantCts a cmap 
    = let relevant = lookup (cts_wanted cmap) `unionBags`
                     lookup (cts_given cmap)  `unionBags`
                     lookup (cts_derived cmap) 
          residual_map = cmap { cts_wanted  = delFromUFM (cts_wanted cmap) a
                              , cts_given   = delFromUFM (cts_given cmap) a
                              , cts_derived = delFromUFM (cts_derived cmap) a }
      in (relevant, residual_map) 
  where
    lookup map = lookupUFM map a `orElse` emptyCts

lookupCCanMap :: Uniquable a => a -> (CtEvidence -> Bool) -> CCanMap a -> Maybe CtEvidence
lookupCCanMap a pick_me map
  = findEvidence pick_me possible_cts
  where
     possible_cts = lookupUFM (cts_given map)   a `plus` (
                    lookupUFM (cts_wanted map)  a `plus` (
                    lookupUFM (cts_derived map) a `plus` emptyCts))

     plus Nothing     cts2 = cts2
     plus (Just cts1) cts2 = cts1 `unionBags` cts2

findEvidence :: (CtEvidence -> Bool) -> Cts -> Maybe CtEvidence
findEvidence pick_me cts
  = foldrBag pick Nothing cts
  where
     pick :: Ct -> Maybe CtEvidence -> Maybe CtEvidence
     pick ct deflt | let ctev = cc_ev ct, pick_me ctev = Just ctev
                   | otherwise                             = deflt

partitionCCanMap :: (Ct -> Bool) -> CCanMap a -> (Cts,CCanMap a) 
-- All constraints that /match/ the predicate go in the bag, the rest remain in the map
partitionCCanMap pred cmap
  = let (ws_map,ws) = foldUFM_Directly aux (emptyUFM,emptyCts) (cts_wanted cmap) 
        (ds_map,ds) = foldUFM_Directly aux (emptyUFM,emptyCts) (cts_derived cmap)
        (gs_map,gs) = foldUFM_Directly aux (emptyUFM,emptyCts) (cts_given cmap) 
    in (ws `andCts` ds `andCts` gs, cmap { cts_wanted  = ws_map
                                         , cts_given   = gs_map
                                         , cts_derived = ds_map }) 
  where aux k this_cts (mp,acc_cts) = (new_mp, new_acc_cts)
                                    where new_mp      = addToUFM mp k cts_keep
                                          new_acc_cts = acc_cts `andCts` cts_out
                                          (cts_out, cts_keep) = partitionBag pred this_cts

partitionEqMap :: (Ct -> Bool) -> TyVarEnv (Ct,TcCoercion) -> ([Ct], TyVarEnv (Ct,TcCoercion))
partitionEqMap pred isubst 
  = let eqs_out = foldVarEnv extend_if_pred [] isubst
        eqs_in  = filterVarEnv_Directly (\_ (ct,_) -> not (pred ct)) isubst
    in (eqs_out, eqs_in)
  where extend_if_pred (ct,_) cts = if pred ct then ct : cts else cts

extractUnsolvedCMap :: CCanMap a -> Cts
-- Gets the wanted or derived constraints
extractUnsolvedCMap cmap = foldUFM unionBags emptyCts (cts_wanted cmap)
              `unionBags`  foldUFM unionBags emptyCts (cts_derived cmap)

-- Maps from PredTypes to Constraints
type CtTypeMap    = TypeMap    Ct
type CtPredMap    = PredMap    Ct
type CtFamHeadMap = FamHeadMap Ct

newtype PredMap    a = PredMap    { unPredMap    :: TypeMap a } -- Indexed by TcPredType
newtype FamHeadMap a = FamHeadMap { unFamHeadMap :: TypeMap a } -- Indexed by family head

instance Outputable a => Outputable (PredMap a) where
   ppr (PredMap m) = ppr (foldTM (:) m [])

instance Outputable a => Outputable (FamHeadMap a) where
   ppr (FamHeadMap m) = ppr (foldTM (:) m [])

sizePredMap :: PredMap a -> Int
sizePredMap (PredMap m) = foldTypeMap (\_ x -> x+1) 0 m

sizeFamHeadMap :: FamHeadMap a -> Int
sizeFamHeadMap (FamHeadMap m) = foldTypeMap (\_ x -> x+1) 0 m

ctTypeMapCts :: TypeMap Ct -> Cts
ctTypeMapCts ctmap = foldTM (\ct cts -> extendCts cts ct) ctmap emptyCts

lookupFamHead :: FamHeadMap a -> TcType -> Maybe a
lookupFamHead (FamHeadMap m) key = lookupTM key m

insertFamHead :: FamHeadMap a -> TcType -> a -> FamHeadMap a
insertFamHead (FamHeadMap m) key value = FamHeadMap (alterTM key (const (Just value)) m)

delFamHead :: FamHeadMap a -> TcType -> FamHeadMap a
delFamHead (FamHeadMap m) key = FamHeadMap (alterTM key (const Nothing) m)

anyFamHeadMap :: (Ct -> Bool) -> CtFamHeadMap -> Bool
anyFamHeadMap f ctmap = foldTM ((||) . f) (unFamHeadMap ctmap) False

partCtFamHeadMap :: (Ct -> Bool) 
                 -> CtFamHeadMap 
                 -> (Cts, CtFamHeadMap)
partCtFamHeadMap f ctmap
  = let (cts,tymap_final) = foldTM upd_acc tymap_inside (emptyBag, tymap_inside)
    in (cts, FamHeadMap tymap_final)
  where
    tymap_inside = unFamHeadMap ctmap 
    upd_acc ct (cts,acc_map)
         | f ct      = (extendCts cts ct, alterTM ct_key (\_ -> Nothing) acc_map)
         | otherwise = (cts,acc_map)
         where ct_key | EqPred ty1 _ <- classifyPredType (ctPred ct)
                      = ty1 
                      | otherwise 
                      = panic "partCtFamHeadMap, encountered non equality!"

filterSolved :: (CtEvidence -> Bool) -> PredMap CtEvidence -> PredMap CtEvidence
filterSolved p (PredMap mp) = PredMap (foldTM upd mp emptyTM)
  where upd a m = if p a then alterTM (ctEvPred a) (\_ -> Just a) m
                         else m
\end{code}

%************************************************************************
%*									*
%*                            Inert Sets                                *
%*                                                                      *
%*									*
%************************************************************************

\begin{code}
-- All Given (fully known) or Wanted or Derived
-- See Note [Detailed InertCans Invariants] for more
data InertCans 
  = IC { inert_eqs :: TyVarEnv Ct
              -- Must all be CTyEqCans! If an entry exists of the form: 
              --   a |-> ct,co
              -- Then ct = CTyEqCan { cc_tyvar = a, cc_rhs = xi } 
              -- And  co : a ~ xi
       , inert_dicts :: CCanMap Class
              -- Dictionaries only, index is the class
              -- NB: index is /not/ the whole type because FD reactions 
              -- need to match the class but not necessarily the whole type.
       , inert_funeqs :: CtFamHeadMap
              -- Family equations, index is the whole family head type.
       , inert_irreds :: Cts       
              -- Irreducible predicates

       , inert_insols :: Cts       
              -- Frozen errors (as non-canonicals)
       }
    
                     
\end{code}

Note [Detailed InertCans Invariants]
~~~~~~~~~~~~~~~~~~~~~~~~~~~~~~~~~~~~
The InertCans represents a collection of constraints with the following properties:
  1 All canonical
  2 All Given or Wanted or Derived. No (partially) Solved
  3 No two dictionaries with the same head
  4 No two family equations with the same head 
      NB: This is enforced by construction since we use a CtFamHeadMap for inert_funeqs
  5 Family equations inert wrt top-level family axioms
  6 Dictionaries have no matching top-level instance 
  
  7 Non-equality constraints are fully rewritten with respect to the equalities (CTyEqCan)

  8 Equalities _do_not_ form an idempotent substitution but they are guarranteed to not have
    any occurs errors. Additional notes: 

       - The lack of idempotence of the inert substitution implies that we must make sure 
         that when we rewrite a constraint we apply the substitution /recursively/ to the 
         types involved. Currently the one AND ONLY way in the whole constraint solver 
         that we rewrite types and constraints wrt to the inert substitution is 
         TcCanonical/flattenTyVar.

       - In the past we did try to have the inert substituion as idempotent as possible but
         this would only be true for constraints of the same flavor, so in total the inert 
         substitution could not be idempotent, due to flavor-related issued. 
         Note [Non-idempotent inert substitution] explains what is going on. 

       - Whenever a constraint ends up in the worklist we do recursively apply exhaustively
         the inert substitution to it to check for occurs errors but if an equality is already
         in the inert set and we can guarantee that adding a new equality will not cause the
         first equality to have an occurs check then we do not rewrite the inert equality. 
         This happens in TcInteract, rewriteInertEqsFromInertEq. 
         
         See Note [Delicate equality kick-out] to see which inert equalities can safely stay
         in the inert set and which must be kicked out to be rewritten and re-checked for 
         occurs errors. 

  9 Given family or dictionary constraints don't mention touchable unification variables

Note [Solved constraints]
~~~~~~~~~~~~~~~~~~~~~~~~~
When we take a step to simplify a constraint 'c', we call the original constraint "solved".
For example:   Wanted:    ev  :: [s] ~ [t]
               New goal:  ev1 :: s ~ t
               Then 'ev' is now "solved".

The reason for all this is simply to avoid re-solving goals we have solved already.

* A solved Wanted may depend on as-yet-unsolved goals, so (for example) we should not
  use it to rewrite a Given; in that sense the solved goal is still a Wanted

* A solved Given is just given

* A solved Derived in inert_solved is possible; purpose is to avoid
  creating tons of identical Derived goals.

  But there are no solved Deriveds in inert_solved_funeqs


\begin{code}
-- The Inert Set
data InertSet
  = IS { inert_cans :: InertCans
              -- Canonical Given, Wanted, Derived (no Solved)
	      -- Sometimes called "the inert set"

       , inert_fsks :: [TcTyVar]  -- Flatten-skolems allocated in this local scope
              -- All ``flattening equations'' are kept here. 
              -- Always canonical CTyFunEqs (Given or Wanted only!)
              -- Key is by family head. We use this field during flattening only
              -- Not necessarily inert wrt top-level equations (or inert_cans)

       , inert_solved_funeqs :: CtFamHeadMap  
              -- Of form co :: F xis ~ xi 
              -- Always the result of using a top-level family axiom F xis ~ tau
              -- No Deriveds 

       , inert_solved_dicts   :: PredMap CtEvidence 
       	      -- Of form ev :: C t1 .. tn
              -- Always the result of using a top-level instance declaration
              -- See Note [Solved constraints]
       	      -- - Used to avoid creating a new EvVar when we have a new goal 
       	      --   that we have solved in the past
       	      -- - Stored not necessarily as fully rewritten 
       	      --   (ToDo: rewrite lazily when we lookup)
       }


instance Outputable InertCans where 
  ppr ics = vcat [ ptext (sLit "Equalities:") 
                   <+> vcat (map ppr (varEnvElts (inert_eqs ics)))
                 , ptext (sLit "Type-function equalities:")
                   <+> vcat (map ppr (Bag.bagToList $ 
                                  ctTypeMapCts (unFamHeadMap $ inert_funeqs ics)))
                 , ptext (sLit "Dictionaries:")
                   <+> vcat (map ppr (Bag.bagToList $ cCanMapToBag (inert_dicts ics)))
                 , ptext (sLit "Irreds:")
                   <+> vcat (map ppr (Bag.bagToList $ inert_irreds ics))
                 , text "Insolubles =" <+> -- Clearly print frozen errors
                    braces (vcat (map ppr (Bag.bagToList $ inert_insols ics)))
                 ]
            
instance Outputable InertSet where 
  ppr is = vcat [ ppr $ inert_cans is
                , text "Solved dicts"  <+> int (sizePredMap (inert_solved_dicts is))
                , text "Solved funeqs" <+> int (sizeFamHeadMap (inert_solved_funeqs is))]

emptyInert :: InertSet
emptyInert
  = IS { inert_cans = IC { inert_eqs    = emptyVarEnv
                         , inert_dicts  = emptyCCanMap
                         , inert_funeqs = FamHeadMap emptyTM 
                         , inert_irreds = emptyCts
                         , inert_insols = emptyCts }
       , inert_fsks          = []
       , inert_solved_dicts  = PredMap emptyTM 
       , inert_solved_funeqs = FamHeadMap emptyTM }

insertInertItem :: Ct -> InertSet -> InertSet 
-- Add a new inert element to the inert set. 
insertInertItem item is
  = -- A canonical Given, Wanted, or Derived
    is { inert_cans = upd_inert_cans (inert_cans is) item }
  
  where upd_inert_cans :: InertCans -> Ct -> InertCans
        -- Precondition: item /is/ canonical
        upd_inert_cans ics item
          | isCTyEqCan item                     
          = let upd_err a b = pprPanic "insertInertItem" $
                              vcat [ text "Multiple inert equalities:"
                                   , text "Old (already inert):" <+> ppr a
                                   , text "Trying to insert   :" <+> ppr b ]
        
                eqs'     = extendVarEnv_C upd_err (inert_eqs ics) 
                                                  (cc_tyvar item) item        

            in ics { inert_eqs = eqs' }

          | isCIrredEvCan item                  -- Presently-irreducible evidence
          = ics { inert_irreds = inert_irreds ics `Bag.snocBag` item }

          | Just cls <- isCDictCan_Maybe item   -- Dictionary 
          = ics { inert_dicts = updCCanMap (cls,item) (inert_dicts ics) }

          | Just _tc <- isCFunEqCan_Maybe item  -- Function equality
          = let fam_head = mkTyConApp (cc_fun item) (cc_tyargs item)
                upd_funeqs Nothing = Just item
                upd_funeqs (Just _already_there) 
                  = panic "insertInertItem: item already there!"
            in ics { inert_funeqs = FamHeadMap 
                                      (alterTM fam_head upd_funeqs $ 
                                         (unFamHeadMap $ inert_funeqs ics)) }
          | otherwise
          = pprPanic "upd_inert set: can't happen! Inserting " $ 
            ppr item   -- Can't be CNonCanonical, CHoleCan, 
                       -- because they only land in inert_insols


insertInertItemTcS :: Ct -> TcS ()
-- Add a new item in the inerts of the monad
insertInertItemTcS item
  = do { traceTcS "insertInertItemTcS {" $ 
         text "Trying to insert new inert item:" <+> ppr item

       ; updInertTcS (insertInertItem item) 
                        
       ; traceTcS "insertInertItemTcS }" $ empty }

addSolvedDict :: CtEvidence -> TcS ()
-- Add a new item in the solved set of the monad
addSolvedDict item
  | isIPPred (ctEvPred item)    -- Never cache "solved" implicit parameters (not sure why!)
  = return () 
  | otherwise
  = do { traceTcS "updSolvedSetTcs:" $ ppr item
       ; updInertTcS upd_solved_dicts }
  where
    upd_solved_dicts is 
      = is { inert_solved_dicts = PredMap $ alterTM pred upd_solved $ 
                                  unPredMap $ inert_solved_dicts is }
    pred = ctEvPred item
    upd_solved _ = Just item

addSolvedFunEq :: Ct -> TcType -> TcS ()
addSolvedFunEq fun_eq fam_ty
  = updInertTcS upd_solved_funeqs
  where 
    upd_solved_funeqs inert 
      = inert { inert_solved_funeqs = insertFamHead (inert_solved_funeqs inert) fam_ty fun_eq }

modifyInertTcS :: (InertSet -> (a,InertSet)) -> TcS a 
-- Modify the inert set with the supplied function
modifyInertTcS upd 
  = do { is_var <- getTcSInertsRef
       ; curr_inert <- wrapTcS (TcM.readTcRef is_var)
       ; let (a, new_inert) = upd curr_inert
       ; wrapTcS (TcM.writeTcRef is_var new_inert)
       ; return a }

updInertTcS :: (InertSet -> InertSet) -> TcS () 
-- Modify the inert set with the supplied function
updInertTcS upd 
  = do { is_var <- getTcSInertsRef
       ; curr_inert <- wrapTcS (TcM.readTcRef is_var)
       ; let new_inert = upd curr_inert
       ; wrapTcS (TcM.writeTcRef is_var new_inert) }

prepareInertsForImplications :: InertSet -> InertSet
-- See Note [Preparing inert set for implications]
prepareInertsForImplications is
  = is { inert_cans   = getGivens (inert_cans is)
       , inert_fsks   = [] }
  where
    getGivens (IC { inert_eqs    = eqs
                  , inert_irreds = irreds
                  , inert_funeqs = FamHeadMap funeqs
                  , inert_dicts  = dicts })
      = IC { inert_eqs    = filterVarEnv_Directly (\_ ct -> isGivenCt ct) eqs 
           , inert_funeqs = FamHeadMap (mapTM given_from_wanted funeqs)
           , inert_irreds = Bag.filterBag isGivenCt irreds
           , inert_dicts  = keepGivenCMap dicts
           , inert_insols = emptyCts }

    given_from_wanted funeq   -- This is where the magic processing happens 
      | isGiven ev = funeq    -- for type-function equalities
                              -- See Note [Preparing inert set for implications]
      | otherwise  = funeq { cc_ev = given_ev }
      where
        ev = ctEvidence funeq
        given_ev = CtGiven { ctev_gloc = setCtLocOrigin (ctev_wloc ev) UnkSkol
                           , ctev_evtm = EvId (ctev_evar ev)
                           , ctev_pred = ctev_pred ev }
\end{code}

Note [Preparing inert set for implications]
~~~~~~~~~~~~~~~~~~~~~~~~~~~~~~~~~~~~~~~~~~~~
Before solving the nested implications, we trim the inert set,
retaining only Givens.  These givens can be used when solving 
the inner implications.

With one wrinkle!  We take all *wanted* *funeqs*, and turn them into givens.
Consider (Trac #4935)
   type instance F True a b = a 
   type instance F False a b = b

   [w] F c a b ~ gamma 
   (c ~ True) => a ~ gamma 
   (c ~ False) => b ~ gamma

Obviously this is soluble with gamma := F c a b.  But
Since solveCTyFunEqs happens at the very end of solving, the only way
to solve the two implications is temporarily consider (F c a b ~ gamma)
as Given and push it inside the implications. Now, when we come
out again at the end, having solved the implications solveCTyFunEqs
will solve this equality.  

Turning type-function equalities into Givens is easy becase they 
*stay inert*.  No need to re-process them.

We don't try to turn any *other* Wanteds into Givens:

  * For example, we should not push given dictionaries in because
    of example LongWayOverlapping.hs, where we might get strange
    overlap errors between far-away constraints in the program.

There might be cases where interactions between wanteds can help
to solve a constraint. For example

  	class C a b | a -> b
  	(C Int alpha), (forall d. C d blah => C Int a)

If we push the (C Int alpha) inwards, as a given, it can produce a
fundep (alpha~a) and this can float out again and be used to fix
alpha.  (In general we can't float class constraints out just in case
(C d blah) might help to solve (C Int a).)  But we ignore this possiblity.


\begin{code}
getInertEqs :: TcS (TyVarEnv Ct)
getInertEqs = do { inert <- getTcSInerts
                 ; return (inert_eqs (inert_cans inert)) }

getInertUnsolved :: TcS (Cts, Cts)
-- Return (unsolved-wanteds, insolubles)
-- Both consist of a mixture of Wanted and Derived
getInertUnsolved
 = do { is <- getTcSInerts

      ; let icans = inert_cans is
            unsolved_irreds = Bag.filterBag is_unsolved (inert_irreds icans)
            unsolved_dicts  = extractUnsolvedCMap (inert_dicts icans)
            (unsolved_funeqs,_) = partCtFamHeadMap is_unsolved (inert_funeqs icans)
            unsolved_eqs = foldVarEnv add_if_unsolved emptyCts (inert_eqs icans)

            unsolved_flats = unsolved_eqs `unionBags` unsolved_irreds `unionBags` 
                             unsolved_dicts `unionBags` unsolved_funeqs

      ; return (unsolved_flats, inert_insols icans) }
  where
    add_if_unsolved ct cts
      | is_unsolved ct = cts `extendCts` ct
      | otherwise      = cts

    is_unsolved ct = not (isGivenCt ct)   -- Wanted or Derived

checkAllSolved :: TcS Bool
-- True if there are no unsolved wanteds
-- Ignore Derived for this purpose, unless in insolubles
checkAllSolved
 = do { is <- getTcSInerts

      ; let icans = inert_cans is
            unsolved_irreds = Bag.anyBag isWantedCt (inert_irreds icans)
            unsolved_dicts  = not (isNullUFM (cts_wanted (inert_dicts icans)))
            unsolved_funeqs = anyFamHeadMap isWantedCt (inert_funeqs icans)
            unsolved_eqs    = foldVarEnv ((||) . isWantedCt) False (inert_eqs icans)

      ; return (not (unsolved_eqs || unsolved_irreds
                     || unsolved_dicts || unsolved_funeqs
                     || not (isEmptyBag (inert_insols icans)))) }

extractRelevantInerts :: Ct -> TcS Cts
-- Returns the constraints from the inert set that are 'relevant' to react with 
-- this constraint. The monad is left with the 'thinner' inerts. 
-- NB: This function contains logic specific to the constraint solver, maybe move there?
extractRelevantInerts wi 
  = modifyInertTcS (extract_relevants wi)
  where extract_relevants wi is 
          = let (cts,ics') = extract_ics_relevants wi (inert_cans is)
            in (cts, is { inert_cans = ics' }) 
            
        extract_ics_relevants (CDictCan {cc_class = cl}) ics = 
            let (cts,dict_map) = getRelevantCts cl (inert_dicts ics) 
            in (cts, ics { inert_dicts = dict_map })

        extract_ics_relevants ct@(CFunEqCan {}) ics@(IC { inert_funeqs = funeq_map })
            | Just ct <- lookupFamHead funeq_map fam_head
            = (singleCt ct, ics { inert_funeqs = delFamHead funeq_map fam_head })
            | otherwise
            = (emptyCts, ics)
            where
              fam_head = mkTyConApp (cc_fun ct) (cc_tyargs ct)

        extract_ics_relevants (CHoleCan {}) ics
            = pprPanic "extractRelevantInerts" (ppr wi)
              -- Holes are put straight into inert_frozen, so never get here

        extract_ics_relevants (CIrredEvCan { }) ics = 
            let cts = inert_irreds ics 
            in (cts, ics { inert_irreds = emptyCts })

        extract_ics_relevants _ ics = (emptyCts,ics)
        

lookupFlatEqn :: TcType -> TcS (Maybe Ct)
lookupFlatEqn fam_ty 
  = do { IS { inert_solved_funeqs = solved_funeqs
            , inert_cans = IC { inert_funeqs = inert_funeqs } } <- getTcSInerts
       ; return (lookupFamHead solved_funeqs fam_ty 
                 `firstJust` lookupFamHead inert_funeqs fam_ty  
                )  }

lookupInInerts :: TcPredType -> TcS (Maybe CtEvidence)
-- Is this exact predicate type cached in the solved or canonicals of the InertSet
lookupInInerts pty
  = do { IS { inert_solved_dicts = solved, inert_cans = ics } <- getTcSInerts
       ; case lookupInSolved solved pty of
           Just ctev -> return (Just ctev)
           Nothing   -> return (lookupInInertCans ics pty) }

lookupInSolved :: PredMap CtEvidence -> TcPredType -> Maybe CtEvidence
-- Returns just if exactly this predicate type exists in the solved.
lookupInSolved tm pty = lookupTM pty $ unPredMap tm

lookupInInertCans :: InertCans -> TcPredType -> Maybe CtEvidence
-- Returns Just if exactly this pred type exists in the inert canonicals
lookupInInertCans ics pty
  = case (classifyPredType pty) of
      ClassPred cls _ 
         -> lookupCCanMap cls (\ct -> ctEvPred ct `eqType` pty) (inert_dicts ics)

      EqPred ty1 _ty2 
         | Just tv <- getTyVar_maybe ty1      -- Tyvar equation
         , Just ct <- lookupVarEnv (inert_eqs ics) tv
      	 , let ctev = ctEvidence ct
      	 , ctEvPred ctev `eqType` pty
      	 -> Just ctev

      	 | Just _ <- splitTyConApp_maybe ty1  -- Family equation
      	 , Just ct <- lookupTM ty1 (unFamHeadMap $ inert_funeqs ics)
      	 , let ctev = ctEvidence ct
      	 , ctEvPred ctev `eqType` pty
      	 -> Just ctev

      IrredPred {} -> findEvidence (\ct -> ctEvPred ct `eqType` pty) (inert_irreds ics)
    
      _other -> Nothing -- NB: No caching for IPs
\end{code}




%************************************************************************
%*									*
%*		The TcS solver monad                                    *
%*									*
%************************************************************************

Note [The TcS monad]
~~~~~~~~~~~~~~~~~~~~
The TcS monad is a weak form of the main Tc monad

All you can do is
    * fail
    * allocate new variables
    * fill in evidence variables

Filling in a dictionary evidence variable means to create a binding
for it, so TcS carries a mutable location where the binding can be
added.  This is initialised from the innermost implication constraint.

\begin{code}
data TcSEnv
  = TcSEnv { 
      tcs_ev_binds    :: EvBindsVar,
      
      tcs_ty_binds :: IORef (TyVarEnv (TcTyVar, TcType)),
          -- Global type bindings
                     
      tcs_count      :: IORef Int, -- Global step count

      tcs_inerts   :: IORef InertSet, -- Current inert set
      tcs_worklist :: IORef WorkList, -- Current worklist
      
      -- Residual implication constraints that are generated 
      -- while solving or canonicalising the current worklist.
      -- Specifically, when canonicalising (forall a. t1 ~ forall a. t2)
      -- from which we get the implication (forall a. t1 ~ t2)
      tcs_implics  :: IORef (Bag Implication)
    }
\end{code}

\begin{code}

---------------
newtype TcS a = TcS { unTcS :: TcSEnv -> TcM a } 

instance Functor TcS where
  fmap f m = TcS $ fmap f . unTcS m

instance Monad TcS where 
  return x  = TcS (\_ -> return x) 
  fail err  = TcS (\_ -> fail err) 
  m >>= k   = TcS (\ebs -> unTcS m ebs >>= \r -> unTcS (k r) ebs)

-- Basic functionality 
-- ~~~~~~~~~~~~~~~~~~~~~~~~~~~~~~~~~~~~~~~~~~~~~~~~~~~~~~~~~~~~~~~~~
wrapTcS :: TcM a -> TcS a 
-- Do not export wrapTcS, because it promotes an arbitrary TcM to TcS,
-- and TcS is supposed to have limited functionality
wrapTcS = TcS . const -- a TcM action will not use the TcEvBinds

wrapErrTcS :: TcM a -> TcS a 
-- The thing wrapped should just fail
-- There's no static check; it's up to the user
-- Having a variant for each error message is too painful
wrapErrTcS = wrapTcS

wrapWarnTcS :: TcM a -> TcS a 
-- The thing wrapped should just add a warning, or no-op
-- There's no static check; it's up to the user
wrapWarnTcS = wrapTcS

failTcS, panicTcS :: SDoc -> TcS a
failTcS      = wrapTcS . TcM.failWith
panicTcS doc = pprPanic "TcCanonical" doc

traceTcS :: String -> SDoc -> TcS ()
traceTcS herald doc = wrapTcS (TcM.traceTc herald doc)

instance HasDynFlags TcS where
    getDynFlags = wrapTcS getDynFlags

bumpStepCountTcS :: TcS ()
bumpStepCountTcS = TcS $ \env -> do { let ref = tcs_count env
                                    ; n <- TcM.readTcRef ref
                                    ; TcM.writeTcRef ref (n+1) }

traceFireTcS :: SubGoalDepth -> SDoc -> TcS ()
-- Dump a rule-firing trace
traceFireTcS depth doc 
  = TcS $ \env -> 
    TcM.ifDOptM Opt_D_dump_cs_trace $ 
    do { n <- TcM.readTcRef (tcs_count env)
       ; let msg = int n <> brackets (int depth) <+> doc
       ; TcM.dumpTcRn msg }

runTcS :: TcS a		       -- What to run
       -> TcM (a, Bag EvBind)
runTcS tcs
  = do { ev_binds_var <- TcM.newTcEvBinds
       ; res <- runTcSWithEvBinds ev_binds_var tcs
       ; ev_binds <- TcM.getTcEvBinds ev_binds_var
       ; return (res, ev_binds) }

runTcSWithEvBinds :: EvBindsVar
                  -> TcS a 
                  -> TcM a
runTcSWithEvBinds ev_binds_var tcs
  = do { ty_binds_var <- TcM.newTcRef emptyVarEnv
       ; step_count <- TcM.newTcRef 0
       ; inert_var <- TcM.newTcRef is 

       ; let env = TcSEnv { tcs_ev_binds = ev_binds_var
                          , tcs_ty_binds = ty_binds_var
			  , tcs_count    = step_count
                          , tcs_inerts   = inert_var
                          , tcs_worklist    = panic "runTcS: worklist"
                          , tcs_implics     = panic "runTcS: implics" }
                               -- NB: Both these are initialised by withWorkList

	     -- Run the computation
       ; res <- unTcS tcs env
	     -- Perform the type unifications required
       ; ty_binds <- TcM.readTcRef ty_binds_var
       ; mapM_ do_unification (varEnvElts ty_binds)

#ifdef DEBUG
       ; count <- TcM.readTcRef step_count
       ; when (opt_PprStyle_Debug && count > 0) $
         TcM.debugDumpTcRn (ptext (sLit "Constraint solver steps =") <+> int count )

       ; ev_binds <- TcM.getTcEvBinds ev_binds_var
       ; checkForCyclicBinds ev_binds
#endif

       ; return res }
  where
    do_unification (tv,ty) = TcM.writeMetaTyVar tv ty
    is = emptyInert
    
#ifdef DEBUG
checkForCyclicBinds :: Bag EvBind -> TcM ()
checkForCyclicBinds ev_binds
  | null cycles 
  = return ()
  | null coercion_cycles
  = TcM.traceTc "Cycle in evidence binds" $ ppr cycles
  | otherwise
  = pprPanic "Cycle in coercion bindings" $ ppr coercion_cycles
  where
    cycles :: [[EvBind]]
    cycles = [c | CyclicSCC c <- stronglyConnCompFromEdgedVertices edges]

    coercion_cycles = [c | c <- cycles, any is_co_bind c]
    is_co_bind (EvBind b _) = isEqVar b

    edges :: [(EvBind, EvVar, [EvVar])]
    edges = [(bind, bndr, varSetElems (evVarsOfTerm rhs)) | bind@(EvBind bndr rhs) <- bagToList ev_binds]
#endif       

nestImplicTcS :: EvBindsVar -> Untouchables -> InertSet -> TcS a -> TcS a 
nestImplicTcS ref inner_untch inerts (TcS thing_inside) 
  = TcS $ \ TcSEnv { tcs_ty_binds = ty_binds
                   , tcs_count = count } -> 
    do { new_inert_var <- TcM.newTcRef inerts
       ; let nest_env = TcSEnv { tcs_ev_binds    = ref
                               , tcs_ty_binds    = ty_binds
                               , tcs_count       = count
                               , tcs_inerts      = new_inert_var
                               , tcs_worklist    = panic "nextImplicTcS: worklist"
                               , tcs_implics     = panic "nextImplicTcS: implics"
                               -- NB: Both these are initialised by withWorkList
                               }
       ; res <- TcM.setUntouchables inner_untch $
                thing_inside nest_env
                
#ifdef DEBUG
       -- Perform a check that the thing_inside did not cause cycles
       ; ev_binds <- TcM.getTcEvBinds ref
       ; checkForCyclicBinds ev_binds
#endif
         
       ; return res }

recoverTcS :: TcS a -> TcS a -> TcS a
recoverTcS (TcS recovery_code) (TcS thing_inside)
  = TcS $ \ env ->
    TcM.recoverM (recovery_code env) (thing_inside env)

nestTcS ::  TcS a -> TcS a 
-- Use the current untouchables, augmenting the current
-- evidence bindings, ty_binds, and solved caches
-- But have no effect on the InertCans or insolubles
nestTcS (TcS thing_inside) 
  = TcS $ \ env@(TcSEnv { tcs_inerts = inerts_var }) ->
    do { inerts <- TcM.readTcRef inerts_var
       ; new_inert_var <- TcM.newTcRef inerts
       ; let nest_env = env { tcs_inerts   = new_inert_var
                            , tcs_worklist = panic "nextImplicTcS: worklist"
                            , tcs_implics  = panic "nextImplicTcS: implics" }
       ; thing_inside nest_env }

tryTcS :: TcS a -> TcS a
-- Like runTcS, but from within the TcS monad 
-- Completely afresh inerts and worklist, be careful! 
-- Moreover, we will simply throw away all the evidence generated. 
tryTcS (TcS thing_inside)
  = TcS $ \env -> 
    do { is_var <- TcM.newTcRef emptyInert
       ; ty_binds_var <- TcM.newTcRef emptyVarEnv
       ; ev_binds_var <- TcM.newTcEvBinds

       ; let nest_env = env { tcs_ev_binds = ev_binds_var
                            , tcs_ty_binds = ty_binds_var
                            , tcs_inerts   = is_var
                            , tcs_worklist = panic "nextImplicTcS: worklist"
                            , tcs_implics  = panic "nextImplicTcS: implics" }
       ; thing_inside nest_env }

-- Getters and setters of TcEnv fields
-- ~~~~~~~~~~~~~~~~~~~~~~~~~~~~~~~~~~~~~~~~~~~~~~~~~~~~~~~~~~~~~~~~~

-- Getter of inerts and worklist
getTcSInertsRef :: TcS (IORef InertSet)
getTcSInertsRef = TcS (return . tcs_inerts)

getTcSWorkListRef :: TcS (IORef WorkList) 
getTcSWorkListRef = TcS (return . tcs_worklist) 
getTcSInerts :: TcS InertSet 
getTcSInerts = getTcSInertsRef >>= wrapTcS . (TcM.readTcRef) 

updWorkListTcS :: (WorkList -> WorkList) -> TcS () 
updWorkListTcS f 
  = do { wl_var <- getTcSWorkListRef
       ; wl_curr <- wrapTcS (TcM.readTcRef wl_var)
       ; let new_work = f wl_curr
       ; wrapTcS (TcM.writeTcRef wl_var new_work) }

updWorkListTcS_return :: (WorkList -> (a,WorkList)) -> TcS a
-- Process the work list, returning a depleted work list,
-- plus a value extracted from it (typically a work item removed from it)
updWorkListTcS_return f
  = do { wl_var <- getTcSWorkListRef
       ; wl_curr <- wrapTcS (TcM.readTcRef wl_var)
       ; let (res,new_work) = f wl_curr
       ; wrapTcS (TcM.writeTcRef wl_var new_work)
       ; return res }

withWorkList :: Cts -> TcS () -> TcS (Bag Implication)
-- Use 'thing_inside' to solve 'work_items', extending the
-- ambient InertSet, and returning any residual implications
-- (arising from polytype equalities)
-- We do this with fresh work list and residual-implications variables
withWorkList work_items (TcS thing_inside)
  = TcS $ \ tcs_env ->
    do { let init_work_list = foldrBag extendWorkListCt emptyWorkList work_items
       ; new_wl_var <- TcM.newTcRef init_work_list
       ; new_implics_var <- TcM.newTcRef emptyBag
       ; thing_inside (tcs_env { tcs_worklist = new_wl_var
                               , tcs_implics = new_implics_var })
       ; final_wl <- TcM.readTcRef new_wl_var
       ; implics  <- TcM.readTcRef new_implics_var
       ; ASSERT( isEmptyWorkList final_wl )
         return implics }

updTcSImplics :: (Bag Implication -> Bag Implication) -> TcS ()
updTcSImplics f 
 = do { impl_ref <- getTcSImplicsRef
      ; wrapTcS $ do { implics <- TcM.readTcRef impl_ref
                     ; TcM.writeTcRef impl_ref (f implics) } }

emitInsoluble :: Ct -> TcS ()
-- Emits a non-canonical constraint that will stand for a frozen error in the inerts. 
emitInsoluble ct
  = do { traceTcS "Emit insoluble" (ppr ct)
       ; updInertTcS add_insol }
  where
<<<<<<< HEAD
    add_insol inerts@(IS { inert_insols = old_insols })
      | already_there = inerts
      | otherwise     = inerts { inert_insols = extendCts old_insols ct }
=======
    add_insol is@(IS { inert_cans = ics@(IC { inert_insols = old_insols }) })
      | already_there = is
      | otherwise     = is { inert_cans = ics { inert_insols = extendCts old_insols insol_ct } }
>>>>>>> 7560dd62
      where
        already_there = not (isWantedCt ct) && anyBag (eqType this_pred . ctPred) old_insols
	     -- See Note [Do not add duplicate derived insolubles]

    this_pred = ctPred ct

getTcSImplicsRef :: TcS (IORef (Bag Implication))
getTcSImplicsRef = TcS (return . tcs_implics) 

getTcEvBinds :: TcS EvBindsVar
getTcEvBinds = TcS (return . tcs_ev_binds) 

getUntouchables :: TcS Untouchables
getUntouchables = wrapTcS TcM.getUntouchables

getFlattenSkols :: TcS [TcTyVar]
getFlattenSkols = do { is <- getTcSInerts; return (inert_fsks is) }

getTcSTyBinds :: TcS (IORef (TyVarEnv (TcTyVar, TcType)))
getTcSTyBinds = TcS (return . tcs_ty_binds)

getTcSTyBindsMap :: TcS (TyVarEnv (TcTyVar, TcType))
getTcSTyBindsMap = getTcSTyBinds >>= wrapTcS . (TcM.readTcRef) 

getTcEvBindsMap :: TcS EvBindMap
getTcEvBindsMap
  = do { EvBindsVar ev_ref _ <- getTcEvBinds 
       ; wrapTcS $ TcM.readTcRef ev_ref }

setWantedTyBind :: TcTyVar -> TcType -> TcS () 
-- Add a type binding
-- We never do this twice!
setWantedTyBind tv ty 
  = ASSERT2( isMetaTyVar tv, ppr tv )
    do { ref <- getTcSTyBinds
       ; wrapTcS $ 
         do { ty_binds <- TcM.readTcRef ref
            ; when debugIsOn $
                  TcM.checkErr (not (tv `elemVarEnv` ty_binds)) $
                  vcat [ text "TERRIBLE ERROR: double set of meta type variable"
                       , ppr tv <+> text ":=" <+> ppr ty
                       , text "Old value =" <+> ppr (lookupVarEnv_NF ty_binds tv)]
            ; TcM.traceTc "setWantedTyBind" (ppr tv <+> text ":=" <+> ppr ty)
            ; TcM.writeTcRef ref (extendVarEnv ty_binds tv (tv,ty)) } }
\end{code}

\begin{code}
warnTcS :: CtLoc orig -> Bool -> SDoc -> TcS ()
warnTcS loc warn_if doc 
  | warn_if   = wrapTcS $ TcM.setCtLoc loc $ TcM.addWarnTc doc
  | otherwise = return ()

getDefaultInfo ::  TcS ([Type], (Bool, Bool))
getDefaultInfo = wrapTcS TcM.tcGetDefaultTys

-- Just get some environments needed for instance looking up and matching
-- ~~~~~~~~~~~~~~~~~~~~~~~~~~~~~~~~~~~~~~~~~~~~~~~~~~~~~~~~~~~~~~~~~~~~~~

getInstEnvs :: TcS (InstEnv, InstEnv) 
getInstEnvs = wrapTcS $ Inst.tcGetInstEnvs 

getFamInstEnvs :: TcS (FamInstEnv, FamInstEnv) 
getFamInstEnvs = wrapTcS $ FamInst.tcGetFamInstEnvs

getTopEnv :: TcS HscEnv 
getTopEnv = wrapTcS $ TcM.getTopEnv 

getGblEnv :: TcS TcGblEnv 
getGblEnv = wrapTcS $ TcM.getGblEnv 

-- Various smaller utilities [TODO, maybe will be absorbed in the instance matcher]
-- ~~~~~~~~~~~~~~~~~~~~~~~~~~~~~~~~~~~~~~~~~~~~~~~~~~~~~~~~~~~~~~~~~~~~~~~~~~~~~~~~

checkWellStagedDFun :: PredType -> DFunId -> WantedLoc -> TcS () 
checkWellStagedDFun pred dfun_id loc 
  = wrapTcS $ TcM.setCtLoc loc $ 
    do { use_stage <- TcM.getStage
       ; TcM.checkWellStaged pp_thing bind_lvl (thLevel use_stage) }
  where
    pp_thing = ptext (sLit "instance for") <+> quotes (ppr pred)
    bind_lvl = TcM.topIdLvl dfun_id

pprEq :: TcType -> TcType -> SDoc
pprEq ty1 ty2 = pprType $ mkEqPred ty1 ty2

isTouchableMetaTyVarTcS :: TcTyVar -> TcS Bool
isTouchableMetaTyVarTcS tv 
  = do { untch <- getUntouchables
       ; return $ isTouchableMetaTyVar untch tv } 
\end{code}

Note [Do not add duplicate derived insolubles]
~~~~~~~~~~~~~~~~~~~~~~~~~~~~~~~~~~~~~~~~~~~~~~
In general we *do* want to add an insoluble (Int ~ Bool) even if there is one
such there already, because they may come from distinct call sites.  But for
*derived* insolubles, we only want to report each one once.  Why?

(a) A constraint (C r s t) where r -> s, say, may generate the same fundep
    equality many times, as the original constraint is sucessively rewritten.

(b) Ditto the successive iterations of the main solver itself, as it traverses
    the constraint tree. See example below.

Also for *given* insolubles we may get repeated errors, as we
repeatedly traverse the constraint tree.  These are relatively rare
anyway, so removing duplicates seems ok.  (Alternatively we could take
the SrcLoc into account.)

Note that the test does not need to be particularly efficient because
it is only used if the program has a type error anyway.

Example of (b): assume a top-level class and instance declaration:

  class D a b | a -> b 
  instance D [a] [a] 

Assume we have started with an implication:

  forall c. Eq c => { wc_flat = D [c] c [W] }

which we have simplified to:

  forall c. Eq c => { wc_flat = D [c] c [W]
                    , wc_insols = (c ~ [c]) [D] }

For some reason, e.g. because we floated an equality somewhere else,
we might try to re-solve this implication. If we do not do a
dropDerivedWC, then we will end up trying to solve the following
constraints the second time:

  (D [c] c) [W]
  (c ~ [c]) [D]

which will result in two Deriveds to end up in the insoluble set:

  wc_flat   = D [c] c [W]
  wc_insols = (c ~ [c]) [D], (c ~ [c]) [D]



\begin{code}
-- Flatten skolems
-- ~~~~~~~~~~~~~~~~~~~~~~~~~~~~~~~~~~~~~~~~~~~~~~~~~~~~~~~~~~~~~~~~~~~
newFlattenSkolemTy :: TcType -> TcS TcType
newFlattenSkolemTy fam_ty
  = do { tv <- wrapTcS $ 
               do { uniq <- TcM.newUnique
                  ; let name = TcM.mkTcTyVarName uniq (fsLit "f")
                  ; return $ mkTcTyVar name (typeKind fam_ty) (FlatSkol fam_ty) } 
       ; traceTcS "New Flatten Skolem Born" $
         ppr tv <+> text "[:= " <+> ppr fam_ty <+> text "]"
       ; updInertTcS (add_fsk tv)
       ; return (mkTyVarTy tv) }
  where
    add_fsk :: TcTyVar -> InertSet -> InertSet
    add_fsk tv is = is { inert_fsks = tv : inert_fsks is }

-- Instantiations 
-- ~~~~~~~~~~~~~~~~~~~~~~~~~~~~~~~~~~~~~~~~~~~~~~~~~~~~~~~~~~~~~~~~~~

instDFunType :: DFunId -> [DFunInstType] -> TcS ([TcType], TcType)
instDFunType dfun_id mb_inst_tys 
  = wrapTcS $ go dfun_tvs mb_inst_tys (mkTopTvSubst [])
  where
    (dfun_tvs, dfun_phi) = tcSplitForAllTys (idType dfun_id)

    go :: [TyVar] -> [DFunInstType] -> TvSubst -> TcM ([TcType], TcType)
    go [] [] subst = return ([], substTy subst dfun_phi)
    go (tv:tvs) (Just ty : mb_tys) subst
      = do { (tys, phi) <- go tvs mb_tys (extendTvSubst subst tv ty)
           ; return (ty : tys, phi) }
    go (tv:tvs) (Nothing : mb_tys) subst
      = do { ty <- instFlexiTcSHelper (tyVarName tv) (substTy subst (tyVarKind tv))
                         -- Don't forget to instantiate the kind!
                         -- cf TcMType.tcInstTyVarX
           ; (tys, phi) <- go tvs mb_tys (extendTvSubst subst tv ty)
           ; return (ty : tys, phi) }
    go _ _ _ = pprPanic "instDFunTypes" (ppr dfun_id $$ ppr mb_inst_tys)

newFlexiTcSTy :: Kind -> TcS TcType  
newFlexiTcSTy knd = wrapTcS (TcM.newFlexiTyVarTy knd)

cloneMetaTyVar :: TcTyVar -> TcS TcTyVar
cloneMetaTyVar tv = wrapTcS (TcM.cloneMetaTyVar tv)

instFlexiTcS :: [TKVar] -> TcS (TvSubst, [TcType])
instFlexiTcS tvs = wrapTcS (mapAccumLM inst_one emptyTvSubst tvs)
  where
     inst_one subst tv 
         = do { ty' <- instFlexiTcSHelper (tyVarName tv) 
                                          (substTy subst (tyVarKind tv))
              ; return (extendTvSubst subst tv ty', ty') }

instFlexiTcSHelper :: Name -> Kind -> TcM TcType
instFlexiTcSHelper tvname kind
  = do { uniq <- TcM.newUnique 
       ; details <- TcM.newMetaDetails TauTv
       ; let name = setNameUnique tvname uniq 
       ; return (mkTyVarTy (mkTcTyVar name kind details)) }

instFlexiTcSHelperTcS :: Name -> Kind -> TcS TcType
instFlexiTcSHelperTcS n k = wrapTcS (instFlexiTcSHelper n k)


-- Creating and setting evidence variables and CtFlavors
-- ~~~~~~~~~~~~~~~~~~~~~~~~~~~~~~~~~~~~~~~~~~~~~~~~~~~~~

data XEvTerm = 
  XEvTerm { ev_comp   :: [EvTerm] -> EvTerm
                         -- How to compose evidence 
          , ev_decomp :: EvTerm -> [EvTerm]
                         -- How to decompose evidence 
          }

data MaybeNew = Fresh CtEvidence | Cached EvTerm

isFresh :: MaybeNew -> Bool
isFresh (Fresh {}) = True
isFresh _ = False

getEvTerm :: MaybeNew -> EvTerm
getEvTerm (Fresh ctev) = ctEvTerm ctev
getEvTerm (Cached tm)  = tm

getEvTerms :: [MaybeNew] -> [EvTerm]
getEvTerms = map getEvTerm

freshGoals :: [MaybeNew] -> [CtEvidence]
freshGoals mns = [ ctev | Fresh ctev <- mns ]

setEvBind :: EvVar -> EvTerm -> TcS ()
setEvBind the_ev tm
  = do { traceTcS "setEvBind" $ vcat [ text "ev =" <+> ppr the_ev
                                     , text "tm  =" <+> ppr tm ]
       ; tc_evbinds <- getTcEvBinds
       ; wrapTcS $ TcM.addTcEvBind tc_evbinds the_ev tm }

newGivenEvVar :: GivenLoc -> TcPredType -> EvTerm -> TcS CtEvidence
-- Make a new variable of the given PredType, 
-- immediately bind it to the given term
-- and return its CtEvidence
newGivenEvVar gloc pred rhs
  = do { new_ev <- wrapTcS $ TcM.newEvVar pred
       ; setEvBind new_ev rhs
       ; return (CtGiven { ctev_gloc = gloc, ctev_pred = pred, ctev_evtm = EvId new_ev }) }

newWantedEvVar :: WantedLoc -> TcPredType -> TcS MaybeNew
newWantedEvVar loc pty
  = do { mb_ct <- lookupInInerts pty
       ; case mb_ct of
            Just ctev | not (isDerived ctev) 
                      -> do { traceTcS "newWantedEvVar/cache hit" $ ppr ctev
                            ; return (Cached (ctEvTerm ctev)) }
            _ -> do { new_ev <- wrapTcS $ TcM.newEvVar pty
                    ; traceTcS "newWantedEvVar/cache miss" $ ppr new_ev
                    ; let ctev = CtWanted { ctev_wloc = loc
                                          , ctev_pred = pty
                                          , ctev_evar = new_ev }
                    ; return (Fresh ctev) } }

newDerived :: WantedLoc -> TcPredType -> TcS (Maybe CtEvidence)
-- Returns Nothing    if cached, 
--         Just pred  if not cached
newDerived loc pty
  = do { mb_ct <- lookupInInerts pty
       ; return (case mb_ct of
                    Just {} -> Nothing
                    Nothing -> Just (CtDerived { ctev_wloc = loc
                                               , ctev_pred = pty })) }

instDFunConstraints :: WantedLoc -> TcThetaType -> TcS [MaybeNew]
instDFunConstraints wl = mapM (newWantedEvVar wl)
\end{code}
                

Note [xCFlavor]
~~~~~~~~~~~~~~~
A call might look like this:

    xCtFlavor ev subgoal-preds evidence-transformer

  ev is Given   => use ev_decomp to create new Givens for subgoal-preds, 
                   and return them

  ev is Wanted  => create new wanteds for subgoal-preds, 
                   use ev_comp to bind ev, 
                   return fresh wanteds (ie ones not cached in inert_cans or solved)

  ev is Derived => create new deriveds for subgoal-preds 
                      (unless cached in inert_cans or solved)

Note: The [CtEvidence] returned is a subset of the subgoal-preds passed in
      Ones that are already cached are not returned

Example
    ev : Tree a b ~ Tree c d
    xCtFlavor ev [a~c, b~d] (XEvTerm { ev_comp = \[c1 c2]. <Tree> c1 c2
                                     , ev_decomp = \c. [nth 1 c, nth 2 c] })
              (\fresh-goals.  stuff)

\begin{code}
xCtFlavor :: CtEvidence              -- Original flavor   
          -> [TcPredType]          -- New predicate types
          -> XEvTerm               -- Instructions about how to manipulate evidence
          -> TcS [CtEvidence]

xCtFlavor (CtGiven { ctev_gloc = gl, ctev_evtm = tm }) ptys xev
  = ASSERT( equalLength ptys (ev_decomp xev tm) )
    zipWithM (newGivenEvVar gl) ptys (ev_decomp xev tm)
    -- For Givens we make new EvVars and bind them immediately. We don't worry
    -- about caching, but we don't expect complicated calculations among Givens.
    -- It is important to bind each given:
    --       class (a~b) => C a b where ....
    --       f :: C a b => ....
    -- Then in f's Givens we have g:(C a b) and the superclass sc(g,0):a~b.
    -- But that superclass selector can't (yet) appear in a coercion
    -- (see evTermCoercion), so the easy thing is to bind it to an Id
  
xCtFlavor ctev@(CtWanted { ctev_wloc = wl, ctev_evar = evar }) ptys xev
  = do { new_evars <- mapM (newWantedEvVar wl) ptys
       ; setEvBind evar (ev_comp xev (getEvTerms new_evars))
       ; return (freshGoals new_evars) }
    
xCtFlavor (CtDerived { ctev_wloc = wl }) ptys _xev
  = do { ders <- mapM (newDerived wl) ptys
       ; return (catMaybes ders) }

-----------------------------
rewriteCtFlavor :: CtEvidence
                -> TcPredType   -- new predicate
                -> TcCoercion   -- new ~ old     
                -> TcS (Maybe CtEvidence)
-- Returns Just new_fl iff either (i)  'co' is reflexivity
--                             or (ii) 'co' is not reflexivity, and 'new_pred' not cached
-- In either case, there is nothing new to do with new_fl
{- 
     rewriteCtFlavor old_fl new_pred co
Main purpose: create new evidence for new_pred;
              unless new_pred is cached already
* Returns a new_fl : new_pred, with same wanted/given/derived flag as old_fl
* If old_fl was wanted, create a binding for old_fl, in terms of new_fl
* If old_fl was given, AND not cached, create a binding for new_fl, in terms of old_fl
* Returns Nothing if new_fl is already cached


        Old evidence    New predicate is               Return new evidence
        flavour                                        of same flavor
        -------------------------------------------------------------------
        Wanted          Already solved or in inert     Nothing
        or Derived      Not                            Just new_evidence

        Given           Already in inert               Nothing
                        Not                            Just new_evidence
-}

-- If derived, don't even look at the coercion
-- NB: this allows us to sneak away with ``error'' thunks for 
-- coercions that come from derived ids (which don't exist!) 

rewriteCtFlavor (CtDerived { ctev_wloc = wl }) pty_new _co
  = newDerived wl pty_new
        
rewriteCtFlavor (CtGiven { ctev_gloc = gl, ctev_evtm = old_tm }) pty_new co
  = return (Just (CtGiven { ctev_gloc = gl, ctev_pred = pty_new, ctev_evtm = new_tm }))
  where
    new_tm = mkEvCast old_tm (mkTcSymCo co)  -- mkEvCase optimises ReflCo
  
rewriteCtFlavor ctev@(CtWanted { ctev_wloc = wl, ctev_evar = evar, ctev_pred = old_pred }) 
                      new_pred co
  | isTcReflCo co -- If just reflexivity then you may re-use the same variable
  = return (Just (if old_pred `eqType` new_pred
                  then ctev 
                  else ctev { ctev_pred = new_pred }))
       -- Even if the coercion is Refl, it might reflect the result of unification alpha := ty
       -- so old_pred and new_pred might not *look* the same, and it's vital to proceed from
       -- now on using new_pred.
       -- However, if they *do* look the same, we'd prefer to stick with old_pred
       -- then retain the old type, so that error messages come out mentioning synonyms

  | otherwise
  = do { new_evar <- newWantedEvVar wl new_pred
       ; setEvBind evar (mkEvCast (getEvTerm new_evar) co)
       ; case new_evar of
            Fresh ctev -> return (Just ctev) 
            _          -> return Nothing }



-- Matching and looking up classes and family instances
-- ~~~~~~~~~~~~~~~~~~~~~~~~~~~~~~~~~~~~~~~~~~~~~~~~~~~~~~~~~~~~~~~~~~~~~

data MatchInstResult mi
  = MatchInstNo         -- No matching instance 
  | MatchInstSingle mi  -- Single matching instance
  | MatchInstMany       -- Multiple matching instances


matchClass :: Class -> [Type] -> TcS (MatchInstResult (DFunId, [Maybe TcType])) 
-- Look up a class constraint in the instance environment
matchClass clas tys
  = do	{ let pred = mkClassPred clas tys 
        ; instEnvs <- getInstEnvs
        ; case lookupInstEnv instEnvs clas tys of {
            ([], _unifs, _)               -- Nothing matches  
                -> do { traceTcS "matchClass not matching" $ 
                        vcat [ text "dict" <+> ppr pred
                             {- , ppr instEnvs -} ]
                        
                      ; return MatchInstNo  
                      } ;  
	    ([(ispec, inst_tys)], [], _) -- A single match 
		-> do	{ let dfun_id = is_dfun ispec
			; traceTcS "matchClass success" $
                          vcat [text "dict" <+> ppr pred, 
                                text "witness" <+> ppr dfun_id
                                               <+> ppr (idType dfun_id) ]
				  -- Record that this dfun is needed
                        ; return $ MatchInstSingle (dfun_id, inst_tys)
                        } ;
     	    (matches, _unifs, _)          -- More than one matches 
		-> do	{ traceTcS "matchClass multiple matches, deferring choice" $
                          vcat [text "dict" <+> ppr pred,
                                text "matches" <+> ppr matches]
                        ; return MatchInstMany 
		        }
	}
        }

matchFam :: TyCon -> [Type] -> TcS (Maybe (FamInst, [Type]))
matchFam tycon args = wrapTcS $ tcLookupFamInst tycon args
\end{code}

\begin{code}
-- Deferring forall equalities as implications
-- ~~~~~~~~~~~~~~~~~~~~~~~~~~~~~~~~~~~~~~~~~~~

deferTcSForAllEq :: (WantedLoc,EvVar)  -- Original wanted equality flavor
                 -> ([TyVar],TcType)   -- ForAll tvs1 body1
                 -> ([TyVar],TcType)   -- ForAll tvs2 body2
                 -> TcS ()
-- Some of this functionality is repeated from TcUnify, 
-- consider having a single place where we create fresh implications. 
deferTcSForAllEq (loc,orig_ev) (tvs1,body1) (tvs2,body2)
 = do { (subst1, skol_tvs) <- wrapTcS $ TcM.tcInstSkolTyVars tvs1
      ; let tys  = mkTyVarTys skol_tvs
            phi1 = Type.substTy subst1 body1
            phi2 = Type.substTy (zipTopTvSubst tvs2 tys) body2
            skol_info = UnifyForAllSkol skol_tvs phi1
        ; mev <- newWantedEvVar loc (mkTcEqPred phi1 phi2)
        ; untch <- getUntouchables
        ; coe_inside <- case mev of
            Cached ev_tm -> return (evTermCoercion ev_tm)
            Fresh ctev   -> do { ev_binds_var <- wrapTcS $ TcM.newTcEvBinds
                               ; let ev_binds = TcEvBinds ev_binds_var
                                     new_ct = mkNonCanonical ctev
              			     new_co = evTermCoercion (ctEvTerm ctev)
                                     new_untch = pushUntouchables untch
                               ; lcl_env <- wrapTcS $ TcM.getLclTypeEnv
                               ; loc <- wrapTcS $ TcM.getCtLoc skol_info
                               ; let wc = WC { wc_flat  = singleCt new_ct 
                                             , wc_impl  = emptyBag
                                             , wc_insol = emptyCts }
                                     imp = Implic { ic_untch  = new_untch
                                                  , ic_env    = lcl_env
                                                  , ic_skols  = skol_tvs
                                                  , ic_fsks   = []
                                                  , ic_given  = []
                                                  , ic_wanted = wc 
                                                  , ic_insol  = False
                                                  , ic_binds  = ev_binds_var
                                                  , ic_loc    = loc }
                               ; updTcSImplics (consBag imp) 
                               ; return (TcLetCo ev_binds new_co) }

        ; setEvBind orig_ev $
          EvCoercion (foldr mkTcForAllCo coe_inside skol_tvs)
        }
\end{code}
<|MERGE_RESOLUTION|>--- conflicted
+++ resolved
@@ -88,7 +88,6 @@
 
     matchClass, matchFam, MatchInstResult (..), 
     checkWellStagedDFun, 
-    warnTcS,
     pprEq                                    -- Smaller utils, re-exported from TcM
                                              -- TODO (DV): these are only really used in the 
                                              -- instance matcher in TcSimplify. I am wondering
@@ -1151,15 +1150,9 @@
   = do { traceTcS "Emit insoluble" (ppr ct)
        ; updInertTcS add_insol }
   where
-<<<<<<< HEAD
-    add_insol inerts@(IS { inert_insols = old_insols })
-      | already_there = inerts
-      | otherwise     = inerts { inert_insols = extendCts old_insols ct }
-=======
     add_insol is@(IS { inert_cans = ics@(IC { inert_insols = old_insols }) })
       | already_there = is
-      | otherwise     = is { inert_cans = ics { inert_insols = extendCts old_insols insol_ct } }
->>>>>>> 7560dd62
+      | otherwise     = is { inert_cans = ics { inert_insols = extendCts old_insols ct } }
       where
         already_there = not (isWantedCt ct) && anyBag (eqType this_pred . ctPred) old_insols
 	     -- See Note [Do not add duplicate derived insolubles]
@@ -1207,11 +1200,6 @@
 \end{code}
 
 \begin{code}
-warnTcS :: CtLoc orig -> Bool -> SDoc -> TcS ()
-warnTcS loc warn_if doc 
-  | warn_if   = wrapTcS $ TcM.setCtLoc loc $ TcM.addWarnTc doc
-  | otherwise = return ()
-
 getDefaultInfo ::  TcS ([Type], (Bool, Bool))
 getDefaultInfo = wrapTcS TcM.tcGetDefaultTys
 
@@ -1617,13 +1605,11 @@
                                      new_ct = mkNonCanonical ctev
               			     new_co = evTermCoercion (ctEvTerm ctev)
                                      new_untch = pushUntouchables untch
-                               ; lcl_env <- wrapTcS $ TcM.getLclTypeEnv
                                ; loc <- wrapTcS $ TcM.getCtLoc skol_info
                                ; let wc = WC { wc_flat  = singleCt new_ct 
                                              , wc_impl  = emptyBag
                                              , wc_insol = emptyCts }
                                      imp = Implic { ic_untch  = new_untch
-                                                  , ic_env    = lcl_env
                                                   , ic_skols  = skol_tvs
                                                   , ic_fsks   = []
                                                   , ic_given  = []
