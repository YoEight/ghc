\begin{code}
{-# OPTIONS -fno-warn-tabs -w #-}
-- The above warning supression flag is a temporary kludge.
-- While working on this module you are encouraged to remove it and
-- detab the module (please do the detabbing in a separate patch). See
--     http://hackage.haskell.org/trac/ghc/wiki/Commentary/CodingStyle#TabsvsSpaces
-- for details

-- Type definitions for the constraint solver
module TcSMonad ( 

       -- Canonical constraints, definition is now in TcRnTypes

    WorkList(..), isEmptyWorkList, emptyWorkList,
    workListFromEq, workListFromNonEq, workListFromCt, 
    extendWorkListEq, extendWorkListNonEq, extendWorkListCt, 
    extendWorkListCts, extendWorkListEqs, appendWorkList, selectWorkItem,
    withWorkList,

    updWorkListTcS, updWorkListTcS_return,
    
    getTcSImplics, updTcSImplics, emitTcSImplication, 

    Ct(..), Xi, tyVarsOfCt, tyVarsOfCts, 
    emitFrozenError,

    isWanted, isDerived, 
    isGivenCt, isWantedCt, isDerivedCt, pprFlavorArising,

    canRewrite, canSolve,
    mkGivenLoc, ctWantedLoc,

    TcS, runTcS, runTcSWithEvBinds, failTcS, panicTcS, traceTcS, -- Basic functionality 
    traceFireTcS, bumpStepCountTcS, 
    tryTcS, nestImplicTcS, recoverTcS,
    wrapErrTcS, wrapWarnTcS,

    -- Getting and setting the flattening cache
    addSolvedDict, addSolvedFunEq, getFlattenSkols,
    
    deferTcSForAllEq, 
    
    setEvBind,
    XEvTerm(..),
    MaybeNew (..), isFresh, freshGoals, getEvTerms,

    xCtFlavor,        -- Transform a CtEvidence during a step 
    rewriteCtFlavor,  -- Specialized version of xCtFlavor for coercions
    newWantedEvVar, instDFunConstraints,
    newDerived,
    
       -- Creation of evidence variables
    setWantedTyBind,

    getInstEnvs, getFamInstEnvs,                -- Getting the environments
    getTopEnv, getGblEnv, getTcEvBinds, getUntouchables,
    getTcEvBindsMap, getTcSTyBinds, getTcSTyBindsMap,


    newFlattenSkolemTy,                         -- Flatten skolems 

        -- Deque
    Deque(..), insertDeque, emptyDeque,

        -- Inerts 
    InertSet(..), InertCans(..), 
    getInertEqs, 
    emptyInert, getTcSInerts, lookupInInerts, lookupFlatEqn,
    getInertUnsolved, checkAllSolved, 
    prepareInertsForImplications,
    modifyInertTcS,
    insertInertItemTcS, partitionCCanMap, partitionEqMap,
    getRelevantCts, extractRelevantInerts,
    CCanMap(..), CtTypeMap, CtFamHeadMap, CtPredMap,
    PredMap, FamHeadMap,
    partCtFamHeadMap, lookupFamHead,
    filterSolved,

    instDFunType,                              -- Instantiation
    newFlexiTcSTy, instFlexiTcS, instFlexiTcSHelperTcS,
    cloneMetaTyVar,

    compatKind, mkKindErrorCtxtTcS,

    Untouchables, isTouchableMetaTyVarTcS,

    getDefaultInfo, getDynFlags,

    matchClass, matchFam, MatchInstResult (..), 
    checkWellStagedDFun, 
    warnTcS,
    pprEq                                    -- Smaller utils, re-exported from TcM
                                             -- TODO (DV): these are only really used in the 
                                             -- instance matcher in TcSimplify. I am wondering
                                             -- if the whole instance matcher simply belongs
                                             -- here 
) where 

#include "HsVersions.h"

import HscTypes

import Inst
import InstEnv 
import FamInst 
import FamInstEnv

import qualified TcRnMonad as TcM
import qualified TcMType as TcM
import qualified TcEnv as TcM 
       ( checkWellStaged, topIdLvl, tcGetDefaultTys )
import {-# SOURCE #-} qualified TcUnify as TcM ( mkKindErrorCtxt )
import Kind
import TcType
import DynFlags
import Type

import TcEvidence
import Class
import TyCon

import Name
import Var
import VarEnv
import Outputable
import Bag
import MonadUtils

import FastString
import Util
import Id 
import TcRnTypes

import Unique 
import UniqFM
import Maybes ( orElse, catMaybes, firstJust )

import Control.Monad( unless, when, zipWithM )
import Data.IORef
import TrieMap

#ifdef DEBUG
import StaticFlags( opt_PprStyle_Debug )
import VarSet
import Digraph
#endif
\end{code}


\begin{code}
compatKind :: Kind -> Kind -> Bool
compatKind k1 k2 = k1 `tcIsSubKind` k2 || k2 `tcIsSubKind` k1 

mkKindErrorCtxtTcS :: Type -> Kind 
                   -> Type -> Kind 
                   -> ErrCtxt
mkKindErrorCtxtTcS ty1 ki1 ty2 ki2
  = (False,TcM.mkKindErrorCtxt ty1 ty2 ki1 ki2)

\end{code}

%************************************************************************
%*									*
%*                            Worklists                                *
%*  Canonical and non-canonical constraints that the simplifier has to  *
%*  work on. Including their simplification depths.                     *
%*                                                                      *
%*									*
%************************************************************************

Note [WorkList]
~~~~~~~~~~~~~~~
A WorkList contains canonical and non-canonical items (of all flavors). 
Notice that each Ct now has a simplification depth. We may 
consider using this depth for prioritization as well in the future. 

As a simple form of priority queue, our worklist separates out
equalities (wl_eqs) from the rest of the canonical constraints, 
so that it's easier to deal with them first, but the separation 
is not strictly necessary. Notice that non-canonical constraints 
are also parts of the worklist. 

Note [NonCanonical Semantics]
~~~~~~~~~~~~~~~~~~~~~~~~~~~~~
Note that canonical constraints involve a CNonCanonical constructor. In the worklist
we use this constructor for constraints that have not yet been canonicalized such as 
   [Int] ~ [a] 
In other words, all constraints start life as NonCanonicals. 

On the other hand, in the Inert Set (see below) the presence of a NonCanonical somewhere
means that we have a ``frozen error''. 

NonCanonical constraints never interact directly with other constraints -- but they can
be rewritten by equalities (for instance if a non canonical exists in the inert, we'd 
better rewrite it as much as possible before reporting it as an error to the user)

\begin{code}
data Deque a = DQ [a] [a]   -- Insert in RH field, remove from LH field
                            -- First to remove is at head of LH field

instance Outputable a => Outputable (Deque a) where
  ppr (DQ as bs) = ppr (as ++ reverse bs)   -- Show first one to come out at the start

emptyDeque :: Deque a
emptyDeque = DQ [] []

isEmptyDeque :: Deque a -> Bool
isEmptyDeque (DQ as bs) = null as && null bs

insertDeque :: a -> Deque a -> Deque a
insertDeque b (DQ as bs) = DQ as (b:bs)

appendDeque :: Deque a -> Deque a -> Deque a
appendDeque (DQ as1 bs1) (DQ as2 bs2) = DQ (as1 ++ reverse bs1 ++ as2) bs2

extractDeque :: Deque a -> Maybe (Deque a, a)
extractDeque (DQ [] [])     = Nothing
extractDeque (DQ (a:as) bs) = Just (DQ as bs, a)
extractDeque (DQ [] bs)     = case reverse bs of
                                (a:as) -> Just (DQ as [], a)
                                [] -> panic "extractDeque"

-- See Note [WorkList]
data WorkList = WorkList { wl_eqs    :: [Ct]
                         , wl_funeqs :: Deque Ct
                         , wl_rest   :: [Ct] 
                         }


appendWorkList :: WorkList -> WorkList -> WorkList
appendWorkList new_wl orig_wl 
   = WorkList { wl_eqs    = wl_eqs new_wl    ++            wl_eqs orig_wl
              , wl_funeqs = wl_funeqs new_wl `appendDeque` wl_funeqs orig_wl
              , wl_rest   = wl_rest new_wl   ++            wl_rest orig_wl }


extendWorkListEq :: Ct -> WorkList -> WorkList
-- Extension by equality
extendWorkListEq ct wl 
  | Just {} <- isCFunEqCan_Maybe ct
  = wl { wl_funeqs = insertDeque ct (wl_funeqs wl) }
  | otherwise
  = wl { wl_eqs = ct : wl_eqs wl }

extendWorkListEqs :: [Ct] -> WorkList -> WorkList
-- Append a list of equalities
extendWorkListEqs cts wl = foldr extendWorkListEq wl cts

extendWorkListNonEq :: Ct -> WorkList -> WorkList
-- Extension by non equality
extendWorkListNonEq ct wl 
  = wl { wl_rest = ct : wl_rest wl }

extendWorkListCt :: Ct -> WorkList -> WorkList
-- Agnostic
extendWorkListCt ct wl
 | isEqPred (ctPred ct) = extendWorkListEq ct wl
 | otherwise = extendWorkListNonEq ct wl

extendWorkListCts :: [Ct] -> WorkList -> WorkList
-- Agnostic
extendWorkListCts cts wl = foldr extendWorkListCt wl cts

isEmptyWorkList :: WorkList -> Bool
isEmptyWorkList wl 
  = null (wl_eqs wl) &&  null (wl_rest wl) && isEmptyDeque (wl_funeqs wl)

emptyWorkList :: WorkList
emptyWorkList = WorkList { wl_eqs  = [], wl_rest = [], wl_funeqs = emptyDeque }

workListFromEq :: Ct -> WorkList
workListFromEq ct = extendWorkListEq ct emptyWorkList

workListFromNonEq :: Ct -> WorkList
workListFromNonEq ct = extendWorkListNonEq ct emptyWorkList

workListFromCt :: Ct -> WorkList
-- Agnostic 
workListFromCt ct | isEqPred (ctPred ct) = workListFromEq ct 
                  | otherwise            = workListFromNonEq ct


selectWorkItem :: WorkList -> (Maybe Ct, WorkList)
selectWorkItem wl@(WorkList { wl_eqs = eqs, wl_funeqs = feqs, wl_rest = rest })
  = case (eqs,feqs,rest) of
      (ct:cts,_,_)     -> (Just ct, wl { wl_eqs    = cts })
      (_,fun_eqs,_)    | Just (fun_eqs', ct) <- extractDeque fun_eqs
                       -> (Just ct, wl { wl_funeqs = fun_eqs' })
      (_,_,(ct:cts))   -> (Just ct, wl { wl_rest   = cts })
      (_,_,_)          -> (Nothing,wl)

-- Pretty printing 
instance Outputable WorkList where 
  ppr wl = vcat [ text "WorkList (eqs)   = " <+> ppr (wl_eqs wl)
                , text "WorkList (funeqs)= " <+> ppr (wl_funeqs wl)
                , text "WorkList (rest)  = " <+> ppr (wl_rest wl)
                ]


-- Canonical constraint maps
data CCanMap a 
  = CCanMap { cts_given   :: UniqFM Cts   -- All Given
            , cts_derived :: UniqFM Cts   -- All Derived
            , cts_wanted  :: UniqFM Cts } -- All Wanted

keepGivenCMap :: CCanMap a -> CCanMap a
keepGivenCMap cc = emptyCCanMap { cts_given = cts_given cc }

instance Outputable (CCanMap a) where
  ppr (CCanMap given derived wanted) = ptext (sLit "CCanMap") <+> (ppr given) <+> (ppr derived) <+> (ppr wanted)

cCanMapToBag :: CCanMap a -> Cts 
cCanMapToBag cmap = foldUFM unionBags rest_wder (cts_given cmap)
  where rest_wder = foldUFM unionBags rest_der  (cts_wanted cmap) 
        rest_der  = foldUFM unionBags emptyCts  (cts_derived cmap)

emptyCCanMap :: CCanMap a 
emptyCCanMap = CCanMap { cts_given = emptyUFM, cts_derived = emptyUFM, cts_wanted = emptyUFM } 

updCCanMap:: Uniquable a => (a,Ct) -> CCanMap a -> CCanMap a 
updCCanMap (a,ct) cmap 
  = case cc_ev ct of 
      CtWanted {}  -> cmap { cts_wanted  = insert_into (cts_wanted cmap)  } 
      CtGiven {}   -> cmap { cts_given   = insert_into (cts_given cmap)   }
      CtDerived {} -> cmap { cts_derived = insert_into (cts_derived cmap) }
  where 
    insert_into m = addToUFM_C unionBags m a (singleCt ct)

getRelevantCts :: Uniquable a => a -> CCanMap a -> (Cts, CCanMap a) 
-- Gets the relevant constraints and returns the rest of the CCanMap
getRelevantCts a cmap 
    = let relevant = lookup (cts_wanted cmap) `unionBags`
                     lookup (cts_given cmap)  `unionBags`
                     lookup (cts_derived cmap) 
          residual_map = cmap { cts_wanted  = delFromUFM (cts_wanted cmap) a
                              , cts_given   = delFromUFM (cts_given cmap) a
                              , cts_derived = delFromUFM (cts_derived cmap) a }
      in (relevant, residual_map) 
  where
    lookup map = lookupUFM map a `orElse` emptyCts

lookupCCanMap :: Uniquable a => a -> (CtEvidence -> Bool) -> CCanMap a -> Maybe CtEvidence
lookupCCanMap a pick_me map
  = findEvidence pick_me possible_cts
  where
     possible_cts = lookupUFM (cts_given map)   a `plus` (
                    lookupUFM (cts_wanted map)  a `plus` (
                    lookupUFM (cts_derived map) a `plus` emptyCts))

     plus Nothing     cts2 = cts2
     plus (Just cts1) cts2 = cts1 `unionBags` cts2

findEvidence :: (CtEvidence -> Bool) -> Cts -> Maybe CtEvidence
findEvidence pick_me cts
  = foldrBag pick Nothing cts
  where
     pick :: Ct -> Maybe CtEvidence -> Maybe CtEvidence
     pick ct deflt | let ctev = cc_ev ct, pick_me ctev = Just ctev
                   | otherwise                             = deflt

partitionCCanMap :: (Ct -> Bool) -> CCanMap a -> (Cts,CCanMap a) 
-- All constraints that /match/ the predicate go in the bag, the rest remain in the map
partitionCCanMap pred cmap
  = let (ws_map,ws) = foldUFM_Directly aux (emptyUFM,emptyCts) (cts_wanted cmap) 
        (ds_map,ds) = foldUFM_Directly aux (emptyUFM,emptyCts) (cts_derived cmap)
        (gs_map,gs) = foldUFM_Directly aux (emptyUFM,emptyCts) (cts_given cmap) 
    in (ws `andCts` ds `andCts` gs, cmap { cts_wanted  = ws_map
                                         , cts_given   = gs_map
                                         , cts_derived = ds_map }) 
  where aux k this_cts (mp,acc_cts) = (new_mp, new_acc_cts)
                                    where new_mp      = addToUFM mp k cts_keep
                                          new_acc_cts = acc_cts `andCts` cts_out
                                          (cts_out, cts_keep) = partitionBag pred this_cts

partitionEqMap :: (Ct -> Bool) -> TyVarEnv (Ct,TcCoercion) -> ([Ct], TyVarEnv (Ct,TcCoercion))
partitionEqMap pred isubst 
  = let eqs_out = foldVarEnv extend_if_pred [] isubst
        eqs_in  = filterVarEnv_Directly (\_ (ct,_) -> not (pred ct)) isubst
    in (eqs_out, eqs_in)
  where extend_if_pred (ct,_) cts = if pred ct then ct : cts else cts

extractUnsolvedCMap :: CCanMap a -> Cts
-- Gets the wanted or derived constraints
extractUnsolvedCMap cmap = foldUFM unionBags emptyCts (cts_wanted cmap)
              `unionBags`  foldUFM unionBags emptyCts (cts_derived cmap)

-- Maps from PredTypes to Constraints
type CtTypeMap    = TypeMap    Ct
type CtPredMap    = PredMap    Ct
type CtFamHeadMap = FamHeadMap Ct

newtype PredMap    a = PredMap    { unPredMap    :: TypeMap a } -- Indexed by TcPredType
newtype FamHeadMap a = FamHeadMap { unFamHeadMap :: TypeMap a } -- Indexed by family head

instance Outputable a => Outputable (PredMap a) where
   ppr (PredMap m) = ppr (foldTM (:) m [])

instance Outputable a => Outputable (FamHeadMap a) where
   ppr (FamHeadMap m) = ppr (foldTM (:) m [])

sizePredMap :: PredMap a -> Int
sizePredMap (PredMap m) = foldTypeMap (\_ x -> x+1) 0 m

sizeFamHeadMap :: FamHeadMap a -> Int
sizeFamHeadMap (FamHeadMap m) = foldTypeMap (\_ x -> x+1) 0 m

ctTypeMapCts :: TypeMap Ct -> Cts
ctTypeMapCts ctmap = foldTM (\ct cts -> extendCts cts ct) ctmap emptyCts

lookupFamHead :: FamHeadMap a -> TcType -> Maybe a
lookupFamHead (FamHeadMap m) key = lookupTM key m

insertFamHead :: FamHeadMap a -> TcType -> a -> FamHeadMap a
insertFamHead (FamHeadMap m) key value = FamHeadMap (alterTM key (const (Just value)) m)

delFamHead :: FamHeadMap a -> TcType -> FamHeadMap a
delFamHead (FamHeadMap m) key = FamHeadMap (alterTM key (const Nothing) m)

anyFamHeadMap :: (Ct -> Bool) -> CtFamHeadMap -> Bool
anyFamHeadMap f ctmap = foldTM ((||) . f) (unFamHeadMap ctmap) False

partCtFamHeadMap :: (Ct -> Bool) 
                 -> CtFamHeadMap 
                 -> (Cts, CtFamHeadMap)
partCtFamHeadMap f ctmap
  = let (cts,tymap_final) = foldTM upd_acc tymap_inside (emptyBag, tymap_inside)
    in (cts, FamHeadMap tymap_final)
  where
    tymap_inside = unFamHeadMap ctmap 
    upd_acc ct (cts,acc_map)
         | f ct      = (extendCts cts ct, alterTM ct_key (\_ -> Nothing) acc_map)
         | otherwise = (cts,acc_map)
         where ct_key | EqPred ty1 _ <- classifyPredType (ctPred ct)
                      = ty1 
                      | otherwise 
                      = panic "partCtFamHeadMap, encountered non equality!"

filterSolved :: (CtEvidence -> Bool) -> PredMap CtEvidence -> PredMap CtEvidence
filterSolved p (PredMap mp) = PredMap (foldTM upd mp emptyTM)
  where upd a m = if p a then alterTM (ctEvPred a) (\_ -> Just a) m
                         else m
\end{code}

%************************************************************************
%*									*
%*                            Inert Sets                                *
%*                                                                      *
%*									*
%************************************************************************

\begin{code}
-- All Given (fully known) or Wanted or Derived
-- See Note [Detailed InertCans Invariants] for more
data InertCans 
  = IC { inert_eqs :: TyVarEnv Ct
              -- Must all be CTyEqCans! If an entry exists of the form: 
              --   a |-> ct,co
              -- Then ct = CTyEqCan { cc_tyvar = a, cc_rhs = xi } 
              -- And  co : a ~ xi
       , inert_dicts :: CCanMap Class
              -- Dictionaries only, index is the class
              -- NB: index is /not/ the whole type because FD reactions 
              -- need to match the class but not necessarily the whole type.
       , inert_funeqs :: CtFamHeadMap
              -- Family equations, index is the whole family head type.
       , inert_irreds :: Cts       
              -- Irreducible predicates
       , inert_holes :: Cts
       }
    
                     
\end{code}

Note [Detailed InertCans Invariants]
~~~~~~~~~~~~~~~~~~~~~~~~~~~~~~~~~~~~
The InertCans represents a collection of constraints with the following properties:
  1 All canonical
  2 All Given or Wanted or Derived. No (partially) Solved
  3 No two dictionaries with the same head
  4 No two family equations with the same head 
      NB: This is enforced by construction since we use a CtFamHeadMap for inert_funeqs
  5 Family equations inert wrt top-level family axioms
  6 Dictionaries have no matching top-level instance 
  
  7 Non-equality constraints are fully rewritten with respect to the equalities (CTyEqCan)

  8 Equalities _do_not_ form an idempotent substitution but they are guarranteed to not have
    any occurs errors. Additional notes: 

       - The lack of idempotence of the inert substitution implies that we must make sure 
         that when we rewrite a constraint we apply the substitution /recursively/ to the 
         types involved. Currently the one AND ONLY way in the whole constraint solver 
         that we rewrite types and constraints wrt to the inert substitution is 
         TcCanonical/flattenTyVar.

       - In the past we did try to have the inert substituion as idempotent as possible but
         this would only be true for constraints of the same flavor, so in total the inert 
         substitution could not be idempotent, due to flavor-related issued. 
         Note [Non-idempotent inert substitution] explains what is going on. 

       - Whenever a constraint ends up in the worklist we do recursively apply exhaustively
         the inert substitution to it to check for occurs errors but if an equality is already
         in the inert set and we can guarantee that adding a new equality will not cause the
         first equality to have an occurs check then we do not rewrite the inert equality. 
         This happens in TcInteract, rewriteInertEqsFromInertEq. 
         
         See Note [Delicate equality kick-out] to see which inert equalities can safely stay
         in the inert set and which must be kicked out to be rewritten and re-checked for 
         occurs errors. 

  9 Given family or dictionary constraints don't mention touchable unification variables

Note [Solved constraints]
~~~~~~~~~~~~~~~~~~~~~~~~~
When we take a step to simplify a constraint 'c', we call the original constraint "solved".
For example:   Wanted:    ev  :: [s] ~ [t]
               New goal:  ev1 :: s ~ t
               Then 'ev' is now "solved".

The reason for all this is simply to avoid re-solving goals we have solved already.

* A solved Wanted may depend on as-yet-unsolved goals, so (for example) we should not
  use it to rewrite a Given; in that sense the solved goal is still a Wanted

* A solved Given is just given

* A solved Derived in inert_solved is possible; purpose is to avoid
  creating tons of identical Derived goals.

  But there are no solved Deriveds in inert_solved_funeqs


\begin{code}
-- The Inert Set
data InertSet
  = IS { inert_cans :: InertCans
              -- Canonical Given, Wanted, Derived (no Solved)
	      -- Sometimes called "the inert set"

       , inert_insols :: Cts       
              -- Frozen errors (as non-canonicals)
                               
       , inert_fsks :: [TcTyVar]  -- Flatten-skolems allocated in this local scope
              -- All ``flattening equations'' are kept here. 
              -- Always canonical CTyFunEqs (Given or Wanted only!)
              -- Key is by family head. We use this field during flattening only
              -- Not necessarily inert wrt top-level equations (or inert_cans)

       , inert_solved_funeqs :: CtFamHeadMap  
              -- Of form co :: F xis ~ xi 
              -- Always the result of using a top-level family axiom F xis ~ tau
              -- No Deriveds 

       , inert_solved_dicts   :: PredMap CtEvidence 
       	      -- Of form ev :: C t1 .. tn
              -- Always the result of using a top-level instance declaration
              -- See Note [Solved constraints]
       	      -- - Used to avoid creating a new EvVar when we have a new goal 
       	      --   that we have solved in the past
       	      -- - Stored not necessarily as fully rewritten 
       	      --   (ToDo: rewrite lazily when we lookup)
       }


instance Outputable InertCans where 
  ppr ics = vcat [ ptext (sLit "Equalities:") 
                   <+> vcat (map ppr (varEnvElts (inert_eqs ics)))
                 , ptext (sLit "Type-function equalities:")
                   <+> vcat (map ppr (Bag.bagToList $ 
                                  ctTypeMapCts (unFamHeadMap $ inert_funeqs ics)))
<<<<<<< HEAD
                 , vcat (map ppr (Bag.bagToList $ inert_irreds ics))
                 , vcat (map ppr (Bag.bagToList $ inert_holes ics))
=======
                 , ptext (sLit "Dictionaries:")
                   <+> vcat (map ppr (Bag.bagToList $ cCanMapToBag (inert_dicts ics)))
                 , ptext (sLit "Irreds:")
                   <+> vcat (map ppr (Bag.bagToList $ inert_irreds ics))
>>>>>>> fe6ddf00
                 ]
            
instance Outputable InertSet where 
  ppr is = vcat [ ppr $ inert_cans is
                , text "Frozen errors =" <+> -- Clearly print frozen errors
                    braces (vcat (map ppr (Bag.bagToList $ inert_insols is)))
                , text "Solved dicts"  <+> int (sizePredMap (inert_solved_dicts is))
                , text "Solved funeqs" <+> int (sizeFamHeadMap (inert_solved_funeqs is))]

emptyInert :: InertSet
emptyInert
  = IS { inert_cans = IC { inert_eqs    = emptyVarEnv
                         , inert_dicts  = emptyCCanMap
                         , inert_funeqs = FamHeadMap emptyTM 
<<<<<<< HEAD
                         , inert_irreds = emptyCts
                         , inert_holes  = emptyCts }
       , inert_frozen        = emptyCts
       , inert_flat_cache    = FamHeadMap emptyTM
       , inert_solved        = PredMap emptyTM 
=======
                         , inert_irreds = emptyCts }
       , inert_insols        = emptyCts
       , inert_fsks          = []
       , inert_solved_dicts  = PredMap emptyTM 
>>>>>>> fe6ddf00
       , inert_solved_funeqs = FamHeadMap emptyTM }

insertInertItem :: Ct -> InertSet -> InertSet 
-- Add a new inert element to the inert set. 
insertInertItem item is
  = -- A canonical Given, Wanted, or Derived
    ASSERT2( not (isCNonCanonical item), ppr item )
        -- Can't be CNonCanonical, because they only land in inert_insols
    is { inert_cans = upd_inert_cans (inert_cans is) item }
  
  where upd_inert_cans :: InertCans -> Ct -> InertCans
        -- Precondition: item /is/ canonical
        upd_inert_cans ics item
          | isCTyEqCan item                     
          = let upd_err a b = pprPanic "insertInertItem" $
                              vcat [ text "Multiple inert equalities:"
                                   , text "Old (already inert):" <+> ppr a
                                   , text "Trying to insert   :" <+> ppr b ]
        
                eqs'     = extendVarEnv_C upd_err (inert_eqs ics) 
                                                  (cc_tyvar item) item        

            in ics { inert_eqs = eqs' }

          | isCHoleCan item
          = ics { inert_holes = inert_holes ics `Bag.snocBag` item }

          | isCIrredEvCan item                  -- Presently-irreducible evidence
          = ics { inert_irreds = inert_irreds ics `Bag.snocBag` item }

          | Just cls <- isCDictCan_Maybe item   -- Dictionary 
          = ics { inert_dicts = updCCanMap (cls,item) (inert_dicts ics) }

          | Just _tc <- isCFunEqCan_Maybe item  -- Function equality
          = let fam_head = mkTyConApp (cc_fun item) (cc_tyargs item)
                upd_funeqs Nothing = Just item
                upd_funeqs (Just _already_there) 
                  = panic "insertInertItem: item already there!"
            in ics { inert_funeqs = FamHeadMap 
                                      (alterTM fam_head upd_funeqs $ 
                                         (unFamHeadMap $ inert_funeqs ics)) }
          | otherwise
          = pprPanic "upd_inert set: can't happen! Inserting " $ 
            ppr item 

insertInertItemTcS :: Ct -> TcS ()
-- Add a new item in the inerts of the monad
insertInertItemTcS item
  = do { traceTcS "insertInertItemTcS {" $ 
         text "Trying to insert new inert item:" <+> ppr item

       ; updInertTcS (insertInertItem item) 
                        
       ; traceTcS "insertInertItemTcS }" $ empty }

addSolvedDict :: CtEvidence -> TcS ()
-- Add a new item in the solved set of the monad
addSolvedDict item
  | isIPPred (ctEvPred item)    -- Never cache "solved" implicit parameters (not sure why!)
  = return () 
  | otherwise
  = do { traceTcS "updSolvedSetTcs:" $ ppr item
       ; updInertTcS upd_solved_dicts }
  where
    upd_solved_dicts is 
      = is { inert_solved_dicts = PredMap $ alterTM pred upd_solved $ 
                                  unPredMap $ inert_solved_dicts is }
    pred = ctEvPred item
    upd_solved _ = Just item

addSolvedFunEq :: Ct -> TcType -> TcS ()
addSolvedFunEq fun_eq fam_ty
  = updInertTcS upd_solved_funeqs
  where 
    upd_solved_funeqs inert 
      = inert { inert_solved_funeqs = insertFamHead (inert_solved_funeqs inert) fam_ty fun_eq }

modifyInertTcS :: (InertSet -> (a,InertSet)) -> TcS a 
-- Modify the inert set with the supplied function
modifyInertTcS upd 
  = do { is_var <- getTcSInertsRef
       ; curr_inert <- wrapTcS (TcM.readTcRef is_var)
       ; let (a, new_inert) = upd curr_inert
       ; wrapTcS (TcM.writeTcRef is_var new_inert)
       ; return a }

updInertTcS :: (InertSet -> InertSet) -> TcS () 
-- Modify the inert set with the supplied function
updInertTcS upd 
  = do { is_var <- getTcSInertsRef
       ; curr_inert <- wrapTcS (TcM.readTcRef is_var)
       ; let new_inert = upd curr_inert
       ; wrapTcS (TcM.writeTcRef is_var new_inert) }

prepareInertsForImplications :: InertSet -> InertSet
-- See Note [Preparing inert set for implications]
prepareInertsForImplications is
  = is { inert_cans   = getGivens (inert_cans is)
       , inert_fsks   = []
       , inert_insols = emptyCts }
  where
    getGivens (IC { inert_eqs    = eqs
                  , inert_irreds = irreds
                  , inert_funeqs = FamHeadMap funeqs
                  , inert_dicts  = dicts })
      = IC { inert_eqs    = filterVarEnv_Directly (\_ ct -> isGivenCt ct) eqs 
           , inert_funeqs = FamHeadMap (mapTM given_from_wanted funeqs)
           , inert_irreds = Bag.filterBag isGivenCt irreds
           , inert_dicts  = keepGivenCMap dicts }

    given_from_wanted funeq   -- This is where the magic processing happens 
      | isGiven ev = funeq    -- for type-function equalities
                              -- See Note [Preparing inert set for implications]
      | otherwise  = funeq { cc_ev = given_ev }
      where
        ev = ctEvidence funeq
        given_ev = CtGiven { ctev_gloc = setCtLocOrigin (ctev_wloc ev) UnkSkol
                           , ctev_evtm = EvId (ctev_evar ev)
                           , ctev_pred = ctev_pred ev }
\end{code}

Note [Preparing inert set for implications]
~~~~~~~~~~~~~~~~~~~~~~~~~~~~~~~~~~~~~~~~~~~~
Before solving the nested implications, we trim the inert set,
retaining only Givens.  These givens can be used when solving 
the inner implications.

<<<<<<< HEAD
splitInertsForImplications :: InertSet -> ([Ct],InertSet)
-- Converts the Wanted of the original inert to Given and removes 
-- all Wanted and Derived from the inerts.
-- DV: Is the removal of Derived essential? 
splitInertsForImplications is
  = let (cts,is') = extractWanted is
    in  (givens_from_unsolved cts,is')
  where givens_from_unsolved = foldrBag get_unsolved []
        get_unsolved cc rest_givens
            | pushable_wanted cc
            = let fl   = ctEvidence cc
                  gfl  = Given { ctev_gloc = setCtLocOrigin (ctev_wloc fl) UnkSkol
                               , ctev_evtm = EvId (ctev_evar fl)
                               , ctev_pred = ctev_pred fl }
                  this_given = cc { cc_ev = gfl }
              in this_given : rest_givens
            | otherwise = rest_givens 

        pushable_wanted :: Ct -> Bool 
        pushable_wanted cc 
         = isEqPred (ctPred cc) -- see Note [Preparing inert set for implications]

        -- Returns Wanted constraints and a Derived/Given InertSet
        extractWanted (IS { inert_cans = IC { inert_eqs    = eqs
                                            , inert_eq_tvs = eq_tvs
                                            , inert_irreds = irreds
                                            , inert_funeqs = funeqs
                                            , inert_dicts  = dicts
                                            , inert_holes  = holes
                                            }
                          , inert_frozen = _frozen
                          , inert_solved = solved
                          , inert_flat_cache = flat_cache 
                          , inert_solved_funeqs = funeq_cache
                          })
          
          = let is_solved  = IS { inert_cans = IC { inert_eqs    = solved_eqs
                                                  , inert_eq_tvs = eq_tvs
                                                  , inert_dicts  = solved_dicts
                                                  , inert_irreds = solved_irreds
                                                  , inert_funeqs = solved_funeqs
                                                  , inert_holes  = emptyCts }
                                , inert_frozen = emptyCts -- All out
                                                 
                                      -- At some point, I used to flush all the solved, in 
                                      -- fear of evidence loops. But I think we are safe, 
                                      -- flushing is why T3064 had become slower
                                , inert_solved        = solved      -- PredMap emptyTM
                                , inert_flat_cache    = flat_cache  -- FamHeadMap emptyTM
                                , inert_solved_funeqs = funeq_cache -- FamHeadMap emptyTM
                                }
            in (wanted, is_solved)

          where gd_eqs = filterVarEnv_Directly (\_ ct -> not (isWantedCt ct)) eqs
                wanted_eqs = foldVarEnv (\ct cts -> cts `extendCts` ct) emptyCts $ 
                             eqs `minusVarEnv` gd_eqs
                
                (wanted_irreds, gd_irreds) = Bag.partitionBag isWantedCt irreds
                (wanted_dicts,  gd_dicts)  = extractWantedCMap dicts
                (wanted_funeqs, gd_funeqs) = partCtFamHeadMap isWantedCt funeqs
=======
With one wrinkle!  We take all *wanted* *funeqs*, and turn them into givens.
Consider (Trac #4935)
   type instance F True a b = a 
   type instance F False a b = b

   [w] F c a b ~ gamma 
   (c ~ True) => a ~ gamma 
   (c ~ False) => b ~ gamma
>>>>>>> fe6ddf00

Obviously this is soluble with gamma := F c a b.  But
Since solveCTyFunEqs happens at the very end of solving, the only way
to solve the two implications is temporarily consider (F c a b ~ gamma)
as Given and push it inside the implications. Now, when we come
out again at the end, having solved the implications solveCTyFunEqs
will solve this equality.  

<<<<<<< HEAD
                wanted = wanted_eqs `unionBags` wanted_irreds `unionBags`
                         wanted_dicts `unionBags` wanted_funeqs `unionBags` holes
=======
Turning type-function equalities into Givens is easy becase they 
*stay inert*.  No need to re-process them.
>>>>>>> fe6ddf00

We don't try to turn any *other* Wanteds into Givens:

  * For example, we should not push given dictionaries in because
    of example LongWayOverlapping.hs, where we might get strange
    overlap errors between far-away constraints in the program.

<<<<<<< HEAD
getInertUnsolved :: InertSet -> Cts
-- Unsolved Wanted or Derived only 
getInertUnsolved (IS { inert_cans = icans }) 
  = let unsolved_eqs = foldVarEnv add_if_not_given emptyCts (inert_eqs icans)
        add_if_not_given ct cts
            | isGivenCt ct = cts
            | otherwise    = cts `extendCts` ct
        (unsolved_irreds,_) = Bag.partitionBag (not . isGivenCt) (inert_irreds icans)
        (unsolved_dicts,_)  = extractUnsolvedCMap (inert_dicts icans)
        (unsolved_funeqs,_) = partCtFamHeadMap (not . isGivenCt) (inert_funeqs icans)
    in unsolved_eqs `unionBags` unsolved_irreds `unionBags` 
       unsolved_dicts `unionBags` unsolved_funeqs `unionBags` (inert_holes icans)
=======
There might be cases where interactions between wanteds can help
to solve a constraint. For example
>>>>>>> fe6ddf00

  	class C a b | a -> b
  	(C Int alpha), (forall d. C d blah => C Int a)

If we push the (C Int alpha) inwards, as a given, it can produce a
fundep (alpha~a) and this can float out again and be used to fix
alpha.  (In general we can't float class constraints out just in case
(C d blah) might help to solve (C Int a).)  But we ignore this possiblity.


\begin{code}
getInertEqs :: TcS (TyVarEnv Ct)
getInertEqs = do { inert <- getTcSInerts
                 ; return (inert_eqs (inert_cans inert)) }

getInertUnsolved :: TcS (Cts, Cts)
-- Return (unsolved-wanteds, insolubles)
-- Both consist of a mixture of Wanted and Derived
getInertUnsolved
 = do { is <- getTcSInerts

      ; let icans = inert_cans is
            unsolved_irreds = Bag.filterBag is_unsolved (inert_irreds icans)
            unsolved_dicts  = extractUnsolvedCMap (inert_dicts icans)
            (unsolved_funeqs,_) = partCtFamHeadMap is_unsolved (inert_funeqs icans)
            unsolved_eqs = foldVarEnv add_if_unsolved emptyCts (inert_eqs icans)

            unsolved_flats = unsolved_eqs `unionBags` unsolved_irreds `unionBags` 
                             unsolved_dicts `unionBags` unsolved_funeqs

      ; return (unsolved_flats, inert_insols is) }
  where
    add_if_unsolved ct cts
      | is_unsolved ct = cts `extendCts` ct
      | otherwise      = cts

    is_unsolved ct = not (isGivenCt ct)   -- Wanted or Derived

checkAllSolved :: TcS Bool
-- True if there are no unsolved wanteds
-- Ignore Derived for this purpose, unless in insolubles
checkAllSolved
 = do { is <- getTcSInerts

      ; let icans = inert_cans is
            unsolved_irreds = Bag.anyBag isWantedCt (inert_irreds icans)
            unsolved_dicts  = not (isNullUFM (cts_wanted (inert_dicts icans)))
            unsolved_funeqs = anyFamHeadMap isWantedCt (inert_funeqs icans)
            unsolved_eqs    = foldVarEnv ((||) . isWantedCt) False (inert_eqs icans)

      ; return (not (unsolved_eqs || unsolved_irreds
                     || unsolved_dicts || unsolved_funeqs
                     || not (isEmptyBag (inert_insols is)))) }

extractRelevantInerts :: Ct -> TcS Cts
-- Returns the constraints from the inert set that are 'relevant' to react with 
-- this constraint. The monad is left with the 'thinner' inerts. 
-- NB: This function contains logic specific to the constraint solver, maybe move there?
extractRelevantInerts wi 
  = modifyInertTcS (extract_relevants wi)
  where extract_relevants wi is 
          = let (cts,ics') = extract_ics_relevants wi (inert_cans is)
            in (cts, is { inert_cans = ics' }) 
            
        extract_ics_relevants (CDictCan {cc_class = cl}) ics = 
            let (cts,dict_map) = getRelevantCts cl (inert_dicts ics) 
            in (cts, ics { inert_dicts = dict_map })
<<<<<<< HEAD
        extract_ics_relevants ct@(CFunEqCan {}) ics = 
            let (cts,feqs_map)  = 
                  let funeq_map = unFamHeadMap $ inert_funeqs ics
                      fam_head = mkTyConApp (cc_fun ct) (cc_tyargs ct)
                      lkp = lookupTM fam_head funeq_map
                      new_funeq_map = alterTM fam_head xtm funeq_map
                      xtm Nothing    = Nothing
                      xtm (Just _ct) = Nothing
                  in case lkp of 
                    Nothing -> (emptyCts, funeq_map)
                    Just ct -> (singleCt ct, new_funeq_map)
            in (cts, ics { inert_funeqs = FamHeadMap feqs_map })
        extract_ics_relevants (CHoleCan {}) ics =
            = pprPanic "extractRelevantInerts" (ppr wi
              -- Holes are put straight into inert_frozen, so never get here
=======

        extract_ics_relevants ct@(CFunEqCan {}) ics@(IC { inert_funeqs = funeq_map })
            | Just ct <- lookupFamHead funeq_map fam_head
            = (singleCt ct, ics { inert_funeqs = delFamHead funeq_map fam_head })
            | otherwise
            = (emptyCts, ics)
            where
              fam_head = mkTyConApp (cc_fun ct) (cc_tyargs ct)

>>>>>>> fe6ddf00
        extract_ics_relevants (CIrredEvCan { }) ics = 
            let cts = inert_irreds ics 
            in (cts, ics { inert_irreds = emptyCts })

        extract_ics_relevants _ ics = (emptyCts,ics)
        

lookupFlatEqn :: TcType -> TcS (Maybe Ct)
lookupFlatEqn fam_ty 
  = do { IS { inert_solved_funeqs = solved_funeqs
            , inert_cans = IC { inert_funeqs = inert_funeqs } } <- getTcSInerts
       ; return (lookupFamHead solved_funeqs fam_ty 
                 `firstJust` lookupFamHead inert_funeqs fam_ty  
                )  }

lookupInInerts :: TcPredType -> TcS (Maybe CtEvidence)
-- Is this exact predicate type cached in the solved or canonicals of the InertSet
lookupInInerts pty
  = do { IS { inert_solved_dicts = solved, inert_cans = ics } <- getTcSInerts
       ; case lookupInSolved solved pty of
           Just ctev -> return (Just ctev)
           Nothing   -> return (lookupInInertCans ics pty) }

lookupInSolved :: PredMap CtEvidence -> TcPredType -> Maybe CtEvidence
-- Returns just if exactly this predicate type exists in the solved.
lookupInSolved tm pty = lookupTM pty $ unPredMap tm

lookupInInertCans :: InertCans -> TcPredType -> Maybe CtEvidence
-- Returns Just if exactly this pred type exists in the inert canonicals
lookupInInertCans ics pty
  = case (classifyPredType pty) of
      ClassPred cls _ 
         -> lookupCCanMap cls (\ct -> ctEvPred ct `eqType` pty) (inert_dicts ics)

      EqPred ty1 _ty2 
         | Just tv <- getTyVar_maybe ty1      -- Tyvar equation
         , Just ct <- lookupVarEnv (inert_eqs ics) tv
      	 , let ctev = ctEvidence ct
      	 , ctEvPred ctev `eqType` pty
      	 -> Just ctev

      	 | Just _ <- splitTyConApp_maybe ty1  -- Family equation
      	 , Just ct <- lookupTM ty1 (unFamHeadMap $ inert_funeqs ics)
      	 , let ctev = ctEvidence ct
      	 , ctEvPred ctev `eqType` pty
      	 -> Just ctev

      IrredPred {} -> findEvidence (\ct -> ctEvPred ct `eqType` pty) (inert_irreds ics)
    
      _other -> Nothing -- NB: No caching for IPs
\end{code}




%************************************************************************
%*									*
%*		The TcS solver monad                                    *
%*									*
%************************************************************************

Note [The TcS monad]
~~~~~~~~~~~~~~~~~~~~
The TcS monad is a weak form of the main Tc monad

All you can do is
    * fail
    * allocate new variables
    * fill in evidence variables

Filling in a dictionary evidence variable means to create a binding
for it, so TcS carries a mutable location where the binding can be
added.  This is initialised from the innermost implication constraint.

\begin{code}
data TcSEnv
  = TcSEnv { 
      tcs_ev_binds    :: EvBindsVar,
      
      tcs_ty_binds :: IORef (TyVarEnv (TcTyVar, TcType)),
          -- Global type bindings
                     
      tcs_ic_depth   :: Int,       -- Implication nesting depth
      tcs_count      :: IORef Int, -- Global step count

      tcs_inerts   :: IORef InertSet, -- Current inert set
      tcs_worklist :: IORef WorkList, -- Current worklist
      
      -- Residual implication constraints that are generated 
      -- while solving or canonicalising the current worklist.
      -- Specifically, when canonicalising (forall a. t1 ~ forall a. t2)
      -- from which we get the implication (forall a. t1 ~ t2)
      tcs_implics  :: IORef (Bag Implication)
    }
\end{code}

\begin{code}

---------------
newtype TcS a = TcS { unTcS :: TcSEnv -> TcM a } 

instance Functor TcS where
  fmap f m = TcS $ fmap f . unTcS m

instance Monad TcS where 
  return x  = TcS (\_ -> return x) 
  fail err  = TcS (\_ -> fail err) 
  m >>= k   = TcS (\ebs -> unTcS m ebs >>= \r -> unTcS (k r) ebs)

-- Basic functionality 
-- ~~~~~~~~~~~~~~~~~~~~~~~~~~~~~~~~~~~~~~~~~~~~~~~~~~~~~~~~~~~~~~~~~
wrapTcS :: TcM a -> TcS a 
-- Do not export wrapTcS, because it promotes an arbitrary TcM to TcS,
-- and TcS is supposed to have limited functionality
wrapTcS = TcS . const -- a TcM action will not use the TcEvBinds

wrapErrTcS :: TcM a -> TcS a 
-- The thing wrapped should just fail
-- There's no static check; it's up to the user
-- Having a variant for each error message is too painful
wrapErrTcS = wrapTcS

wrapWarnTcS :: TcM a -> TcS a 
-- The thing wrapped should just add a warning, or no-op
-- There's no static check; it's up to the user
wrapWarnTcS = wrapTcS

failTcS, panicTcS :: SDoc -> TcS a
failTcS      = wrapTcS . TcM.failWith
panicTcS doc = pprPanic "TcCanonical" doc

traceTcS :: String -> SDoc -> TcS ()
traceTcS herald doc = wrapTcS (TcM.traceTc herald doc)

instance HasDynFlags TcS where
    getDynFlags = wrapTcS getDynFlags

bumpStepCountTcS :: TcS ()
bumpStepCountTcS = TcS $ \env -> do { let ref = tcs_count env
                                    ; n <- TcM.readTcRef ref
                                    ; TcM.writeTcRef ref (n+1) }

traceFireTcS :: SubGoalDepth -> SDoc -> TcS ()
-- Dump a rule-firing trace
traceFireTcS depth doc 
  = TcS $ \env -> 
    TcM.ifDOptM Opt_D_dump_cs_trace $ 
    do { n <- TcM.readTcRef (tcs_count env)
       ; let msg = int n 
                <> text (replicate (tcs_ic_depth env) '>')
                <> brackets (int depth) <+> doc
       ; TcM.dumpTcRn msg }

runTcS :: TcS a		       -- What to run
       -> TcM (a, Bag EvBind)
runTcS tcs
  = do { ev_binds_var <- TcM.newTcEvBinds
       ; res <- runTcSWithEvBinds ev_binds_var tcs
       ; ev_binds <- TcM.getTcEvBinds ev_binds_var
       ; return (res, ev_binds) }

runTcSWithEvBinds :: EvBindsVar
                  -> TcS a 
                  -> TcM a
runTcSWithEvBinds ev_binds_var tcs
  = do { ty_binds_var <- TcM.newTcRef emptyVarEnv
       ; step_count <- TcM.newTcRef 0
       ; inert_var <- TcM.newTcRef is 

       ; let env = TcSEnv { tcs_ev_binds = ev_binds_var
                          , tcs_ty_binds = ty_binds_var
			  , tcs_count    = step_count
			  , tcs_ic_depth = 0
                          , tcs_inerts   = inert_var
                          , tcs_worklist    = panic "runTcS: worklist"
                          , tcs_implics     = panic "runTcS: implics" }
                               -- NB: Both these are initialised by withWorkList

	     -- Run the computation
       ; res <- unTcS tcs env
	     -- Perform the type unifications required
       ; ty_binds <- TcM.readTcRef ty_binds_var
       ; mapM_ do_unification (varEnvElts ty_binds)

#ifdef DEBUG
       ; count <- TcM.readTcRef step_count
       ; when (opt_PprStyle_Debug && count > 0) $
         TcM.debugDumpTcRn (ptext (sLit "Constraint solver steps =") <+> int count )

       ; ev_binds <- TcM.getTcEvBinds ev_binds_var
       ; checkForCyclicBinds ev_binds
#endif

       ; return res }
  where
    do_unification (tv,ty) = TcM.writeMetaTyVar tv ty
    is = emptyInert
    
#ifdef DEBUG
checkForCyclicBinds :: Bag EvBind -> TcM ()
checkForCyclicBinds ev_binds
  | null cycles 
  = return ()
  | null coercion_cycles
  = TcM.traceTc "Cycle in evidence binds" $ ppr cycles
  | otherwise
  = pprPanic "Cycle in coercion bindings" $ ppr coercion_cycles
  where
    cycles :: [[EvBind]]
    cycles = [c | CyclicSCC c <- stronglyConnCompFromEdgedVertices edges]

    coercion_cycles = [c | c <- cycles, any is_co_bind c]
    is_co_bind (EvBind b _) = isEqVar b

    edges :: [(EvBind, EvVar, [EvVar])]
    edges = [(bind, bndr, varSetElems (evVarsOfTerm rhs)) | bind@(EvBind bndr rhs) <- bagToList ev_binds]
#endif       

nestImplicTcS :: EvBindsVar -> Untouchables -> InertSet -> TcS a -> TcS a 
nestImplicTcS ref inner_untch inerts (TcS thing_inside) 
  = TcS $ \ TcSEnv { tcs_ty_binds = ty_binds
                   , tcs_count = count
                   , tcs_ic_depth = idepth } -> 
    do { new_inert_var <- TcM.newTcRef inerts
       ; let nest_env = TcSEnv { tcs_ev_binds    = ref
                               , tcs_ty_binds    = ty_binds
                               , tcs_count       = count
                               , tcs_ic_depth    = idepth+1
                               , tcs_inerts      = new_inert_var
                               , tcs_worklist    = panic "nextImplicTcS: worklist"
                               , tcs_implics     = panic "nextImplicTcS: implics"
                               -- NB: Both these are initialised by withWorkList
                               }
       ; res <- TcM.setUntouchables inner_untch $
                thing_inside nest_env
                
#ifdef DEBUG
       -- Perform a check that the thing_inside did not cause cycles
       ; ev_binds <- TcM.getTcEvBinds ref
       ; checkForCyclicBinds ev_binds
#endif
         
       ; return res }

recoverTcS :: TcS a -> TcS a -> TcS a
recoverTcS (TcS recovery_code) (TcS thing_inside)
  = TcS $ \ env ->
    TcM.recoverM (recovery_code env) (thing_inside env)

tryTcS :: TcS a -> TcS a
-- Like runTcS, but from within the TcS monad 
-- Completely afresh inerts and worklist, be careful! 
-- Moreover, we will simply throw away all the evidence generated. 
tryTcS tcs
  = TcS (\env -> 
             do { wl_var <- TcM.newTcRef emptyWorkList
                ; is_var <- TcM.newTcRef emptyInert

                ; ty_binds_var <- TcM.newTcRef emptyVarEnv
                ; ev_binds_var <- TcM.newTcEvBinds

                ; let env1 = env { tcs_ev_binds = ev_binds_var
                                 , tcs_ty_binds = ty_binds_var
                                 , tcs_inerts   = is_var
                                 , tcs_worklist = wl_var } 
                ; unTcS tcs env1 })

-- Getters and setters of TcEnv fields
-- ~~~~~~~~~~~~~~~~~~~~~~~~~~~~~~~~~~~~~~~~~~~~~~~~~~~~~~~~~~~~~~~~~

-- Getter of inerts and worklist
getTcSInertsRef :: TcS (IORef InertSet)
getTcSInertsRef = TcS (return . tcs_inerts)

getTcSWorkListRef :: TcS (IORef WorkList) 
getTcSWorkListRef = TcS (return . tcs_worklist) 
getTcSInerts :: TcS InertSet 
getTcSInerts = getTcSInertsRef >>= wrapTcS . (TcM.readTcRef) 


getTcSImplicsRef :: TcS (IORef (Bag Implication))
getTcSImplicsRef = TcS (return . tcs_implics) 

getTcSImplics :: TcS (Bag Implication)
getTcSImplics = getTcSImplicsRef >>= wrapTcS . (TcM.readTcRef)

updWorkListTcS :: (WorkList -> WorkList) -> TcS () 
updWorkListTcS f 
  = do { wl_var <- getTcSWorkListRef
       ; wl_curr <- wrapTcS (TcM.readTcRef wl_var)
       ; let new_work = f wl_curr
       ; wrapTcS (TcM.writeTcRef wl_var new_work) }

updWorkListTcS_return :: (WorkList -> (a,WorkList)) -> TcS a
-- Process the work list, returning a depleted work list,
-- plus a value extracted from it (typically a work item removed from it)
updWorkListTcS_return f
  = do { wl_var <- getTcSWorkListRef
       ; wl_curr <- wrapTcS (TcM.readTcRef wl_var)
       ; let (res,new_work) = f wl_curr
       ; wrapTcS (TcM.writeTcRef wl_var new_work)
       ; return res }

withWorkList :: Cts -> TcS () -> TcS (Bag Implication)
-- Use 'thing_inside' to solve 'work_items', extending the
-- ambient InertSet, and returning any residual implications
-- (arising from polytype equalities)
-- We do this with fresh work list and residual-implications variables
withWorkList work_items (TcS thing_inside)
  = TcS $ \ tcs_env ->
    do { let init_work_list = foldrBag extendWorkListCt emptyWorkList work_items
       ; new_wl_var <- TcM.newTcRef init_work_list
       ; new_implics_var <- TcM.newTcRef emptyBag
       ; thing_inside (tcs_env { tcs_worklist = new_wl_var
                               , tcs_implics = new_implics_var })
       ; final_wl <- TcM.readTcRef new_wl_var
       ; implics  <- TcM.readTcRef new_implics_var
       ; ASSERT( isEmptyWorkList final_wl )
         return implics }

updTcSImplics :: (Bag Implication -> Bag Implication) -> TcS ()
updTcSImplics f 
 = do { impl_ref <- getTcSImplicsRef
      ; implics <- wrapTcS (TcM.readTcRef impl_ref)
      ; let new_implics = f implics
      ; wrapTcS (TcM.writeTcRef impl_ref new_implics) }

emitTcSImplication :: Implication -> TcS ()
emitTcSImplication imp = updTcSImplics (consBag imp)


emitFrozenError :: CtEvidence -> SubGoalDepth -> TcS ()
-- Emits a non-canonical constraint that will stand for a frozen error in the inerts. 
emitFrozenError fl depth 
  = do { traceTcS "Emit frozen error" (ppr (ctEvPred fl))
       ; updInertTcS add_insol }
  where
    add_insol inerts@(IS { inert_insols = old_insols })
      | already_there = inerts
      | otherwise     = inerts { inert_insols = extendCts old_insols insol_ct }
      where
        already_there = not (isWanted fl) && anyBag (eqType this_pred . ctPred) old_insols
	     -- See Note [Do not add duplicate derived insolubles]

    insol_ct = CNonCanonical { cc_ev = fl, cc_depth = depth } 
    this_pred = ctEvPred fl

getTcEvBinds :: TcS EvBindsVar
getTcEvBinds = TcS (return . tcs_ev_binds) 

getUntouchables :: TcS Untouchables
getUntouchables = wrapTcS TcM.getUntouchables

getFlattenSkols :: TcS [TcTyVar]
getFlattenSkols = do { is <- getTcSInerts; return (inert_fsks is) }

getTcSTyBinds :: TcS (IORef (TyVarEnv (TcTyVar, TcType)))
getTcSTyBinds = TcS (return . tcs_ty_binds)

getTcSTyBindsMap :: TcS (TyVarEnv (TcTyVar, TcType))
getTcSTyBindsMap = getTcSTyBinds >>= wrapTcS . (TcM.readTcRef) 

getTcEvBindsMap :: TcS EvBindMap
getTcEvBindsMap
  = do { EvBindsVar ev_ref _ <- getTcEvBinds 
       ; wrapTcS $ TcM.readTcRef ev_ref }

setWantedTyBind :: TcTyVar -> TcType -> TcS () 
-- Add a type binding
-- We never do this twice!
setWantedTyBind tv ty 
  = do { ref <- getTcSTyBinds
       ; wrapTcS $ 
         do { ty_binds <- TcM.readTcRef ref
            ; when debugIsOn $
                  TcM.checkErr (not (tv `elemVarEnv` ty_binds)) $
                  vcat [ text "TERRIBLE ERROR: double set of meta type variable"
                       , ppr tv <+> text ":=" <+> ppr ty
                       , text "Old value =" <+> ppr (lookupVarEnv_NF ty_binds tv)]
            ; TcM.writeTcRef ref (extendVarEnv ty_binds tv (tv,ty)) } }
\end{code}

\begin{code}
warnTcS :: CtLoc orig -> Bool -> SDoc -> TcS ()
warnTcS loc warn_if doc 
  | warn_if   = wrapTcS $ TcM.setCtLoc loc $ TcM.addWarnTc doc
  | otherwise = return ()

getDefaultInfo ::  TcS ([Type], (Bool, Bool))
getDefaultInfo = wrapTcS TcM.tcGetDefaultTys

-- Just get some environments needed for instance looking up and matching
-- ~~~~~~~~~~~~~~~~~~~~~~~~~~~~~~~~~~~~~~~~~~~~~~~~~~~~~~~~~~~~~~~~~~~~~~

getInstEnvs :: TcS (InstEnv, InstEnv) 
getInstEnvs = wrapTcS $ Inst.tcGetInstEnvs 

getFamInstEnvs :: TcS (FamInstEnv, FamInstEnv) 
getFamInstEnvs = wrapTcS $ FamInst.tcGetFamInstEnvs

getTopEnv :: TcS HscEnv 
getTopEnv = wrapTcS $ TcM.getTopEnv 

getGblEnv :: TcS TcGblEnv 
getGblEnv = wrapTcS $ TcM.getGblEnv 

-- Various smaller utilities [TODO, maybe will be absorbed in the instance matcher]
-- ~~~~~~~~~~~~~~~~~~~~~~~~~~~~~~~~~~~~~~~~~~~~~~~~~~~~~~~~~~~~~~~~~~~~~~~~~~~~~~~~

checkWellStagedDFun :: PredType -> DFunId -> WantedLoc -> TcS () 
checkWellStagedDFun pred dfun_id loc 
  = wrapTcS $ TcM.setCtLoc loc $ 
    do { use_stage <- TcM.getStage
       ; TcM.checkWellStaged pp_thing bind_lvl (thLevel use_stage) }
  where
    pp_thing = ptext (sLit "instance for") <+> quotes (ppr pred)
    bind_lvl = TcM.topIdLvl dfun_id

pprEq :: TcType -> TcType -> SDoc
pprEq ty1 ty2 = pprType $ mkEqPred ty1 ty2

isTouchableMetaTyVarTcS :: TcTyVar -> TcS Bool
isTouchableMetaTyVarTcS tv 
  = do { untch <- getUntouchables
       ; return $ isTouchableMetaTyVar untch tv } 
\end{code}

Note [Do not add duplicate derived insolubles]
~~~~~~~~~~~~~~~~~~~~~~~~~~~~~~~~~~~~~~~~~~~~~~
In general we *do* want to add an insoluble (Int ~ Bool) even if there is one
such there already, because they may come from distinct call sites.  But for
*derived* insolubles, we only want to report each one once.  Why?

(a) A constraint (C r s t) where r -> s, say, may generate the same fundep
    equality many times, as the original constraint is sucessively rewritten.

(b) Ditto the successive iterations of the main solver itself, as it traverses
    the constraint tree. See example below.

Also for *given* insolubles we may get repeated errors, as we
repeatedly traverse the constraint tree.  These are relatively rare
anyway, so removing duplicates seems ok.  (Alternatively we could take
the SrcLoc into account.)

Note that the test does not need to be particularly efficient because
it is only used if the program has a type error anyway.

Example of (b): assume a top-level class and instance declaration:

  class D a b | a -> b 
  instance D [a] [a] 

Assume we have started with an implication:

  forall c. Eq c => { wc_flat = D [c] c [W] }

which we have simplified to:

  forall c. Eq c => { wc_flat = D [c] c [W]
                    , wc_insols = (c ~ [c]) [D] }

For some reason, e.g. because we floated an equality somewhere else,
we might try to re-solve this implication. If we do not do a
dropDerivedWC, then we will end up trying to solve the following
constraints the second time:

  (D [c] c) [W]
  (c ~ [c]) [D]

which will result in two Deriveds to end up in the insoluble set:

  wc_flat   = D [c] c [W]
  wc_insols = (c ~ [c]) [D], (c ~ [c]) [D]



\begin{code}
-- Flatten skolems
-- ~~~~~~~~~~~~~~~~~~~~~~~~~~~~~~~~~~~~~~~~~~~~~~~~~~~~~~~~~~~~~~~~~~~
newFlattenSkolemTy :: TcType -> TcS TcType
newFlattenSkolemTy fam_ty
  = do { tv <- wrapTcS $ 
               do { uniq <- TcM.newUnique
                  ; let name = TcM.mkTcTyVarName uniq (fsLit "f")
                  ; return $ mkTcTyVar name (typeKind fam_ty) (FlatSkol fam_ty) } 
       ; traceTcS "New Flatten Skolem Born" $
         ppr tv <+> text "[:= " <+> ppr fam_ty <+> text "]"
       ; updInertTcS (add_fsk tv)
       ; return (mkTyVarTy tv) }
  where
    add_fsk :: TcTyVar -> InertSet -> InertSet
    add_fsk tv is = is { inert_fsks = tv : inert_fsks is }

-- Instantiations 
-- ~~~~~~~~~~~~~~~~~~~~~~~~~~~~~~~~~~~~~~~~~~~~~~~~~~~~~~~~~~~~~~~~~~

instDFunType :: DFunId -> [DFunInstType] -> TcS ([TcType], TcType)
instDFunType dfun_id mb_inst_tys 
  = wrapTcS $ go dfun_tvs mb_inst_tys (mkTopTvSubst [])
  where
    (dfun_tvs, dfun_phi) = tcSplitForAllTys (idType dfun_id)

    go :: [TyVar] -> [DFunInstType] -> TvSubst -> TcM ([TcType], TcType)
    go [] [] subst = return ([], substTy subst dfun_phi)
    go (tv:tvs) (Just ty : mb_tys) subst
      = do { (tys, phi) <- go tvs mb_tys (extendTvSubst subst tv ty)
           ; return (ty : tys, phi) }
    go (tv:tvs) (Nothing : mb_tys) subst
      = do { ty <- instFlexiTcSHelper (tyVarName tv) (substTy subst (tyVarKind tv))
                         -- Don't forget to instantiate the kind!
                         -- cf TcMType.tcInstTyVarX
           ; (tys, phi) <- go tvs mb_tys (extendTvSubst subst tv ty)
           ; return (ty : tys, phi) }
    go _ _ _ = pprPanic "instDFunTypes" (ppr dfun_id $$ ppr mb_inst_tys)

newFlexiTcSTy :: Kind -> TcS TcType  
newFlexiTcSTy knd = wrapTcS (TcM.newFlexiTyVarTy knd)

cloneMetaTyVar :: TcTyVar -> TcS TcTyVar
cloneMetaTyVar tv = wrapTcS (TcM.cloneMetaTyVar tv)

instFlexiTcS :: [TKVar] -> TcS (TvSubst, [TcType])
instFlexiTcS tvs = wrapTcS (mapAccumLM inst_one emptyTvSubst tvs)
  where
     inst_one subst tv 
         = do { ty' <- instFlexiTcSHelper (tyVarName tv) 
                                          (substTy subst (tyVarKind tv))
              ; return (extendTvSubst subst tv ty', ty') }

instFlexiTcSHelper :: Name -> Kind -> TcM TcType
instFlexiTcSHelper tvname kind
  = do { uniq <- TcM.newUnique 
       ; details <- TcM.newMetaDetails TauTv
       ; let name = setNameUnique tvname uniq 
       ; return (mkTyVarTy (mkTcTyVar name kind details)) }

instFlexiTcSHelperTcS :: Name -> Kind -> TcS TcType
instFlexiTcSHelperTcS n k = wrapTcS (instFlexiTcSHelper n k)


-- Creating and setting evidence variables and CtFlavors
-- ~~~~~~~~~~~~~~~~~~~~~~~~~~~~~~~~~~~~~~~~~~~~~~~~~~~~~

data XEvTerm = 
  XEvTerm { ev_comp   :: [EvTerm] -> EvTerm
                         -- How to compose evidence 
          , ev_decomp :: EvTerm -> [EvTerm]
                         -- How to decompose evidence 
          }

data MaybeNew = Fresh CtEvidence | Cached EvTerm

isFresh :: MaybeNew -> Bool
isFresh (Fresh {}) = True
isFresh _ = False

getEvTerm :: MaybeNew -> EvTerm
getEvTerm (Fresh ctev) = ctEvTerm ctev
getEvTerm (Cached tm)  = tm

getEvTerms :: [MaybeNew] -> [EvTerm]
getEvTerms = map getEvTerm

freshGoals :: [MaybeNew] -> [CtEvidence]
freshGoals mns = [ ctev | Fresh ctev <- mns ]

setEvBind :: EvVar -> EvTerm -> TcS ()
setEvBind the_ev tm
  = do { traceTcS "setEvBind" $ vcat [ text "ev =" <+> ppr the_ev
                                     , text "tm  =" <+> ppr tm ]
       ; tc_evbinds <- getTcEvBinds
       ; wrapTcS $ TcM.addTcEvBind tc_evbinds the_ev tm }

newGivenEvVar :: GivenLoc -> TcPredType -> EvTerm -> TcS CtEvidence
-- Make a new variable of the given PredType, 
-- immediately bind it to the given term
-- and return its CtEvidence
newGivenEvVar gloc pred rhs
  = do { new_ev <- wrapTcS $ TcM.newEvVar pred
       ; setEvBind new_ev rhs
       ; return (CtGiven { ctev_gloc = gloc, ctev_pred = pred, ctev_evtm = EvId new_ev }) }

newWantedEvVar :: WantedLoc -> TcPredType -> TcS MaybeNew
newWantedEvVar loc pty
  = do { mb_ct <- lookupInInerts pty
       ; case mb_ct of
            Just ctev | not (isDerived ctev) 
                      -> do { traceTcS "newWantedEvVar/cache hit" $ ppr ctev
                            ; return (Cached (ctEvTerm ctev)) }
            _ -> do { new_ev <- wrapTcS $ TcM.newEvVar pty
                    ; traceTcS "newWantedEvVar/cache miss" $ ppr new_ev
                    ; let ctev = CtWanted { ctev_wloc = loc
                                          , ctev_pred = pty
                                          , ctev_evar = new_ev }
                    ; return (Fresh ctev) } }

newDerived :: WantedLoc -> TcPredType -> TcS (Maybe CtEvidence)
-- Returns Nothing    if cached, 
--         Just pred  if not cached
newDerived loc pty
  = do { mb_ct <- lookupInInerts pty
       ; return (case mb_ct of
                    Just {} -> Nothing
                    Nothing -> Just (CtDerived { ctev_wloc = loc
                                               , ctev_pred = pty })) }

instDFunConstraints :: WantedLoc -> TcThetaType -> TcS [MaybeNew]
instDFunConstraints wl = mapM (newWantedEvVar wl)
\end{code}
                

Note [xCFlavor]
~~~~~~~~~~~~~~~
A call might look like this:

    xCtFlavor ev subgoal-preds evidence-transformer

  ev is Given   => use ev_decomp to create new Givens for subgoal-preds, 
                   and return them

  ev is Wanted  => create new wanteds for subgoal-preds, 
                   use ev_comp to bind ev, 
                   return fresh wanteds (ie ones not cached in inert_cans or solved)

  ev is Derived => create new deriveds for subgoal-preds 
                      (unless cached in inert_cans or solved)

Note: The [CtEvidence] returned is a subset of the subgoal-preds passed in
      Ones that are already cached are not returned

Example
    ev : Tree a b ~ Tree c d
    xCtFlavor ev [a~c, b~d] (XEvTerm { ev_comp = \[c1 c2]. <Tree> c1 c2
                                     , ev_decomp = \c. [nth 1 c, nth 2 c] })
              (\fresh-goals.  stuff)

\begin{code}
xCtFlavor :: CtEvidence              -- Original flavor   
          -> [TcPredType]          -- New predicate types
          -> XEvTerm               -- Instructions about how to manipulate evidence
          -> TcS [CtEvidence]

xCtFlavor (CtGiven { ctev_gloc = gl, ctev_evtm = tm }) ptys xev
  = ASSERT( equalLength ptys (ev_decomp xev tm) )
    zipWithM (newGivenEvVar gl) ptys (ev_decomp xev tm)
    -- For Givens we make new EvVars and bind them immediately. We don't worry
    -- about caching, but we don't expect complicated calculations among Givens.
    -- It is important to bind each given:
    --       class (a~b) => C a b where ....
    --       f :: C a b => ....
    -- Then in f's Givens we have g:(C a b) and the superclass sc(g,0):a~b.
    -- But that superclass selector can't (yet) appear in a coercion
    -- (see evTermCoercion), so the easy thing is to bind it to an Id
  
xCtFlavor ctev@(CtWanted { ctev_wloc = wl, ctev_evar = evar }) ptys xev
  = do { new_evars <- mapM (newWantedEvVar wl) ptys
       ; setEvBind evar (ev_comp xev (getEvTerms new_evars))
       ; return (freshGoals new_evars) }
    
xCtFlavor (CtDerived { ctev_wloc = wl }) ptys _xev
  = do { ders <- mapM (newDerived wl) ptys
       ; return (catMaybes ders) }

-----------------------------
rewriteCtFlavor :: CtEvidence
                -> TcPredType   -- new predicate
                -> TcCoercion   -- new ~ old     
                -> TcS (Maybe CtEvidence)
-- Returns Just new_fl iff either (i)  'co' is reflexivity
--                             or (ii) 'co' is not reflexivity, and 'new_pred' not cached
-- In either case, there is nothing new to do with new_fl
{- 
     rewriteCtFlavor old_fl new_pred co
Main purpose: create new evidence for new_pred;
              unless new_pred is cached already
* Returns a new_fl : new_pred, with same wanted/given/derived flag as old_fl
* If old_fl was wanted, create a binding for old_fl, in terms of new_fl
* If old_fl was given, AND not cached, create a binding for new_fl, in terms of old_fl
* Returns Nothing if new_fl is already cached


        Old evidence    New predicate is               Return new evidence
        flavour                                        of same flavor
        -------------------------------------------------------------------
        Wanted          Already solved or in inert     Nothing
        or Derived      Not                            Just new_evidence

        Given           Already in inert               Nothing
                        Not                            Just new_evidence
-}

-- If derived, don't even look at the coercion
-- NB: this allows us to sneak away with ``error'' thunks for 
-- coercions that come from derived ids (which don't exist!) 

rewriteCtFlavor (CtDerived { ctev_wloc = wl }) pty_new _co
  = newDerived wl pty_new
        
rewriteCtFlavor (CtGiven { ctev_gloc = gl, ctev_evtm = old_tm }) pty_new co
  = return (Just (CtGiven { ctev_gloc = gl, ctev_pred = pty_new, ctev_evtm = new_tm }))
  where
    new_tm = mkEvCast old_tm (mkTcSymCo co)  -- mkEvCase optimises ReflCo
  
rewriteCtFlavor ctev@(CtWanted { ctev_wloc = wl, ctev_evar = evar, ctev_pred = old_pred }) 
                      new_pred co
  | isTcReflCo co -- If just reflexivity then you may re-use the same variable
  = return (Just (if old_pred `eqType` new_pred
                  then ctev 
                  else ctev { ctev_pred = new_pred }))
       -- Even if the coercion is Refl, it might reflect the result of unification alpha := ty
       -- so old_pred and new_pred might not *look* the same, and it's vital to proceed from
       -- now on using new_pred.
       -- However, if they *do* look the same, we'd prefer to stick with old_pred
       -- then retain the old type, so that error messages come out mentioning synonyms

  | otherwise
  = do { new_evar <- newWantedEvVar wl new_pred
       ; setEvBind evar (mkEvCast (getEvTerm new_evar) co)
       ; case new_evar of
            Fresh ctev -> return (Just ctev) 
            _          -> return Nothing }



-- Matching and looking up classes and family instances
-- ~~~~~~~~~~~~~~~~~~~~~~~~~~~~~~~~~~~~~~~~~~~~~~~~~~~~~~~~~~~~~~~~~~~~~

data MatchInstResult mi
  = MatchInstNo         -- No matching instance 
  | MatchInstSingle mi  -- Single matching instance
  | MatchInstMany       -- Multiple matching instances


matchClass :: Class -> [Type] -> TcS (MatchInstResult (DFunId, [Maybe TcType])) 
-- Look up a class constraint in the instance environment
matchClass clas tys
  = do	{ let pred = mkClassPred clas tys 
        ; instEnvs <- getInstEnvs
        ; case lookupInstEnv instEnvs clas tys of {
            ([], _unifs, _)               -- Nothing matches  
                -> do { traceTcS "matchClass not matching" $ 
                        vcat [ text "dict" <+> ppr pred
                             {- , ppr instEnvs -} ]
                        
                      ; return MatchInstNo  
                      } ;  
	    ([(ispec, inst_tys)], [], _) -- A single match 
		-> do	{ let dfun_id = is_dfun ispec
			; traceTcS "matchClass success" $
                          vcat [text "dict" <+> ppr pred, 
                                text "witness" <+> ppr dfun_id
                                               <+> ppr (idType dfun_id) ]
				  -- Record that this dfun is needed
                        ; return $ MatchInstSingle (dfun_id, inst_tys)
                        } ;
     	    (matches, _unifs, _)          -- More than one matches 
		-> do	{ traceTcS "matchClass multiple matches, deferring choice" $
                          vcat [text "dict" <+> ppr pred,
                                text "matches" <+> ppr matches]
                        ; return MatchInstMany 
		        }
	}
        }

matchFam :: TyCon -> [Type] -> TcS (Maybe (FamInst, [Type]))
matchFam tycon args = wrapTcS $ tcLookupFamInst tycon args
\end{code}

\begin{code}
-- Deferring forall equalities as implications
-- ~~~~~~~~~~~~~~~~~~~~~~~~~~~~~~~~~~~~~~~~~~~

deferTcSForAllEq :: (WantedLoc,EvVar)  -- Original wanted equality flavor
                 -> ([TyVar],TcType)   -- ForAll tvs1 body1
                 -> ([TyVar],TcType)   -- ForAll tvs2 body2
                 -> TcS ()
-- Some of this functionality is repeated from TcUnify, 
-- consider having a single place where we create fresh implications. 
deferTcSForAllEq (loc,orig_ev) (tvs1,body1) (tvs2,body2)
 = do { (subst1, skol_tvs) <- wrapTcS $ TcM.tcInstSkolTyVars tvs1
      ; let tys  = mkTyVarTys skol_tvs
            phi1 = Type.substTy subst1 body1
            phi2 = Type.substTy (zipTopTvSubst tvs2 tys) body2
            skol_info = UnifyForAllSkol skol_tvs phi1
        ; mev <- newWantedEvVar loc (mkTcEqPred phi1 phi2)
        ; untch <- getUntouchables
        ; uniq  <- wrapTcS TcM.newUnique  -- Clumsy
        ; coe_inside <- case mev of
            Cached ev_tm -> return (evTermCoercion ev_tm)
            Fresh ctev   -> do { ev_binds_var <- wrapTcS $ TcM.newTcEvBinds
                               ; let ev_binds = TcEvBinds ev_binds_var
                                     new_ct = mkNonCanonical ctev
              			     new_co = evTermCoercion (ctEvTerm ctev)
                                     new_untch = pushUntouchables uniq untch
                               ; lcl_env <- wrapTcS $ TcM.getLclTypeEnv
                               ; loc <- wrapTcS $ TcM.getCtLoc skol_info
                               ; let wc = WC { wc_flat  = singleCt new_ct 
                                             , wc_impl  = emptyBag
                                             , wc_insol = emptyCts }
                                     imp = Implic { ic_untch  = new_untch
                                                  , ic_env    = lcl_env
                                                  , ic_skols  = skol_tvs
                                                  , ic_fsks   = []
                                                  , ic_given  = []
                                                  , ic_wanted = wc 
                                                  , ic_insol  = False
                                                  , ic_binds  = ev_binds_var
                                                  , ic_loc    = loc }
                               ; updTcSImplics (consBag imp) 
                               ; return (TcLetCo ev_binds new_co) }

        ; setEvBind orig_ev $
          EvCoercion (foldr mkTcForAllCo coe_inside skol_tvs)
        }
\end{code}
<|MERGE_RESOLUTION|>--- conflicted
+++ resolved
@@ -465,7 +465,6 @@
               -- Family equations, index is the whole family head type.
        , inert_irreds :: Cts       
               -- Irreducible predicates
-       , inert_holes :: Cts
        }
     
                      
@@ -568,15 +567,10 @@
                  , ptext (sLit "Type-function equalities:")
                    <+> vcat (map ppr (Bag.bagToList $ 
                                   ctTypeMapCts (unFamHeadMap $ inert_funeqs ics)))
-<<<<<<< HEAD
-                 , vcat (map ppr (Bag.bagToList $ inert_irreds ics))
-                 , vcat (map ppr (Bag.bagToList $ inert_holes ics))
-=======
                  , ptext (sLit "Dictionaries:")
                    <+> vcat (map ppr (Bag.bagToList $ cCanMapToBag (inert_dicts ics)))
                  , ptext (sLit "Irreds:")
                    <+> vcat (map ppr (Bag.bagToList $ inert_irreds ics))
->>>>>>> fe6ddf00
                  ]
             
 instance Outputable InertSet where 
@@ -591,26 +585,16 @@
   = IS { inert_cans = IC { inert_eqs    = emptyVarEnv
                          , inert_dicts  = emptyCCanMap
                          , inert_funeqs = FamHeadMap emptyTM 
-<<<<<<< HEAD
-                         , inert_irreds = emptyCts
-                         , inert_holes  = emptyCts }
-       , inert_frozen        = emptyCts
-       , inert_flat_cache    = FamHeadMap emptyTM
-       , inert_solved        = PredMap emptyTM 
-=======
                          , inert_irreds = emptyCts }
        , inert_insols        = emptyCts
        , inert_fsks          = []
        , inert_solved_dicts  = PredMap emptyTM 
->>>>>>> fe6ddf00
        , inert_solved_funeqs = FamHeadMap emptyTM }
 
 insertInertItem :: Ct -> InertSet -> InertSet 
 -- Add a new inert element to the inert set. 
 insertInertItem item is
   = -- A canonical Given, Wanted, or Derived
-    ASSERT2( not (isCNonCanonical item), ppr item )
-        -- Can't be CNonCanonical, because they only land in inert_insols
     is { inert_cans = upd_inert_cans (inert_cans is) item }
   
   where upd_inert_cans :: InertCans -> Ct -> InertCans
@@ -627,9 +611,6 @@
 
             in ics { inert_eqs = eqs' }
 
-          | isCHoleCan item
-          = ics { inert_holes = inert_holes ics `Bag.snocBag` item }
-
           | isCIrredEvCan item                  -- Presently-irreducible evidence
           = ics { inert_irreds = inert_irreds ics `Bag.snocBag` item }
 
@@ -646,7 +627,9 @@
                                          (unFamHeadMap $ inert_funeqs ics)) }
           | otherwise
           = pprPanic "upd_inert set: can't happen! Inserting " $ 
-            ppr item 
+            ppr item   -- Can't be CNonCanonical, CHoleCan, 
+                       -- because they only land in inert_insols
+
 
 insertInertItemTcS :: Ct -> TcS ()
 -- Add a new item in the inerts of the monad
@@ -730,68 +713,6 @@
 retaining only Givens.  These givens can be used when solving 
 the inner implications.
 
-<<<<<<< HEAD
-splitInertsForImplications :: InertSet -> ([Ct],InertSet)
--- Converts the Wanted of the original inert to Given and removes 
--- all Wanted and Derived from the inerts.
--- DV: Is the removal of Derived essential? 
-splitInertsForImplications is
-  = let (cts,is') = extractWanted is
-    in  (givens_from_unsolved cts,is')
-  where givens_from_unsolved = foldrBag get_unsolved []
-        get_unsolved cc rest_givens
-            | pushable_wanted cc
-            = let fl   = ctEvidence cc
-                  gfl  = Given { ctev_gloc = setCtLocOrigin (ctev_wloc fl) UnkSkol
-                               , ctev_evtm = EvId (ctev_evar fl)
-                               , ctev_pred = ctev_pred fl }
-                  this_given = cc { cc_ev = gfl }
-              in this_given : rest_givens
-            | otherwise = rest_givens 
-
-        pushable_wanted :: Ct -> Bool 
-        pushable_wanted cc 
-         = isEqPred (ctPred cc) -- see Note [Preparing inert set for implications]
-
-        -- Returns Wanted constraints and a Derived/Given InertSet
-        extractWanted (IS { inert_cans = IC { inert_eqs    = eqs
-                                            , inert_eq_tvs = eq_tvs
-                                            , inert_irreds = irreds
-                                            , inert_funeqs = funeqs
-                                            , inert_dicts  = dicts
-                                            , inert_holes  = holes
-                                            }
-                          , inert_frozen = _frozen
-                          , inert_solved = solved
-                          , inert_flat_cache = flat_cache 
-                          , inert_solved_funeqs = funeq_cache
-                          })
-          
-          = let is_solved  = IS { inert_cans = IC { inert_eqs    = solved_eqs
-                                                  , inert_eq_tvs = eq_tvs
-                                                  , inert_dicts  = solved_dicts
-                                                  , inert_irreds = solved_irreds
-                                                  , inert_funeqs = solved_funeqs
-                                                  , inert_holes  = emptyCts }
-                                , inert_frozen = emptyCts -- All out
-                                                 
-                                      -- At some point, I used to flush all the solved, in 
-                                      -- fear of evidence loops. But I think we are safe, 
-                                      -- flushing is why T3064 had become slower
-                                , inert_solved        = solved      -- PredMap emptyTM
-                                , inert_flat_cache    = flat_cache  -- FamHeadMap emptyTM
-                                , inert_solved_funeqs = funeq_cache -- FamHeadMap emptyTM
-                                }
-            in (wanted, is_solved)
-
-          where gd_eqs = filterVarEnv_Directly (\_ ct -> not (isWantedCt ct)) eqs
-                wanted_eqs = foldVarEnv (\ct cts -> cts `extendCts` ct) emptyCts $ 
-                             eqs `minusVarEnv` gd_eqs
-                
-                (wanted_irreds, gd_irreds) = Bag.partitionBag isWantedCt irreds
-                (wanted_dicts,  gd_dicts)  = extractWantedCMap dicts
-                (wanted_funeqs, gd_funeqs) = partCtFamHeadMap isWantedCt funeqs
-=======
 With one wrinkle!  We take all *wanted* *funeqs*, and turn them into givens.
 Consider (Trac #4935)
    type instance F True a b = a 
@@ -800,7 +721,6 @@
    [w] F c a b ~ gamma 
    (c ~ True) => a ~ gamma 
    (c ~ False) => b ~ gamma
->>>>>>> fe6ddf00
 
 Obviously this is soluble with gamma := F c a b.  But
 Since solveCTyFunEqs happens at the very end of solving, the only way
@@ -809,13 +729,8 @@
 out again at the end, having solved the implications solveCTyFunEqs
 will solve this equality.  
 
-<<<<<<< HEAD
-                wanted = wanted_eqs `unionBags` wanted_irreds `unionBags`
-                         wanted_dicts `unionBags` wanted_funeqs `unionBags` holes
-=======
 Turning type-function equalities into Givens is easy becase they 
 *stay inert*.  No need to re-process them.
->>>>>>> fe6ddf00
 
 We don't try to turn any *other* Wanteds into Givens:
 
@@ -823,23 +738,8 @@
     of example LongWayOverlapping.hs, where we might get strange
     overlap errors between far-away constraints in the program.
 
-<<<<<<< HEAD
-getInertUnsolved :: InertSet -> Cts
--- Unsolved Wanted or Derived only 
-getInertUnsolved (IS { inert_cans = icans }) 
-  = let unsolved_eqs = foldVarEnv add_if_not_given emptyCts (inert_eqs icans)
-        add_if_not_given ct cts
-            | isGivenCt ct = cts
-            | otherwise    = cts `extendCts` ct
-        (unsolved_irreds,_) = Bag.partitionBag (not . isGivenCt) (inert_irreds icans)
-        (unsolved_dicts,_)  = extractUnsolvedCMap (inert_dicts icans)
-        (unsolved_funeqs,_) = partCtFamHeadMap (not . isGivenCt) (inert_funeqs icans)
-    in unsolved_eqs `unionBags` unsolved_irreds `unionBags` 
-       unsolved_dicts `unionBags` unsolved_funeqs `unionBags` (inert_holes icans)
-=======
 There might be cases where interactions between wanteds can help
 to solve a constraint. For example
->>>>>>> fe6ddf00
 
   	class C a b | a -> b
   	(C Int alpha), (forall d. C d blah => C Int a)
@@ -907,23 +807,6 @@
         extract_ics_relevants (CDictCan {cc_class = cl}) ics = 
             let (cts,dict_map) = getRelevantCts cl (inert_dicts ics) 
             in (cts, ics { inert_dicts = dict_map })
-<<<<<<< HEAD
-        extract_ics_relevants ct@(CFunEqCan {}) ics = 
-            let (cts,feqs_map)  = 
-                  let funeq_map = unFamHeadMap $ inert_funeqs ics
-                      fam_head = mkTyConApp (cc_fun ct) (cc_tyargs ct)
-                      lkp = lookupTM fam_head funeq_map
-                      new_funeq_map = alterTM fam_head xtm funeq_map
-                      xtm Nothing    = Nothing
-                      xtm (Just _ct) = Nothing
-                  in case lkp of 
-                    Nothing -> (emptyCts, funeq_map)
-                    Just ct -> (singleCt ct, new_funeq_map)
-            in (cts, ics { inert_funeqs = FamHeadMap feqs_map })
-        extract_ics_relevants (CHoleCan {}) ics =
-            = pprPanic "extractRelevantInerts" (ppr wi
-              -- Holes are put straight into inert_frozen, so never get here
-=======
 
         extract_ics_relevants ct@(CFunEqCan {}) ics@(IC { inert_funeqs = funeq_map })
             | Just ct <- lookupFamHead funeq_map fam_head
@@ -933,7 +816,10 @@
             where
               fam_head = mkTyConApp (cc_fun ct) (cc_tyargs ct)
 
->>>>>>> fe6ddf00
+        extract_ics_relevants (CHoleCan {}) ics =
+            = pprPanic "extractRelevantInerts" (ppr wi
+              -- Holes are put straight into inert_frozen, so never get here
+
         extract_ics_relevants (CIrredEvCan { }) ics = 
             let cts = inert_irreds ics 
             in (cts, ics { inert_irreds = emptyCts })
