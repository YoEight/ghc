The @FamInst@ type: family instance heads

\begin{code}
{-# LANGUAGE GADTs #-}
{-# OPTIONS -fno-warn-tabs #-}
-- The above warning supression flag is a temporary kludge.
-- While working on this module you are encouraged to remove it and
-- detab the module (please do the detabbing in a separate patch). See
--     http://hackage.haskell.org/trac/ghc/wiki/Commentary/CodingStyle#TabsvsSpaces
-- for details

module FamInst ( 
        checkFamInstConsistency, tcExtendLocalFamInstEnv,
	tcLookupFamInst, 
        tcGetFamInstEnvs,
        newFamInst
    ) where

import HscTypes
import FamInstEnv
import InstEnv( roughMatchTcs )
import Coercion( pprCoAxBranchHdr )
import LoadIface
import TypeRep
import TcRnMonad
import TyCon
import CoAxiom
import DynFlags
import Module
import Outputable
import UniqFM
import FastString
import Util
import Maybes
import TcMType
import TcType
import Name
import Control.Monad
import Data.Map (Map)
import qualified Data.Map as Map

#include "HsVersions.h"
\end{code}

%************************************************************************
%*									*
                 Making a FamInst
%*									*
%************************************************************************

\begin{code}
-- All type variables in a FamInst must be fresh. This function
-- creates the fresh variables and applies the necessary substitution
-- It is defined here to avoid a dependency from FamInstEnv on the monad
-- code.

newFamInst :: FamFlavor -> CoAxiom Unbranched -> TcRnIf gbl lcl FamInst
-- Freshen the type variables of the FamInst branches
-- Called from the vectoriser monad too, hence the rather general type
newFamInst flavor axiom@(CoAxiom { co_ax_branches = FirstBranch branch
                                 , co_ax_tc = fam_tc })
  = do { (subst, tvs') <- tcInstSkolTyVarsLoc loc tvs
       ; return (FamInst { fi_fam      = fam_tc_name
                         , fi_flavor   = flavor
                         , fi_tcs      = roughMatchTcs lhs
                         , fi_tvs      = tvs'
                         , fi_tys      = substTys subst lhs
                         , fi_rhs      = substTy  subst rhs
                         , fi_axiom    = axiom }) }
  where
    fam_tc_name = tyConName fam_tc
    CoAxBranch { cab_loc = loc
               , cab_tvs = tvs
               , cab_lhs = lhs
               , cab_rhs = rhs } = branch

\end{code}


%************************************************************************
%*									*
	Optimised overlap checking for family instances
%*									*
%************************************************************************

For any two family instance modules that we import directly or indirectly, we
check whether the instances in the two modules are consistent, *unless* we can
be certain that the instances of the two modules have already been checked for
consistency during the compilation of modules that we import.

Why do we need to check?  Consider 
   module X1 where	  	  module X2 where
    data T1			    data T2
    type instance F T1 b = Int	    type instance F a T2 = Char
    f1 :: F T1 a -> Int		    f2 :: Char -> F a T2
    f1 x = x			    f2 x = x

Now if we import both X1 and X2 we could make (f2 . f1) :: Int -> Char.
Notice that neither instance is an orphan.

How do we know which pairs of modules have already been checked?  Any pair of
modules where both modules occur in the `HscTypes.dep_finsts' set (of the
`HscTypes.Dependencies') of one of our directly imported modules must have
already been checked.  Everything else, we check now.  (So that we can be
certain that the modules in our `HscTypes.dep_finsts' are consistent.)

\begin{code}
-- The optimisation of overlap tests is based on determining pairs of modules
-- whose family instances need to be checked for consistency.
--
data ModulePair = ModulePair Module Module

-- canonical order of the components of a module pair
--
canon :: ModulePair -> (Module, Module)
canon (ModulePair m1 m2) | m1 < m2   = (m1, m2)
			 | otherwise = (m2, m1)

instance Eq ModulePair where
  mp1 == mp2 = canon mp1 == canon mp2

instance Ord ModulePair where
  mp1 `compare` mp2 = canon mp1 `compare` canon mp2

instance Outputable ModulePair where
  ppr (ModulePair m1 m2) = angleBrackets (ppr m1 <> comma <+> ppr m2)

-- Sets of module pairs
--
type ModulePairSet = Map ModulePair ()

listToSet :: [ModulePair] -> ModulePairSet
listToSet l = Map.fromList (zip l (repeat ()))

checkFamInstConsistency :: [Module] -> [Module] -> TcM ()
checkFamInstConsistency famInstMods directlyImpMods
  = do { dflags     <- getDynFlags
       ; (eps, hpt) <- getEpsAndHpt

       ; let { -- Fetch the iface of a given module.  Must succeed as
 	       -- all directly imported modules must already have been loaded.
	       modIface mod = 
	         case lookupIfaceByModule dflags hpt (eps_PIT eps) mod of
                   Nothing    -> panic "FamInst.checkFamInstConsistency"
                   Just iface -> iface

             ; hmiModule     = mi_module . hm_iface
	     ; hmiFamInstEnv = extendFamInstEnvList emptyFamInstEnv 
                               . md_fam_insts . hm_details
             ; hpt_fam_insts = mkModuleEnv [ (hmiModule hmi, hmiFamInstEnv hmi) 
			                   | hmi <- eltsUFM hpt]
	     ; groups        = map (dep_finsts . mi_deps . modIface) 
				   directlyImpMods
	     ; okPairs       = listToSet $ concatMap allPairs groups
	         -- instances of okPairs are consistent
	     ; criticalPairs = listToSet $ allPairs famInstMods
	         -- all pairs that we need to consider
             ; toCheckPairs  = Map.keys $ criticalPairs `Map.difference` okPairs
	         -- the difference gives us the pairs we need to check now
	     }

       ; mapM_ (check hpt_fam_insts) toCheckPairs
       }
  where
    allPairs []     = []
    allPairs (m:ms) = map (ModulePair m) ms ++ allPairs ms

    check hpt_fam_insts (ModulePair m1 m2)
      = do { env1 <- getFamInsts hpt_fam_insts m1
           ; env2 <- getFamInsts hpt_fam_insts m2
           ; mapM_ (checkForConflicts (emptyFamInstEnv, env2))   
                   (famInstEnvElts env1) }

getFamInsts :: ModuleEnv FamInstEnv -> Module -> TcM FamInstEnv
getFamInsts hpt_fam_insts mod
  | Just env <- lookupModuleEnv hpt_fam_insts mod = return env
  | otherwise = do { _ <- initIfaceTcRn (loadSysInterface doc mod)
                   ; eps <- getEps
                   ; return (expectJust "checkFamInstConsistency" $
                             lookupModuleEnv (eps_mod_fam_inst_env eps) mod) }
  where
    doc = ppr mod <+> ptext (sLit "is a family-instance module")
\end{code}

%************************************************************************
%*									*
	Lookup
%*									*
%************************************************************************

Look up the instance tycon of a family instance.

The match may be ambiguous (as we know that overlapping instances have
identical right-hand sides under overlapping substitutions - see
'FamInstEnv.lookupFamInstEnvConflicts').  However, the type arguments used
for matching must be equal to or be more specific than those of the family
instance declaration.  We pick one of the matches in case of ambiguity; as
the right-hand sides are identical under the match substitution, the choice
does not matter.

Return the instance tycon and its type instance.  For example, if we have

 tcLookupFamInst 'T' '[Int]' yields (':R42T', 'Int')

then we have a coercion (ie, type instance of family instance coercion)

 :Co:R42T Int :: T [Int] ~ :R42T Int

which implies that :R42T was declared as 'data instance T [a]'.

\begin{code}
tcLookupFamInst :: TyCon -> [Type] -> TcM (Maybe FamInstMatch)
tcLookupFamInst tycon tys
  | not (isOpenFamilyTyCon tycon)
  = return Nothing
  | otherwise
  = do { instEnv <- tcGetFamInstEnvs
       ; let mb_match = lookupFamInstEnv instEnv tycon tys 
--       ; traceTc "lookupFamInst" ((ppr tycon <+> ppr tys) $$ 
--                                  pprTvBndrs (varSetElems (tyVarsOfTypes tys)) $$ 
--                                  ppr mb_match $$ ppr instEnv)
       ; case mb_match of
	   [] -> return Nothing
	   (match:_) 
              -> return $ Just match
       }
<<<<<<< HEAD

tcLookupDataFamInst :: TyCon -> [Type] -> TcM (TyCon, [Type])
-- Find the instance of a data family
-- Note [Looking up family instances for deriving]
tcLookupDataFamInst tycon tys
  | not (isOpenFamilyTyCon tycon)
  = return (tycon, tys)
  | otherwise
  = ASSERT( isAlgTyCon tycon )
    do { maybeFamInst <- tcLookupFamInst tycon tys
       ; case maybeFamInst of
           Nothing             -> famInstNotFound tycon tys
           Just (FamInstMatch { fim_instance = famInst
                              , fim_tys      = tys })
             -> let tycon' = dataFamInstRepTyCon famInst
                in return (tycon', tys) }

famInstNotFound :: TyCon -> [Type] -> TcM a
famInstNotFound tycon tys 
  = failWithTc (ptext (sLit "No family instance for")
			<+> quotes (pprTypeApp tycon tys))
=======
>>>>>>> 6ca7525b
\end{code}


%************************************************************************
%*									*
	Extending the family instance environment
%*									*
%************************************************************************

\begin{code}
-- Add new locally-defined family instances
tcExtendLocalFamInstEnv :: [FamInst] -> TcM a -> TcM a
tcExtendLocalFamInstEnv fam_insts thing_inside
 = do { env <- getGblEnv
      ; (inst_env', fam_insts') <- foldlM addLocalFamInst  
                                          (tcg_fam_inst_env env, tcg_fam_insts env)
                                          fam_insts
      ; let env' = env { tcg_fam_insts    = fam_insts'
		       , tcg_fam_inst_env = inst_env' }
      ; setGblEnv env' thing_inside 
      }

-- Check that the proposed new instance is OK, 
-- and then add it to the home inst env
-- This must be lazy in the fam_inst arguments, see Note [Lazy axiom match]
-- in FamInstEnv.lhs
addLocalFamInst :: (FamInstEnv,[FamInst]) -> FamInst -> TcM (FamInstEnv, [FamInst])
addLocalFamInst (home_fie, my_fis) fam_inst
        -- home_fie includes home package and this module
        -- my_fies is just the ones from this module
  = do { traceTc "addLocalFamInst" (ppr fam_inst)

       ; isGHCi <- getIsGHCi
 
           -- In GHCi, we *override* any identical instances
           -- that are also defined in the interactive context
       ; let (home_fie', my_fis') 
               | isGHCi    = ( deleteFromFamInstEnv home_fie fam_inst
                             , filterOut (identicalFamInst fam_inst) my_fis)
               | otherwise = (home_fie, my_fis)

           -- Load imported instances, so that we report
           -- overlaps correctly
       ; eps <- getEps
       ; let inst_envs  = (eps_fam_inst_env eps, home_fie')
             home_fie'' = extendFamInstEnv home_fie fam_inst

           -- Check for conflicting instance decls
       ; no_conflict <- checkForConflicts inst_envs fam_inst
       ; if no_conflict then
            return (home_fie'', fam_inst : my_fis')
         else 
            return (home_fie,   my_fis) }

\end{code}

%************************************************************************
%*									*
	Checking an instance against conflicts with an instance env
%*									*
%************************************************************************

Check whether a single family instance conflicts with those in two instance
environments (one for the EPS and one for the HPT).

\begin{code}
checkForConflicts :: FamInstEnvs -> FamInst -> TcM Bool
checkForConflicts inst_envs fam_inst
  = do { let conflicts = lookupFamInstEnvConflicts inst_envs fam_inst
             no_conflicts = null conflicts
       ; traceTc "checkForConflicts" (ppr (map fim_instance conflicts) $$
                                      ppr fam_inst $$ ppr inst_envs)
       ; unless no_conflicts $ conflictInstErr fam_inst conflicts
       ; return no_conflicts }

conflictInstErr :: FamInst -> [FamInstMatch] -> TcRn ()
conflictInstErr fam_inst conflictingMatch
  | (FamInstMatch { fim_instance = confInst }) : _ <- conflictingMatch
  = addFamInstsErr (ptext (sLit "Conflicting family instance declarations:"))
                   [fam_inst, confInst]
  | otherwise 
  = panic "conflictInstErr"

addFamInstsErr :: SDoc -> [FamInst] -> TcRn ()
addFamInstsErr herald insts
  = ASSERT( not (null insts) )
    setSrcSpan srcSpan $ addErr $
    hang herald
       2 (vcat [ pprCoAxBranchHdr (famInstAxiom fi) 0
               | fi <- sorted ])
 where
   getSpan   = getSrcLoc . famInstAxiom
   sorted    = sortWith getSpan insts
   fi1       = head sorted
   srcSpan   = coAxBranchSpan (coAxiomSingleBranch (famInstAxiom fi1))
   -- The sortWith just arranges that instances are dislayed in order
   -- of source location, which reduced wobbling in error messages,
   -- and is better for users

tcGetFamInstEnvs :: TcM FamInstEnvs
-- Gets both the external-package inst-env
-- and the home-pkg inst env (includes module being compiled)
tcGetFamInstEnvs 
  = do { eps <- getEps; env <- getGblEnv
       ; return (eps_fam_inst_env eps, tcg_fam_inst_env env) }
\end{code}<|MERGE_RESOLUTION|>--- conflicted
+++ resolved
@@ -224,30 +224,6 @@
 	   (match:_) 
               -> return $ Just match
        }
-<<<<<<< HEAD
-
-tcLookupDataFamInst :: TyCon -> [Type] -> TcM (TyCon, [Type])
--- Find the instance of a data family
--- Note [Looking up family instances for deriving]
-tcLookupDataFamInst tycon tys
-  | not (isOpenFamilyTyCon tycon)
-  = return (tycon, tys)
-  | otherwise
-  = ASSERT( isAlgTyCon tycon )
-    do { maybeFamInst <- tcLookupFamInst tycon tys
-       ; case maybeFamInst of
-           Nothing             -> famInstNotFound tycon tys
-           Just (FamInstMatch { fim_instance = famInst
-                              , fim_tys      = tys })
-             -> let tycon' = dataFamInstRepTyCon famInst
-                in return (tycon', tys) }
-
-famInstNotFound :: TyCon -> [Type] -> TcM a
-famInstNotFound tycon tys 
-  = failWithTc (ptext (sLit "No family instance for")
-			<+> quotes (pprTypeApp tycon tys))
-=======
->>>>>>> 6ca7525b
 \end{code}
 
 
