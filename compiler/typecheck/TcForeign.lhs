--- conflicted
+++ resolved
@@ -88,53 +88,12 @@
         = children_only
 
         | isNewTyCon tc         -- Expand newtypes
-<<<<<<< HEAD
-        -- We can't just use isRecursiveTyCon here, as we need to allow
-        -- some recursive types as described below
-        = if tc `elem` rec_nts  -- See Note [Expanding newtypes] in Type.lhs
-          then -- If this is a recursive newtype then it will normally
-               -- be rejected later as not being a valid FFI type.
-               -- Sometimes recursion is OK though, e.g. with
-               --     newtype T = T (Ptr T)
-               -- we don't reject the type for being recursive.
-               return (Refl ty, ty)
-          else do newtypeOK <- do env <- getGblEnv
-                                  case tyConSingleDataCon_maybe tc of
-                                      Just dataCon ->
-                                          case lookupGRE_Name (tcg_rdr_env env) $ dataConName dataCon of
-                                              [gre] ->
-                                                  do -- If we look through a newtype constructor, then we need it to be in scope.
-                                                     -- But if this is the only use if that import then we'll get an unused import
-                                                     -- warning, so we need to mark a valid RdrName for it as used.
-                                                     case gre_prov gre of
-                                                         Imported (is : _) ->
-                                                             do let modName = is_as (is_decl is)
-                                                                    occName = nameOccName (dataConName dataCon)
-                                                                    rdrName = mkRdrQual modName occName
-                                                                addUsedRdrNames [rdrName]
-                                                         Imported [] ->
-                                                             panic "normaliseFfiType': Imported []"
-                                                         LocalDef ->
-                                                             return ()
-                                                     return True
-                                              [] ->
-                                                  return False
-                                              _ ->
-                                                  panic "normaliseFfiType': Got more GREs than expected"
-                                      _ ->
-                                          return False
-                  if newtypeOK
-                      then do let nt_co = mkSingletonAxInstCo (newTyConCo tc) tys
-                              add_co nt_co rec_nts' nt_rhs
-                      else children_only
-=======
         = do { rdr_env <- getGlobalRdrEnv 
              ; case checkNewtypeFFI rdr_env rec_nts tc of
                  Nothing  -> children_only
-                 Just gre -> do { let nt_co = mkAxInstCo (newTyConCo tc) tys
+                 Just gre -> do { let nt_co = mkSingletonAxInstCo (newTyConCo tc) tys
                                 ; (co', ty', gres) <- go rec_nts' nt_rhs
                                 ; return (mkTransCo nt_co co', ty', gre `consBag` gres) } }
->>>>>>> 086d7c54
 
         | isFamilyTyCon tc              -- Expand open tycons
         , (co, ty) <- normaliseTcApp env tc tys
