--- conflicted
+++ resolved
@@ -1183,15 +1183,8 @@
     unf_info = unfoldingInfo idinfo
     unfold_info | show_unfold = tidyUnfolding rhs_tidy_env unf_info unf_from_rhs
                 | otherwise   = noUnfolding
-<<<<<<< HEAD
-    unf_from_rhs = mkTopUnfolding is_bot tidy_rhs
+    unf_from_rhs = mkTopUnfolding dflags is_bot tidy_rhs
     is_bot = isBottomingSig final_sig
-=======
-    unf_from_rhs = mkTopUnfolding dflags is_bot tidy_rhs
-    is_bot = case final_sig of
-                Just sig -> isBottomingSig sig
-                Nothing  -> False
->>>>>>> 1b02de8d
     -- NB: do *not* expose the worker if show_unfold is off,
     --     because that means this thing is a loop breaker or
     --     marked NOINLINE or something like that
