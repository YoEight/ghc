-------------------------------------------------------------------------------
--
-- | Dynamic flags
--
-- Most flags are dynamic flags, which means they can change from compilation
-- to compilation using @OPTIONS_GHC@ pragmas, and in a multi-session GHC each
-- session can be using different dynamic flags. Dynamic flags can also be set
-- at the prompt in GHCi.
--
-- (c) The University of Glasgow 2005
--
-------------------------------------------------------------------------------

{-# OPTIONS -fno-cse #-}
-- -fno-cse is needed for GLOBAL_VAR's to behave properly

module DynFlags (
        -- * Dynamic flags and associated configuration types
        DumpFlag(..),
        GeneralFlag(..),
        WarningFlag(..),
        ExtensionFlag(..),
        Language(..),
        PlatformConstants(..),
        FatalMessager, LogAction, FlushOut(..), FlushErr(..),
        ProfAuto(..),
        glasgowExtsFlags,
        dopt, dopt_set, dopt_unset,
        gopt, gopt_set, gopt_unset,
        wopt, wopt_set, wopt_unset,
        xopt, xopt_set, xopt_unset,
        lang_set,
        whenGeneratingDynamicToo, ifGeneratingDynamicToo,
        whenCannotGenerateDynamicToo,
        dynamicTooMkDynamicDynFlags,
        DynFlags(..),
        HasDynFlags(..), ContainsDynFlags(..),
        RtsOptsEnabled(..),
        HscTarget(..), isObjectTarget, defaultObjectTarget,
        targetRetainsAllBindings,
        GhcMode(..), isOneShot,
        GhcLink(..), isNoLink,
        PackageFlag(..),
        PkgConfRef(..),
        Option(..), showOpt,
        DynLibLoader(..),
        fFlags, fWarningFlags, fLangFlags, xFlags,
        dynFlagDependencies,
        tablesNextToCode, mkTablesNextToCode,

        printOutputForUser, printInfoForUser,

        Way(..), mkBuildTag, wayRTSOnly, addWay', updateWays,
        wayGeneralFlags, wayUnsetGeneralFlags,

        -- ** Safe Haskell
        SafeHaskellMode(..),
        safeHaskellOn, safeImportsOn, safeLanguageOn, safeInferOn,
        packageTrustOn,
        safeDirectImpsReq, safeImplicitImpsReq,
        unsafeFlags,

        -- ** System tool settings and locations
        Settings(..),
        targetPlatform,
        ghcUsagePath, ghciUsagePath, topDir, tmpDir, rawSettings,
        extraGccViaCFlags, systemPackageConfig,
        pgm_L, pgm_P, pgm_F, pgm_c, pgm_s, pgm_a, pgm_l, pgm_dll, pgm_T,
        pgm_sysman, pgm_windres, pgm_lo, pgm_lc,
        opt_L, opt_P, opt_F, opt_c, opt_a, opt_l,
        opt_windres, opt_lo, opt_lc,


        -- ** Manipulating DynFlags
        defaultDynFlags,                -- Settings -> DynFlags
        defaultWays,
        interpWays,
        initDynFlags,                   -- DynFlags -> IO DynFlags
        defaultFatalMessager,
        defaultLogAction,
        defaultLogActionHPrintDoc,
        defaultLogActionHPutStrDoc,
        defaultFlushOut,
        defaultFlushErr,

        getOpts,                        -- DynFlags -> (DynFlags -> [a]) -> [a]
        getVerbFlags,
        updOptLevel,
        setTmpDir,
        setPackageName,

        -- ** Parsing DynFlags
        parseDynamicFlagsCmdLine,
        parseDynamicFilePragma,
        parseDynamicFlagsFull,

        -- ** Available DynFlags
        allFlags,
        flagsAll,
        flagsDynamic,
        flagsPackage,

        supportedLanguagesAndExtensions,

        -- ** DynFlags C compiler options
        picCCOpts, picPOpts,

        -- * Configuration of the stg-to-stg passes
        StgToDo(..),
        getStgToDo,

        -- * Compiler configuration suitable for display to the user
        compilerInfo,

#ifdef GHCI
-- Only in stage 2 can we be sure that the RTS
-- exposes the appropriate runtime boolean
        rtsIsProfiled,
#endif

#include "../includes/dist-derivedconstants/header/GHCConstantsHaskellExports.hs"
        bLOCK_SIZE_W,
        wORD_SIZE_IN_BITS,
        tAG_MASK,
        mAX_PTR_TAG,
        tARGET_MIN_INT, tARGET_MAX_INT, tARGET_MAX_WORD,

        unsafeGlobalDynFlags, setUnsafeGlobalDynFlags,

        -- * SSE
        isSse2Enabled,
        isSse4_2Enabled,

        -- * Linker information
        LinkerInfo(..),
  ) where

#include "HsVersions.h"

import Platform
import PlatformConstants
import Module
import PackageConfig
import {-# SOURCE #-} PrelNames ( mAIN )
import {-# SOURCE #-} Packages (PackageState)
import DriverPhases     ( Phase(..), phaseInputExt )
import Config
import CmdLineParser
import Constants
import Panic
import Util
import Maybes           ( orElse )
import MonadUtils
import qualified Pretty
import SrcLoc
import FastString
import Outputable
#ifdef GHCI
import Foreign.C        ( CInt(..) )
#endif
import {-# SOURCE #-} ErrUtils ( Severity(..), MsgDoc, mkLocMessage )

import System.IO.Unsafe ( unsafePerformIO )
import Data.IORef
import Control.Monad

import Data.Bits
import Data.Char
import Data.Int
import Data.List
import Data.Map (Map)
import qualified Data.Map as Map
import Data.Maybe
import Data.Set (Set)
import qualified Data.Set as Set
import Data.Word
import System.FilePath
import System.IO
import System.IO.Error

import Data.IntSet (IntSet)
import qualified Data.IntSet as IntSet

import GHC.Foreign (withCString, peekCString)

-- -----------------------------------------------------------------------------
-- DynFlags

data DumpFlag

   -- debugging flags
   = Opt_D_dump_cmm
   | Opt_D_dump_cmm_raw
   -- All of the cmm subflags (there are a lot!)  Automatically
   -- enabled if you run -ddump-cmm
   | Opt_D_dump_cmm_cfg
   | Opt_D_dump_cmm_cbe
   | Opt_D_dump_cmm_proc
   | Opt_D_dump_cmm_rewrite
   | Opt_D_dump_cmm_sp
   | Opt_D_dump_cmm_procmap
   | Opt_D_dump_cmm_split
   | Opt_D_dump_cmm_info
   | Opt_D_dump_cmm_cps
   -- end cmm subflags
   | Opt_D_dump_asm
   | Opt_D_dump_asm_native
   | Opt_D_dump_asm_liveness
   | Opt_D_dump_asm_regalloc
   | Opt_D_dump_asm_regalloc_stages
   | Opt_D_dump_asm_conflicts
   | Opt_D_dump_asm_stats
   | Opt_D_dump_asm_expanded
   | Opt_D_dump_llvm
   | Opt_D_dump_core_stats
   | Opt_D_dump_deriv
   | Opt_D_dump_ds
   | Opt_D_dump_foreign
   | Opt_D_dump_inlinings
   | Opt_D_dump_rule_firings
   | Opt_D_dump_rule_rewrites
   | Opt_D_dump_simpl_trace
   | Opt_D_dump_occur_anal
   | Opt_D_dump_parsed
   | Opt_D_dump_rn
   | Opt_D_dump_core_pipeline -- TODO FIXME: dump after simplifier stats
   | Opt_D_dump_simpl
   | Opt_D_dump_simpl_iterations
   | Opt_D_dump_simpl_phases
   | Opt_D_dump_spec
   | Opt_D_dump_prep
   | Opt_D_dump_stg
   | Opt_D_dump_stranal
   | Opt_D_dump_tc
   | Opt_D_dump_types
   | Opt_D_dump_rules
   | Opt_D_dump_cse
   | Opt_D_dump_worker_wrapper
   | Opt_D_dump_rn_trace
   | Opt_D_dump_rn_stats
   | Opt_D_dump_opt_cmm
   | Opt_D_dump_simpl_stats
   | Opt_D_dump_cs_trace -- Constraint solver in type checker
   | Opt_D_dump_tc_trace
   | Opt_D_dump_if_trace
   | Opt_D_dump_vt_trace
   | Opt_D_dump_splices
   | Opt_D_dump_BCOs
   | Opt_D_dump_vect
   | Opt_D_dump_ticked
   | Opt_D_dump_rtti
   | Opt_D_source_stats
   | Opt_D_verbose_stg2stg
   | Opt_D_dump_hi
   | Opt_D_dump_hi_diffs
   | Opt_D_dump_mod_cycles
   | Opt_D_dump_view_pattern_commoning
   | Opt_D_verbose_core2core

   deriving (Eq, Show, Enum)

-- | Enumerates the simple on-or-off dynamic flags
data GeneralFlag

   = Opt_DumpToFile                     -- ^ Append dump output to files instead of stdout.
   | Opt_D_faststring_stats
   | Opt_D_dump_minimal_imports
   | Opt_DoCoreLinting
   | Opt_DoStgLinting
   | Opt_DoCmmLinting
   | Opt_DoAsmLinting
   | Opt_NoLlvmMangler                 -- hidden flag

   | Opt_WarnIsError                    -- -Werror; makes warnings fatal

   | Opt_PrintExplicitForalls

   -- optimisation opts
   | Opt_Strictness
<<<<<<< HEAD
   | Opt_LateDmdAnal
=======
   | Opt_KillAbsence
   | Opt_KillOneShot
>>>>>>> c24be4b7
   | Opt_FullLaziness
   | Opt_FloatIn
   | Opt_Specialise
   | Opt_StaticArgumentTransformation
   | Opt_CSE
   | Opt_LiberateCase
   | Opt_SpecConstr
   | Opt_DoLambdaEtaExpansion
   | Opt_IgnoreAsserts
   | Opt_DoEtaReduction
   | Opt_CaseMerge
   | Opt_UnboxStrictFields
   | Opt_UnboxSmallStrictFields
   | Opt_DictsCheap
   | Opt_EnableRewriteRules             -- Apply rewrite rules during simplification
   | Opt_Vectorise
   | Opt_VectorisationAvoidance
   | Opt_RegsGraph                      -- do graph coloring register allocation
   | Opt_RegsIterative                  -- do iterative coalescing graph coloring register allocation
   | Opt_PedanticBottoms                -- Be picky about how we treat bottom
   | Opt_LlvmTBAA                       -- Use LLVM TBAA infastructure for improving AA (hidden flag)
   | Opt_IrrefutableTuples
   | Opt_CmmSink
   | Opt_CmmElimCommonBlocks
   | Opt_OmitYields
   | Opt_SimpleListLiterals
   | Opt_FunToThunk               -- allow WwLib.mkWorkerArgs to remove all value lambdas

   -- Interface files
   | Opt_IgnoreInterfacePragmas
   | Opt_OmitInterfacePragmas
   | Opt_ExposeAllUnfoldings

   -- profiling opts
   | Opt_AutoSccsOnIndividualCafs
   | Opt_ProfCountEntries

   -- misc opts
   | Opt_Pp
   | Opt_ForceRecomp
   | Opt_ExcessPrecision
   | Opt_EagerBlackHoling
   | Opt_NoHsMain
   | Opt_SplitObjs
   | Opt_StgStats
   | Opt_HideAllPackages
   | Opt_PrintBindResult
   | Opt_Haddock
   | Opt_HaddockOptions
   | Opt_Hpc_No_Auto
   | Opt_BreakOnException
   | Opt_BreakOnError
   | Opt_PrintEvldWithShow
   | Opt_PrintBindContents
   | Opt_GenManifest
   | Opt_EmbedManifest
   | Opt_EmitExternalCore
   | Opt_SharedImplib
   | Opt_BuildingCabalPackage
   | Opt_IgnoreDotGhci
   | Opt_GhciSandbox
   | Opt_GhciHistory
   | Opt_HelpfulErrors
   | Opt_DeferTypeErrors
   | Opt_Parallel
   | Opt_GranMacros
   | Opt_PIC
   | Opt_SccProfilingOn
   | Opt_Ticky
   | Opt_Ticky_Allocd
   | Opt_Ticky_LNE
   | Opt_Ticky_Dyn_Thunk
   | Opt_Static
   | Opt_RPath
   | Opt_RelativeDynlibPaths
   | Opt_Hpc
   | Opt_FlatCache

   -- PreInlining is on by default. The option is there just to see how
   -- bad things get if you turn it off!
   | Opt_SimplPreInlining

   -- output style opts
   | Opt_ErrorSpans -- Include full span info in error messages,
                    -- instead of just the start position.
   | Opt_PprCaseAsLet

   -- Suppress all coercions, them replacing with '...'
   | Opt_SuppressCoercions
   | Opt_SuppressVarKinds
   -- Suppress module id prefixes on variables.
   | Opt_SuppressModulePrefixes
   -- Suppress type applications.
   | Opt_SuppressTypeApplications
   -- Suppress info such as arity and unfoldings on identifiers.
   | Opt_SuppressIdInfo
   -- Suppress separate type signatures in core, but leave types on
   -- lambda bound vars
   | Opt_SuppressTypeSignatures
   -- Suppress unique ids on variables.
   -- Except for uniques, as some simplifier phases introduce new
   -- variables that have otherwise identical names.
   | Opt_SuppressUniques

   -- temporary flags
   | Opt_RunCPS
   | Opt_RunCPSZ
   | Opt_AutoLinkPackages
   | Opt_ImplicitImportQualified

   -- keeping stuff
   | Opt_KeepHiDiffs
   | Opt_KeepHcFiles
   | Opt_KeepSFiles
   | Opt_KeepTmpFiles
   | Opt_KeepRawTokenStream
   | Opt_KeepLlvmFiles

   | Opt_BuildDynamicToo

   -- safe haskell flags
   | Opt_DistrustAllPackages
   | Opt_PackageTrust

   deriving (Eq, Show, Enum)

data WarningFlag =
     Opt_WarnDuplicateExports
   | Opt_WarnDuplicateConstraints
   | Opt_WarnHiShadows
   | Opt_WarnImplicitPrelude
   | Opt_WarnIncompletePatterns
   | Opt_WarnIncompleteUniPatterns
   | Opt_WarnIncompletePatternsRecUpd
   | Opt_WarnOverflowedLiterals
   | Opt_WarnEmptyEnumerations
   | Opt_WarnMissingFields
   | Opt_WarnMissingImportList
   | Opt_WarnMissingMethods
   | Opt_WarnMissingSigs
   | Opt_WarnMissingLocalSigs
   | Opt_WarnNameShadowing
   | Opt_WarnOverlappingPatterns
   | Opt_WarnTypeDefaults
   | Opt_WarnMonomorphism
   | Opt_WarnUnusedBinds
   | Opt_WarnUnusedImports
   | Opt_WarnUnusedMatches
   | Opt_WarnWarningsDeprecations
   | Opt_WarnDeprecatedFlags
   | Opt_WarnDodgyExports
   | Opt_WarnDodgyImports
   | Opt_WarnOrphans
   | Opt_WarnAutoOrphans
   | Opt_WarnIdentities
   | Opt_WarnTabs
   | Opt_WarnUnrecognisedPragmas
   | Opt_WarnDodgyForeignImports
   | Opt_WarnLazyUnliftedBindings
   | Opt_WarnUnusedDoBind
   | Opt_WarnWrongDoBind
   | Opt_WarnAlternativeLayoutRuleTransitional
   | Opt_WarnUnsafe
   | Opt_WarnSafe
   | Opt_WarnPointlessPragmas
   | Opt_WarnUnsupportedCallingConventions
   | Opt_WarnUnsupportedLlvmVersion
   | Opt_WarnInlineRuleShadowing
   | Opt_WarnTypeableInstances
   deriving (Eq, Show, Enum)

data Language = Haskell98 | Haskell2010
   deriving Enum

-- | The various Safe Haskell modes
data SafeHaskellMode
   = Sf_None
   | Sf_Unsafe
   | Sf_Trustworthy
   | Sf_Safe
   | Sf_SafeInferred
   deriving (Eq)

instance Show SafeHaskellMode where
    show Sf_None         = "None"
    show Sf_Unsafe       = "Unsafe"
    show Sf_Trustworthy  = "Trustworthy"
    show Sf_Safe         = "Safe"
    show Sf_SafeInferred = "Safe-Inferred"

instance Outputable SafeHaskellMode where
    ppr = text . show

data ExtensionFlag
   = Opt_Cpp
   | Opt_OverlappingInstances
   | Opt_UndecidableInstances
   | Opt_IncoherentInstances
   | Opt_MonomorphismRestriction
   | Opt_MonoPatBinds
   | Opt_MonoLocalBinds
   | Opt_RelaxedPolyRec           -- Deprecated
   | Opt_ExtendedDefaultRules     -- Use GHC's extended rules for defaulting
   | Opt_ForeignFunctionInterface
   | Opt_UnliftedFFITypes
   | Opt_InterruptibleFFI
   | Opt_CApiFFI
   | Opt_GHCForeignImportPrim
   | Opt_ParallelArrays           -- Syntactic support for parallel arrays
   | Opt_Arrows                   -- Arrow-notation syntax
   | Opt_TemplateHaskell
   | Opt_QuasiQuotes
   | Opt_ImplicitParams
   | Opt_ImplicitPrelude
   | Opt_ScopedTypeVariables
   | Opt_AllowAmbiguousTypes
   | Opt_UnboxedTuples
   | Opt_BangPatterns
   | Opt_TypeFamilies
   | Opt_OverloadedStrings
   | Opt_OverloadedLists
   | Opt_DisambiguateRecordFields
   | Opt_RecordWildCards
   | Opt_RecordPuns
   | Opt_ViewPatterns
   | Opt_GADTs
   | Opt_GADTSyntax
   | Opt_NPlusKPatterns
   | Opt_DoAndIfThenElse
   | Opt_RebindableSyntax
   | Opt_ConstraintKinds
   | Opt_PolyKinds                -- Kind polymorphism
   | Opt_DataKinds                -- Datatype promotion
   | Opt_InstanceSigs
 
   | Opt_StandaloneDeriving
   | Opt_DeriveDataTypeable
   | Opt_AutoDeriveTypeable       -- Automatic derivation of Typeable
   | Opt_DeriveFunctor
   | Opt_DeriveTraversable
   | Opt_DeriveFoldable
   | Opt_DeriveGeneric            -- Allow deriving Generic/1
   | Opt_DefaultSignatures        -- Allow extra signatures for defmeths

   | Opt_TypeSynonymInstances
   | Opt_FlexibleContexts
   | Opt_FlexibleInstances
   | Opt_ConstrainedClassMethods
   | Opt_MultiParamTypeClasses
   | Opt_NullaryTypeClasses
   | Opt_FunctionalDependencies
   | Opt_UnicodeSyntax
   | Opt_ExistentialQuantification
   | Opt_MagicHash
   | Opt_EmptyDataDecls
   | Opt_KindSignatures
   | Opt_RoleAnnotations
   | Opt_ParallelListComp
   | Opt_TransformListComp
   | Opt_MonadComprehensions
   | Opt_GeneralizedNewtypeDeriving
   | Opt_RecursiveDo
   | Opt_PostfixOperators
   | Opt_TupleSections
   | Opt_PatternGuards
   | Opt_LiberalTypeSynonyms
   | Opt_RankNTypes
   | Opt_ImpredicativeTypes
   | Opt_TypeOperators
   | Opt_ExplicitNamespaces
   | Opt_PackageImports
   | Opt_ExplicitForAll
   | Opt_AlternativeLayoutRule
   | Opt_AlternativeLayoutRuleTransitional
   | Opt_DatatypeContexts
   | Opt_NondecreasingIndentation
   | Opt_RelaxedLayout
   | Opt_TraditionalRecordSyntax
   | Opt_LambdaCase
   | Opt_MultiWayIf
   | Opt_TypeHoles
   | Opt_NegativeLiterals
   | Opt_EmptyCase
   deriving (Eq, Enum, Show)

-- | Contains not only a collection of 'GeneralFlag's but also a plethora of
-- information relating to the compilation of a single file or GHC session
data DynFlags = DynFlags {
  ghcMode               :: GhcMode,
  ghcLink               :: GhcLink,
  hscTarget             :: HscTarget,
  settings              :: Settings,
  verbosity             :: Int,         -- ^ Verbosity level: see Note [Verbosity levels]
  optLevel              :: Int,         -- ^ Optimisation level
  simplPhases           :: Int,         -- ^ Number of simplifier phases
  maxSimplIterations    :: Int,         -- ^ Max simplifier iterations
  shouldDumpSimplPhase  :: Maybe String,
  ruleCheck             :: Maybe String,
  strictnessBefore      :: [Int],       -- ^ Additional demand analysis

  simplTickFactor       :: Int,         -- ^ Multiplier for simplifier ticks
  specConstrThreshold   :: Maybe Int,   -- ^ Threshold for SpecConstr
  specConstrCount       :: Maybe Int,   -- ^ Max number of specialisations for any one function
  specConstrRecursive   :: Int,         -- ^ Max number of specialisations for recursive types
                                        --   Not optional; otherwise ForceSpecConstr can diverge.
  liberateCaseThreshold :: Maybe Int,   -- ^ Threshold for LiberateCase
  floatLamArgs          :: Maybe Int,   -- ^ Arg count for lambda floating
                                        --   See CoreMonad.FloatOutSwitches

  historySize           :: Int,

  cmdlineHcIncludes     :: [String],    -- ^ @\-\#includes@
  importPaths           :: [FilePath],
  mainModIs             :: Module,
  mainFunIs             :: Maybe String,
  ctxtStkDepth          :: Int,         -- ^ Typechecker context stack depth

  thisPackage           :: PackageId,   -- ^ name of package currently being compiled

  -- ways
  ways                  :: [Way],       -- ^ Way flags from the command line
  buildTag              :: String,      -- ^ The global \"way\" (e.g. \"p\" for prof)
  rtsBuildTag           :: String,      -- ^ The RTS \"way\"

  -- For object splitting
  splitInfo             :: Maybe (String,Int),

  -- paths etc.
  objectDir             :: Maybe String,
  dylibInstallName      :: Maybe String,
  hiDir                 :: Maybe String,
  stubDir               :: Maybe String,
  dumpDir               :: Maybe String,

  objectSuf             :: String,
  hcSuf                 :: String,
  hiSuf                 :: String,

  canGenerateDynamicToo :: IORef Bool,
  dynObjectSuf          :: String,
  dynHiSuf              :: String,

  -- Packages.isDllName needs to know whether a call is within a
  -- single DLL or not. Normally it does this by seeing if the call
  -- is to the same package, but for the ghc package, we split the
  -- package between 2 DLLs. The dllSplit tells us which sets of
  -- modules are in which package.
  dllSplitFile          :: Maybe FilePath,
  dllSplit              :: Maybe [Set String],

  outputFile            :: Maybe String,
  dynOutputFile         :: Maybe String,
  outputHi              :: Maybe String,
  dynLibLoader          :: DynLibLoader,

  -- | This is set by 'DriverPipeline.runPipeline' based on where
  --    its output is going.
  dumpPrefix            :: Maybe FilePath,

  -- | Override the 'dumpPrefix' set by 'DriverPipeline.runPipeline'.
  --    Set by @-ddump-file-prefix@
  dumpPrefixForce       :: Maybe FilePath,

  ldInputs              :: [Option],

  includePaths          :: [String],
  libraryPaths          :: [String],
  frameworkPaths        :: [String],    -- used on darwin only
  cmdlineFrameworks     :: [String],    -- ditto

  rtsOpts               :: Maybe String,
  rtsOptsEnabled        :: RtsOptsEnabled,

  hpcDir                :: String,      -- ^ Path to store the .mix files

  -- Plugins
  pluginModNames        :: [ModuleName],
  pluginModNameOpts     :: [(ModuleName,String)],

  --  For ghc -M
  depMakefile           :: FilePath,
  depIncludePkgDeps     :: Bool,
  depExcludeMods        :: [ModuleName],
  depSuffixes           :: [String],

  --  Package flags
  extraPkgConfs         :: [PkgConfRef] -> [PkgConfRef],
        -- ^ The @-package-db@ flags given on the command line, in the order
        -- they appeared.

  packageFlags          :: [PackageFlag],
        -- ^ The @-package@ and @-hide-package@ flags from the command-line

  -- Package state
  -- NB. do not modify this field, it is calculated by
  -- Packages.initPackages and Packages.updatePackages.
  pkgDatabase           :: Maybe [PackageConfig],
  pkgState              :: PackageState,

  -- Temporary files
  -- These have to be IORefs, because the defaultCleanupHandler needs to
  -- know what to clean when an exception happens
  filesToClean          :: IORef [FilePath],
  dirsToClean           :: IORef (Map FilePath FilePath),
  filesToNotIntermediateClean :: IORef [FilePath],


  -- Names of files which were generated from -ddump-to-file; used to
  -- track which ones we need to truncate because it's our first run
  -- through
  generatedDumps        :: IORef (Set FilePath),

  -- hsc dynamic flags
  dumpFlags             :: IntSet,
  generalFlags          :: IntSet,
  warningFlags          :: IntSet,
  -- Don't change this without updating extensionFlags:
  language              :: Maybe Language,
  -- | Safe Haskell mode
  safeHaskell           :: SafeHaskellMode,
  -- We store the location of where some extension and flags were turned on so
  -- we can produce accurate error messages when Safe Haskell fails due to
  -- them.
  thOnLoc               :: SrcSpan,
  newDerivOnLoc         :: SrcSpan,
  pkgTrustOnLoc         :: SrcSpan,
  warnSafeOnLoc         :: SrcSpan,
  warnUnsafeOnLoc       :: SrcSpan,
  -- Don't change this without updating extensionFlags:
  extensions            :: [OnOff ExtensionFlag],
  -- extensionFlags should always be equal to
  --     flattenExtensionFlags language extensions
  extensionFlags        :: IntSet,

  -- Unfolding control
  -- See Note [Discounts and thresholds] in CoreUnfold
  ufCreationThreshold   :: Int,
  ufUseThreshold        :: Int,
  ufFunAppDiscount      :: Int,
  ufDictDiscount        :: Int,
  ufKeenessFactor       :: Float,
  ufDearOp              :: Int,

  maxWorkerArgs         :: Int,

  ghciHistSize          :: Int,

  -- | MsgDoc output action: use "ErrUtils" instead of this if you can
  log_action            :: LogAction,
  flushOut              :: FlushOut,
  flushErr              :: FlushErr,

  haddockOptions        :: Maybe String,
  ghciScripts           :: [String],

  -- Output style options
  pprUserLength         :: Int,
  pprCols               :: Int,
  traceLevel            :: Int, -- Standard level is 1. Less verbose is 0.

  useUnicodeQuotes      :: Bool,

  -- | what kind of {-# SCC #-} to add automatically
  profAuto              :: ProfAuto,

  interactivePrint      :: Maybe String,

  llvmVersion           :: IORef Int,

  nextWrapperNum        :: IORef Int,

  -- | Machine dependant flags (-m<blah> stuff)
  sseVersion            :: Maybe (Int, Int),  -- (major, minor)

  -- | Run-time linker information (what options we need, etc.)
  rtldFlags             :: IORef (Maybe LinkerInfo)
 }

class HasDynFlags m where
    getDynFlags :: m DynFlags

class ContainsDynFlags t where
    extractDynFlags :: t -> DynFlags
    replaceDynFlags :: t -> DynFlags -> t

data ProfAuto
  = NoProfAuto         -- ^ no SCC annotations added
  | ProfAutoAll        -- ^ top-level and nested functions are annotated
  | ProfAutoTop        -- ^ top-level functions annotated only
  | ProfAutoExports    -- ^ exported functions annotated only
  | ProfAutoCalls      -- ^ annotate call-sites
  deriving (Enum)

data Settings = Settings {
  sTargetPlatform        :: Platform,    -- Filled in by SysTools
  sGhcUsagePath          :: FilePath,    -- Filled in by SysTools
  sGhciUsagePath         :: FilePath,    -- ditto
  sTopDir                :: FilePath,
  sTmpDir                :: String,      -- no trailing '/'
  -- You shouldn't need to look things up in rawSettings directly.
  -- They should have their own fields instead.
  sRawSettings           :: [(String, String)],
  sExtraGccViaCFlags     :: [String],
  sSystemPackageConfig   :: FilePath,
  sLdSupportsCompactUnwind :: Bool,
  sLdSupportsBuildId       :: Bool,
  sLdSupportsFilelist      :: Bool,
  sLdIsGnuLd               :: Bool,
  -- commands for particular phases
  sPgm_L                 :: String,
  sPgm_P                 :: (String,[Option]),
  sPgm_F                 :: String,
  sPgm_c                 :: (String,[Option]),
  sPgm_s                 :: (String,[Option]),
  sPgm_a                 :: (String,[Option]),
  sPgm_l                 :: (String,[Option]),
  sPgm_dll               :: (String,[Option]),
  sPgm_T                 :: String,
  sPgm_sysman            :: String,
  sPgm_windres           :: String,
  sPgm_lo                :: (String,[Option]), -- LLVM: opt llvm optimiser
  sPgm_lc                :: (String,[Option]), -- LLVM: llc static compiler
  -- options for particular phases
  sOpt_L                 :: [String],
  sOpt_P                 :: [String],
  sOpt_F                 :: [String],
  sOpt_c                 :: [String],
  sOpt_a                 :: [String],
  sOpt_l                 :: [String],
  sOpt_windres           :: [String],
  sOpt_lo                :: [String], -- LLVM: llvm optimiser
  sOpt_lc                :: [String], -- LLVM: llc static compiler

  sPlatformConstants     :: PlatformConstants
 }

targetPlatform :: DynFlags -> Platform
targetPlatform dflags = sTargetPlatform (settings dflags)

ghcUsagePath          :: DynFlags -> FilePath
ghcUsagePath dflags = sGhcUsagePath (settings dflags)
ghciUsagePath         :: DynFlags -> FilePath
ghciUsagePath dflags = sGhciUsagePath (settings dflags)
topDir                :: DynFlags -> FilePath
topDir dflags = sTopDir (settings dflags)
tmpDir                :: DynFlags -> String
tmpDir dflags = sTmpDir (settings dflags)
rawSettings           :: DynFlags -> [(String, String)]
rawSettings dflags = sRawSettings (settings dflags)
extraGccViaCFlags     :: DynFlags -> [String]
extraGccViaCFlags dflags = sExtraGccViaCFlags (settings dflags)
systemPackageConfig   :: DynFlags -> FilePath
systemPackageConfig dflags = sSystemPackageConfig (settings dflags)
pgm_L                 :: DynFlags -> String
pgm_L dflags = sPgm_L (settings dflags)
pgm_P                 :: DynFlags -> (String,[Option])
pgm_P dflags = sPgm_P (settings dflags)
pgm_F                 :: DynFlags -> String
pgm_F dflags = sPgm_F (settings dflags)
pgm_c                 :: DynFlags -> (String,[Option])
pgm_c dflags = sPgm_c (settings dflags)
pgm_s                 :: DynFlags -> (String,[Option])
pgm_s dflags = sPgm_s (settings dflags)
pgm_a                 :: DynFlags -> (String,[Option])
pgm_a dflags = sPgm_a (settings dflags)
pgm_l                 :: DynFlags -> (String,[Option])
pgm_l dflags = sPgm_l (settings dflags)
pgm_dll               :: DynFlags -> (String,[Option])
pgm_dll dflags = sPgm_dll (settings dflags)
pgm_T                 :: DynFlags -> String
pgm_T dflags = sPgm_T (settings dflags)
pgm_sysman            :: DynFlags -> String
pgm_sysman dflags = sPgm_sysman (settings dflags)
pgm_windres           :: DynFlags -> String
pgm_windres dflags = sPgm_windres (settings dflags)
pgm_lo                :: DynFlags -> (String,[Option])
pgm_lo dflags = sPgm_lo (settings dflags)
pgm_lc                :: DynFlags -> (String,[Option])
pgm_lc dflags = sPgm_lc (settings dflags)
opt_L                 :: DynFlags -> [String]
opt_L dflags = sOpt_L (settings dflags)
opt_P                 :: DynFlags -> [String]
opt_P dflags = concatMap (wayOptP (targetPlatform dflags)) (ways dflags)
            ++ sOpt_P (settings dflags)
opt_F                 :: DynFlags -> [String]
opt_F dflags = sOpt_F (settings dflags)
opt_c                 :: DynFlags -> [String]
opt_c dflags = concatMap (wayOptc (targetPlatform dflags)) (ways dflags)
            ++ sOpt_c (settings dflags)
opt_a                 :: DynFlags -> [String]
opt_a dflags = sOpt_a (settings dflags)
opt_l                 :: DynFlags -> [String]
opt_l dflags = concatMap (wayOptl (targetPlatform dflags)) (ways dflags)
            ++ sOpt_l (settings dflags)
opt_windres           :: DynFlags -> [String]
opt_windres dflags = sOpt_windres (settings dflags)
opt_lo                :: DynFlags -> [String]
opt_lo dflags = sOpt_lo (settings dflags)
opt_lc                :: DynFlags -> [String]
opt_lc dflags = sOpt_lc (settings dflags)

-- | The target code type of the compilation (if any).
--
-- Whenever you change the target, also make sure to set 'ghcLink' to
-- something sensible.
--
-- 'HscNothing' can be used to avoid generating any output, however, note
-- that:
--
--  * If a program uses Template Haskell the typechecker may try to run code
--    from an imported module.  This will fail if no code has been generated
--    for this module.  You can use 'GHC.needsTemplateHaskell' to detect
--    whether this might be the case and choose to either switch to a
--    different target or avoid typechecking such modules.  (The latter may be
--    preferable for security reasons.)
--
data HscTarget
  = HscC           -- ^ Generate C code.
  | HscAsm         -- ^ Generate assembly using the native code generator.
  | HscLlvm        -- ^ Generate assembly using the llvm code generator.
  | HscInterpreted -- ^ Generate bytecode.  (Requires 'LinkInMemory')
  | HscNothing     -- ^ Don't generate any code.  See notes above.
  deriving (Eq, Show)

-- | Will this target result in an object file on the disk?
isObjectTarget :: HscTarget -> Bool
isObjectTarget HscC     = True
isObjectTarget HscAsm   = True
isObjectTarget HscLlvm  = True
isObjectTarget _        = False

-- | Does this target retain *all* top-level bindings for a module,
-- rather than just the exported bindings, in the TypeEnv and compiled
-- code (if any)?  In interpreted mode we do this, so that GHCi can
-- call functions inside a module.  In HscNothing mode we also do it,
-- so that Haddock can get access to the GlobalRdrEnv for a module
-- after typechecking it.
targetRetainsAllBindings :: HscTarget -> Bool
targetRetainsAllBindings HscInterpreted = True
targetRetainsAllBindings HscNothing     = True
targetRetainsAllBindings _              = False

-- | The 'GhcMode' tells us whether we're doing multi-module
-- compilation (controlled via the "GHC" API) or one-shot
-- (single-module) compilation.  This makes a difference primarily to
-- the "Finder": in one-shot mode we look for interface files for
-- imported modules, but in multi-module mode we look for source files
-- in order to check whether they need to be recompiled.
data GhcMode
  = CompManager         -- ^ @\-\-make@, GHCi, etc.
  | OneShot             -- ^ @ghc -c Foo.hs@
  | MkDepend            -- ^ @ghc -M@, see "Finder" for why we need this
  deriving Eq

instance Outputable GhcMode where
  ppr CompManager = ptext (sLit "CompManager")
  ppr OneShot     = ptext (sLit "OneShot")
  ppr MkDepend    = ptext (sLit "MkDepend")

isOneShot :: GhcMode -> Bool
isOneShot OneShot = True
isOneShot _other  = False

-- | What to do in the link step, if there is one.
data GhcLink
  = NoLink              -- ^ Don't link at all
  | LinkBinary          -- ^ Link object code into a binary
  | LinkInMemory        -- ^ Use the in-memory dynamic linker (works for both
                        --   bytecode and object code).
  | LinkDynLib          -- ^ Link objects into a dynamic lib (DLL on Windows, DSO on ELF platforms)
  deriving (Eq, Show)

isNoLink :: GhcLink -> Bool
isNoLink NoLink = True
isNoLink _      = False

data PackageFlag
  = ExposePackage   String
  | ExposePackageId String
  | HidePackage     String
  | IgnorePackage   String
  | TrustPackage    String
  | DistrustPackage String
  deriving (Eq, Show)

defaultHscTarget :: Platform -> HscTarget
defaultHscTarget = defaultObjectTarget

-- | The 'HscTarget' value corresponding to the default way to create
-- object files on the current platform.
defaultObjectTarget :: Platform -> HscTarget
defaultObjectTarget platform
  | platformUnregisterised platform     =  HscC
  | cGhcWithNativeCodeGen == "YES"      =  HscAsm
  | otherwise                           =  HscLlvm

tablesNextToCode :: DynFlags -> Bool
tablesNextToCode dflags
    = mkTablesNextToCode (platformUnregisterised (targetPlatform dflags))

-- Determines whether we will be compiling
-- info tables that reside just before the entry code, or with an
-- indirection to the entry code.  See TABLES_NEXT_TO_CODE in
-- includes/rts/storage/InfoTables.h.
mkTablesNextToCode :: Bool -> Bool
mkTablesNextToCode unregisterised
    = not unregisterised && cGhcEnableTablesNextToCode == "YES"

data DynLibLoader
  = Deployable
  | SystemDependent
  deriving Eq

data RtsOptsEnabled = RtsOptsNone | RtsOptsSafeOnly | RtsOptsAll
  deriving (Show)

-----------------------------------------------------------------------------
-- Ways

-- The central concept of a "way" is that all objects in a given
-- program must be compiled in the same "way".  Certain options change
-- parameters of the virtual machine, eg. profiling adds an extra word
-- to the object header, so profiling objects cannot be linked with
-- non-profiling objects.

-- After parsing the command-line options, we determine which "way" we
-- are building - this might be a combination way, eg. profiling+threaded.

-- We then find the "build-tag" associated with this way, and this
-- becomes the suffix used to find .hi files and libraries used in
-- this compilation.

data Way
  = WayThreaded
  | WayDebug
  | WayProf
  | WayEventLog
  | WayPar
  | WayGran
  | WayNDP
  | WayDyn
  deriving (Eq, Ord, Show)

allowed_combination :: [Way] -> Bool
allowed_combination way = and [ x `allowedWith` y
                              | x <- way, y <- way, x < y ]
  where
        -- Note ordering in these tests: the left argument is
        -- <= the right argument, according to the Ord instance
        -- on Way above.

        -- dyn is allowed with everything
        _ `allowedWith` WayDyn                  = True
        WayDyn `allowedWith` _                  = True

        -- debug is allowed with everything
        _ `allowedWith` WayDebug                = True
        WayDebug `allowedWith` _                = True

        WayProf `allowedWith` WayNDP            = True
        WayThreaded `allowedWith` WayProf       = True
        WayThreaded `allowedWith` WayEventLog   = True
        _ `allowedWith` _                       = False

mkBuildTag :: [Way] -> String
mkBuildTag ways = concat (intersperse "_" (map wayTag ways))

wayTag :: Way -> String
wayTag WayThreaded = "thr"
wayTag WayDebug    = "debug"
wayTag WayDyn      = "dyn"
wayTag WayProf     = "p"
wayTag WayEventLog = "l"
wayTag WayPar      = "mp"
wayTag WayGran     = "mg"
wayTag WayNDP      = "ndp"

wayRTSOnly :: Way -> Bool
wayRTSOnly WayThreaded = True
wayRTSOnly WayDebug    = True
wayRTSOnly WayDyn      = False
wayRTSOnly WayProf     = False
wayRTSOnly WayEventLog = True
wayRTSOnly WayPar      = False
wayRTSOnly WayGran     = False
wayRTSOnly WayNDP      = False

wayDesc :: Way -> String
wayDesc WayThreaded = "Threaded"
wayDesc WayDebug    = "Debug"
wayDesc WayDyn      = "Dynamic"
wayDesc WayProf     = "Profiling"
wayDesc WayEventLog = "RTS Event Logging"
wayDesc WayPar      = "Parallel"
wayDesc WayGran     = "GranSim"
wayDesc WayNDP      = "Nested data parallelism"

-- Turn these flags on when enabling this way
wayGeneralFlags :: Platform -> Way -> [GeneralFlag]
wayGeneralFlags _ WayThreaded = []
wayGeneralFlags _ WayDebug    = []
wayGeneralFlags _ WayDyn      = [Opt_PIC]
wayGeneralFlags _ WayProf     = [Opt_SccProfilingOn]
wayGeneralFlags _ WayEventLog = []
wayGeneralFlags _ WayPar      = [Opt_Parallel]
wayGeneralFlags _ WayGran     = [Opt_GranMacros]
wayGeneralFlags _ WayNDP      = []

-- Turn these flags off when enabling this way
wayUnsetGeneralFlags :: Platform -> Way -> [GeneralFlag]
wayUnsetGeneralFlags _ WayThreaded = []
wayUnsetGeneralFlags _ WayDebug    = []
wayUnsetGeneralFlags _ WayDyn      = [-- There's no point splitting objects
                                      -- when we're going to be dynamically
                                      -- linking. Plus it breaks compilation
                                      -- on OSX x86.
                                      Opt_SplitObjs]
wayUnsetGeneralFlags _ WayProf     = []
wayUnsetGeneralFlags _ WayEventLog = []
wayUnsetGeneralFlags _ WayPar      = []
wayUnsetGeneralFlags _ WayGran     = []
wayUnsetGeneralFlags _ WayNDP      = []

wayExtras :: Platform -> Way -> DynFlags -> DynFlags
wayExtras _ WayThreaded dflags = dflags
wayExtras _ WayDebug    dflags = dflags
wayExtras _ WayDyn      dflags = dflags
wayExtras _ WayProf     dflags = dflags
wayExtras _ WayEventLog dflags = dflags
wayExtras _ WayPar      dflags = exposePackage' "concurrent" dflags
wayExtras _ WayGran     dflags = exposePackage' "concurrent" dflags
wayExtras _ WayNDP      dflags = setExtensionFlag' Opt_ParallelArrays
                               $ setGeneralFlag' Opt_Vectorise dflags

wayOptc :: Platform -> Way -> [String]
wayOptc platform WayThreaded = case platformOS platform of
                               OSOpenBSD -> ["-pthread"]
                               OSNetBSD  -> ["-pthread"]
                               _         -> []
wayOptc _ WayDebug      = []
wayOptc _ WayDyn        = []
wayOptc _ WayProf       = ["-DPROFILING"]
wayOptc _ WayEventLog   = ["-DTRACING"]
wayOptc _ WayPar        = ["-DPAR", "-w"]
wayOptc _ WayGran       = ["-DGRAN"]
wayOptc _ WayNDP        = []

wayOptl :: Platform -> Way -> [String]
wayOptl platform WayThreaded =
        case platformOS platform of
        -- FreeBSD's default threading library is the KSE-based M:N libpthread,
        -- which GHC has some problems with.  It's currently not clear whether
        -- the problems are our fault or theirs, but it seems that using the
        -- alternative 1:1 threading library libthr works around it:
        OSFreeBSD  -> ["-lthr"]
        OSSolaris2 -> ["-lrt"]
        OSOpenBSD  -> ["-pthread"]
        OSNetBSD   -> ["-pthread"]
        _          -> []
wayOptl _ WayDebug      = []
wayOptl _ WayDyn        = []
wayOptl _ WayProf       = []
wayOptl _ WayEventLog   = []
wayOptl _ WayPar        = ["-L${PVM_ROOT}/lib/${PVM_ARCH}",
                           "-lpvm3",
                           "-lgpvm3"]
wayOptl _ WayGran       = []
wayOptl _ WayNDP        = []

wayOptP :: Platform -> Way -> [String]
wayOptP _ WayThreaded = []
wayOptP _ WayDebug    = []
wayOptP _ WayDyn      = []
wayOptP _ WayProf     = ["-DPROFILING"]
wayOptP _ WayEventLog = ["-DTRACING"]
wayOptP _ WayPar      = ["-D__PARALLEL_HASKELL__"]
wayOptP _ WayGran     = ["-D__GRANSIM__"]
wayOptP _ WayNDP      = []

whenGeneratingDynamicToo :: MonadIO m => DynFlags -> m () -> m ()
whenGeneratingDynamicToo dflags f = ifGeneratingDynamicToo dflags f (return ())

ifGeneratingDynamicToo :: MonadIO m => DynFlags -> m a -> m a -> m a
ifGeneratingDynamicToo dflags f g = generateDynamicTooConditional dflags f g g

whenCannotGenerateDynamicToo :: MonadIO m => DynFlags -> m () -> m ()
whenCannotGenerateDynamicToo dflags f
    = ifCannotGenerateDynamicToo dflags f (return ())

ifCannotGenerateDynamicToo :: MonadIO m => DynFlags -> m a -> m a -> m a
ifCannotGenerateDynamicToo dflags f g
    = generateDynamicTooConditional dflags g f g

generateDynamicTooConditional :: MonadIO m
                              => DynFlags -> m a -> m a -> m a -> m a
generateDynamicTooConditional dflags canGen cannotGen notTryingToGen
    = if gopt Opt_BuildDynamicToo dflags
      then do let ref = canGenerateDynamicToo dflags
              b <- liftIO $ readIORef ref
              if b then canGen else cannotGen
      else notTryingToGen

dynamicTooMkDynamicDynFlags :: DynFlags -> DynFlags
dynamicTooMkDynamicDynFlags dflags0
    = let dflags1 = addWay' WayDyn dflags0
          dflags2 = dflags1 {
                        outputFile = dynOutputFile dflags1,
                        hiSuf = dynHiSuf dflags1,
                        objectSuf = dynObjectSuf dflags1
                    }
          dflags3 = updateWays dflags2
          dflags4 = gopt_unset dflags3 Opt_BuildDynamicToo
      in dflags4

-----------------------------------------------------------------------------

-- | Used by 'GHC.newSession' to partially initialize a new 'DynFlags' value
initDynFlags :: DynFlags -> IO DynFlags
initDynFlags dflags = do
 let -- We can't build with dynamic-too on Windows, as labels before
     -- the fork point are different depending on whether we are
     -- building dynamically or not.
     platformCanGenerateDynamicToo
         = platformOS (targetPlatform dflags) /= OSMinGW32
 refCanGenerateDynamicToo <- newIORef platformCanGenerateDynamicToo
 refFilesToClean <- newIORef []
 refDirsToClean <- newIORef Map.empty
 refFilesToNotIntermediateClean <- newIORef []
 refGeneratedDumps <- newIORef Set.empty
 refLlvmVersion <- newIORef 28
 refRtldFlags <- newIORef Nothing
 wrapperNum <- newIORef 0
 canUseUnicodeQuotes <- do let enc = localeEncoding
                               str = "‛’"
                           (withCString enc str $ \cstr ->
                                do str' <- peekCString enc cstr
                                   return (str == str'))
                               `catchIOError` \_ -> return False
 return dflags{
        canGenerateDynamicToo = refCanGenerateDynamicToo,
        filesToClean   = refFilesToClean,
        dirsToClean    = refDirsToClean,
        filesToNotIntermediateClean = refFilesToNotIntermediateClean,
        generatedDumps = refGeneratedDumps,
        llvmVersion    = refLlvmVersion,
        nextWrapperNum = wrapperNum,
        useUnicodeQuotes = canUseUnicodeQuotes,
        rtldFlags      = refRtldFlags
        }

-- | The normal 'DynFlags'. Note that they is not suitable for use in this form
-- and must be fully initialized by 'GHC.newSession' first.
defaultDynFlags :: Settings -> DynFlags
defaultDynFlags mySettings =
     DynFlags {
        ghcMode                 = CompManager,
        ghcLink                 = LinkBinary,
        hscTarget               = defaultHscTarget (sTargetPlatform mySettings),
        verbosity               = 0,
        optLevel                = 0,
        simplPhases             = 2,
        maxSimplIterations      = 4,
        shouldDumpSimplPhase    = Nothing,
        ruleCheck               = Nothing,
        simplTickFactor         = 100,
        specConstrThreshold     = Just 2000,
        specConstrCount         = Just 3,
        specConstrRecursive     = 3,
        liberateCaseThreshold   = Just 2000,
        floatLamArgs            = Just 0, -- Default: float only if no fvs

        historySize             = 20,
        strictnessBefore        = [],

        cmdlineHcIncludes       = [],
        importPaths             = ["."],
        mainModIs               = mAIN,
        mainFunIs               = Nothing,
        ctxtStkDepth            = mAX_CONTEXT_REDUCTION_DEPTH,

        thisPackage             = mainPackageId,

        objectDir               = Nothing,
        dylibInstallName        = Nothing,
        hiDir                   = Nothing,
        stubDir                 = Nothing,
        dumpDir                 = Nothing,

        objectSuf               = phaseInputExt StopLn,
        hcSuf                   = phaseInputExt HCc,
        hiSuf                   = "hi",

        canGenerateDynamicToo   = panic "defaultDynFlags: No canGenerateDynamicToo",
        dynObjectSuf            = "dyn_" ++ phaseInputExt StopLn,
        dynHiSuf                = "dyn_hi",

        dllSplitFile            = Nothing,
        dllSplit                = Nothing,

        pluginModNames          = [],
        pluginModNameOpts       = [],

        outputFile              = Nothing,
        dynOutputFile           = Nothing,
        outputHi                = Nothing,
        dynLibLoader            = SystemDependent,
        dumpPrefix              = Nothing,
        dumpPrefixForce         = Nothing,
        ldInputs                = [],
        includePaths            = [],
        libraryPaths            = [],
        frameworkPaths          = [],
        cmdlineFrameworks       = [],
        rtsOpts                 = Nothing,
        rtsOptsEnabled          = RtsOptsSafeOnly,

        hpcDir                  = ".hpc",

        extraPkgConfs           = id,
        packageFlags            = [],
        pkgDatabase             = Nothing,
        pkgState                = panic "no package state yet: call GHC.setSessionDynFlags",
        ways                    = defaultWays mySettings,
        buildTag                = mkBuildTag (defaultWays mySettings),
        rtsBuildTag             = mkBuildTag (defaultWays mySettings),
        splitInfo               = Nothing,
        settings                = mySettings,
        -- ghc -M values
        depMakefile       = "Makefile",
        depIncludePkgDeps = False,
        depExcludeMods    = [],
        depSuffixes       = [],
        -- end of ghc -M values
        filesToClean   = panic "defaultDynFlags: No filesToClean",
        dirsToClean    = panic "defaultDynFlags: No dirsToClean",
        filesToNotIntermediateClean = panic "defaultDynFlags: No filesToNotIntermediateClean",
        generatedDumps = panic "defaultDynFlags: No generatedDumps",
        haddockOptions = Nothing,
        dumpFlags = IntSet.empty,
        generalFlags = IntSet.fromList (map fromEnum (defaultFlags mySettings)),
        warningFlags = IntSet.fromList (map fromEnum standardWarnings),
        ghciScripts = [],
        language = Nothing,
        safeHaskell = Sf_SafeInferred,
        thOnLoc = noSrcSpan,
        newDerivOnLoc = noSrcSpan,
        pkgTrustOnLoc = noSrcSpan,
        warnSafeOnLoc = noSrcSpan,
        warnUnsafeOnLoc = noSrcSpan,
        extensions = [],
        extensionFlags = flattenExtensionFlags Nothing [],

        -- The ufCreationThreshold threshold must be reasonably high to
        -- take account of possible discounts.
        -- E.g. 450 is not enough in 'fulsom' for Interval.sqr to inline
        -- into Csg.calc (The unfolding for sqr never makes it into the
        -- interface file.)
        ufCreationThreshold = 750,
        ufUseThreshold      = 60,
        ufFunAppDiscount    = 60,
        -- Be fairly keen to inline a fuction if that means
        -- we'll be able to pick the right method from a dictionary
        ufDictDiscount      = 30,
        ufKeenessFactor     = 1.5,
        ufDearOp            = 40,

        maxWorkerArgs = 10,

        ghciHistSize = 50, -- keep a log of length 50 by default

        log_action = defaultLogAction,
        flushOut = defaultFlushOut,
        flushErr = defaultFlushErr,
        pprUserLength = 5,
        pprCols = 100,
        useUnicodeQuotes = False,
        traceLevel = 1,
        profAuto = NoProfAuto,
        llvmVersion = panic "defaultDynFlags: No llvmVersion",
        interactivePrint = Nothing,
        nextWrapperNum = panic "defaultDynFlags: No nextWrapperNum",
        sseVersion = Nothing,
        rtldFlags = panic "defaultDynFlags: no rtldFlags"
      }

defaultWays :: Settings -> [Way]
defaultWays settings = if pc_DYNAMIC_BY_DEFAULT (sPlatformConstants settings)
                       then [WayDyn]
                       else []

interpWays :: [Way]
interpWays = if cDYNAMIC_GHC_PROGRAMS
             then [WayDyn]
             else []

--------------------------------------------------------------------------

type FatalMessager = String -> IO ()
type LogAction = DynFlags -> Severity -> SrcSpan -> PprStyle -> MsgDoc -> IO ()

defaultFatalMessager :: FatalMessager
defaultFatalMessager = hPutStrLn stderr

defaultLogAction :: LogAction
defaultLogAction dflags severity srcSpan style msg
    = case severity of
      SevOutput      -> printSDoc msg style
      SevDump        -> printSDoc (msg $$ blankLine) style
      SevInteractive -> putStrSDoc msg style
      SevInfo        -> printErrs msg style
      SevFatal       -> printErrs msg style
      _              -> do hPutChar stderr '\n'
                           printErrs (mkLocMessage severity srcSpan msg) style
                           -- careful (#2302): printErrs prints in UTF-8,
                           -- whereas converting to string first and using
                           -- hPutStr would just emit the low 8 bits of
                           -- each unicode char.
    where printSDoc  = defaultLogActionHPrintDoc  dflags stdout
          printErrs  = defaultLogActionHPrintDoc  dflags stderr
          putStrSDoc = defaultLogActionHPutStrDoc dflags stdout

defaultLogActionHPrintDoc :: DynFlags -> Handle -> SDoc -> PprStyle -> IO ()
defaultLogActionHPrintDoc dflags h d sty
    = do let doc = runSDoc d (initSDocContext dflags sty)
         Pretty.printDoc Pretty.PageMode (pprCols dflags) h doc
         hFlush h

defaultLogActionHPutStrDoc :: DynFlags -> Handle -> SDoc -> PprStyle -> IO ()
defaultLogActionHPutStrDoc dflags h d sty
    = do let doc = runSDoc d (initSDocContext dflags sty)
         hPutStr h (Pretty.render doc)
         hFlush h

newtype FlushOut = FlushOut (IO ())

defaultFlushOut :: FlushOut
defaultFlushOut = FlushOut $ hFlush stdout

newtype FlushErr = FlushErr (IO ())

defaultFlushErr :: FlushErr
defaultFlushErr = FlushErr $ hFlush stderr

printOutputForUser :: DynFlags -> PrintUnqualified -> SDoc -> IO ()
printOutputForUser = printSevForUser SevOutput

printInfoForUser :: DynFlags -> PrintUnqualified -> SDoc -> IO ()
printInfoForUser = printSevForUser SevInfo

printSevForUser :: Severity -> DynFlags -> PrintUnqualified -> SDoc -> IO ()
printSevForUser sev dflags unqual doc
    = log_action dflags dflags sev noSrcSpan (mkUserStyle unqual AllTheWay) doc

{-
Note [Verbosity levels]
~~~~~~~~~~~~~~~~~~~~~~~
    0   |   print errors & warnings only
    1   |   minimal verbosity: print "compiling M ... done." for each module.
    2   |   equivalent to -dshow-passes
    3   |   equivalent to existing "ghc -v"
    4   |   "ghc -v -ddump-most"
    5   |   "ghc -v -ddump-all"
-}

data OnOff a = On a
             | Off a

-- OnOffs accumulate in reverse order, so we use foldr in order to
-- process them in the right order
flattenExtensionFlags :: Maybe Language -> [OnOff ExtensionFlag] -> IntSet
flattenExtensionFlags ml = foldr f defaultExtensionFlags
    where f (On f)  flags = IntSet.insert (fromEnum f) flags
          f (Off f) flags = IntSet.delete (fromEnum f) flags
          defaultExtensionFlags = IntSet.fromList (map fromEnum (languageExtensions ml))

languageExtensions :: Maybe Language -> [ExtensionFlag]

languageExtensions Nothing
    -- Nothing => the default case
    = Opt_NondecreasingIndentation -- This has been on by default for some time
    : delete Opt_DatatypeContexts  -- The Haskell' committee decided to
                                   -- remove datatype contexts from the
                                   -- language:
   -- http://www.haskell.org/pipermail/haskell-prime/2011-January/003335.html
      (languageExtensions (Just Haskell2010))

   -- NB: MonoPatBinds is no longer the default

languageExtensions (Just Haskell98)
    = [Opt_ImplicitPrelude,
       Opt_MonomorphismRestriction,
       Opt_NPlusKPatterns,
       Opt_DatatypeContexts,
       Opt_TraditionalRecordSyntax,
       Opt_NondecreasingIndentation
           -- strictly speaking non-standard, but we always had this
           -- on implicitly before the option was added in 7.1, and
           -- turning it off breaks code, so we're keeping it on for
           -- backwards compatibility.  Cabal uses -XHaskell98 by
           -- default unless you specify another language.
      ]

languageExtensions (Just Haskell2010)
    = [Opt_ImplicitPrelude,
       Opt_MonomorphismRestriction,
       Opt_DatatypeContexts,
       Opt_TraditionalRecordSyntax,
       Opt_EmptyDataDecls,
       Opt_ForeignFunctionInterface,
       Opt_PatternGuards,
       Opt_DoAndIfThenElse,
       Opt_RelaxedPolyRec]

-- | Test whether a 'DumpFlag' is set
dopt :: DumpFlag -> DynFlags -> Bool
dopt f dflags = (fromEnum f `IntSet.member` dumpFlags dflags)
             || (verbosity dflags >= 4 && enableIfVerbose f)
    where enableIfVerbose Opt_D_dump_tc_trace               = False
          enableIfVerbose Opt_D_dump_rn_trace               = False
          enableIfVerbose Opt_D_dump_cs_trace               = False
          enableIfVerbose Opt_D_dump_if_trace               = False
          enableIfVerbose Opt_D_dump_vt_trace               = False
          enableIfVerbose Opt_D_dump_tc                     = False
          enableIfVerbose Opt_D_dump_rn                     = False
          enableIfVerbose Opt_D_dump_rn_stats               = False
          enableIfVerbose Opt_D_dump_hi_diffs               = False
          enableIfVerbose Opt_D_verbose_core2core           = False
          enableIfVerbose Opt_D_verbose_stg2stg             = False
          enableIfVerbose Opt_D_dump_splices                = False
          enableIfVerbose Opt_D_dump_rule_firings           = False
          enableIfVerbose Opt_D_dump_rule_rewrites          = False
          enableIfVerbose Opt_D_dump_simpl_trace            = False
          enableIfVerbose Opt_D_dump_rtti                   = False
          enableIfVerbose Opt_D_dump_inlinings              = False
          enableIfVerbose Opt_D_dump_core_stats             = False
          enableIfVerbose Opt_D_dump_asm_stats              = False
          enableIfVerbose Opt_D_dump_types                  = False
          enableIfVerbose Opt_D_dump_simpl_iterations       = False
          enableIfVerbose Opt_D_dump_ticked                 = False
          enableIfVerbose Opt_D_dump_view_pattern_commoning = False
          enableIfVerbose Opt_D_dump_mod_cycles             = False
          enableIfVerbose _                                 = True

-- | Set a 'DumpFlag'
dopt_set :: DynFlags -> DumpFlag -> DynFlags
dopt_set dfs f = dfs{ dumpFlags = IntSet.insert (fromEnum f) (dumpFlags dfs) }

-- | Unset a 'DumpFlag'
dopt_unset :: DynFlags -> DumpFlag -> DynFlags
dopt_unset dfs f = dfs{ dumpFlags = IntSet.delete (fromEnum f) (dumpFlags dfs) }

-- | Test whether a 'GeneralFlag' is set
gopt :: GeneralFlag -> DynFlags -> Bool
gopt f dflags  = fromEnum f `IntSet.member` generalFlags dflags

-- | Set a 'GeneralFlag'
gopt_set :: DynFlags -> GeneralFlag -> DynFlags
gopt_set dfs f = dfs{ generalFlags = IntSet.insert (fromEnum f) (generalFlags dfs) }

-- | Unset a 'GeneralFlag'
gopt_unset :: DynFlags -> GeneralFlag -> DynFlags
gopt_unset dfs f = dfs{ generalFlags = IntSet.delete (fromEnum f) (generalFlags dfs) }

-- | Test whether a 'WarningFlag' is set
wopt :: WarningFlag -> DynFlags -> Bool
wopt f dflags  = fromEnum f `IntSet.member` warningFlags dflags

-- | Set a 'WarningFlag'
wopt_set :: DynFlags -> WarningFlag -> DynFlags
wopt_set dfs f = dfs{ warningFlags = IntSet.insert (fromEnum f) (warningFlags dfs) }

-- | Unset a 'WarningFlag'
wopt_unset :: DynFlags -> WarningFlag -> DynFlags
wopt_unset dfs f = dfs{ warningFlags = IntSet.delete (fromEnum f) (warningFlags dfs) }

-- | Test whether a 'ExtensionFlag' is set
xopt :: ExtensionFlag -> DynFlags -> Bool
xopt f dflags = fromEnum f `IntSet.member` extensionFlags dflags

-- | Set a 'ExtensionFlag'
xopt_set :: DynFlags -> ExtensionFlag -> DynFlags
xopt_set dfs f
    = let onoffs = On f : extensions dfs
      in dfs { extensions = onoffs,
               extensionFlags = flattenExtensionFlags (language dfs) onoffs }

-- | Unset a 'ExtensionFlag'
xopt_unset :: DynFlags -> ExtensionFlag -> DynFlags
xopt_unset dfs f
    = let onoffs = Off f : extensions dfs
      in dfs { extensions = onoffs,
               extensionFlags = flattenExtensionFlags (language dfs) onoffs }

lang_set :: DynFlags -> Maybe Language -> DynFlags
lang_set dflags lang =
   dflags {
            language = lang,
            extensionFlags = flattenExtensionFlags lang (extensions dflags)
          }

-- | Set the Haskell language standard to use
setLanguage :: Language -> DynP ()
setLanguage l = upd (`lang_set` Just l)

-- | Some modules have dependencies on others through the DynFlags rather than textual imports
dynFlagDependencies :: DynFlags -> [ModuleName]
dynFlagDependencies = pluginModNames

-- | Is the -fpackage-trust mode on
packageTrustOn :: DynFlags -> Bool
packageTrustOn = gopt Opt_PackageTrust

-- | Is Safe Haskell on in some way (including inference mode)
safeHaskellOn :: DynFlags -> Bool
safeHaskellOn dflags = safeHaskell dflags /= Sf_None

-- | Is the Safe Haskell safe language in use
safeLanguageOn :: DynFlags -> Bool
safeLanguageOn dflags = safeHaskell dflags == Sf_Safe

-- | Is the Safe Haskell safe inference mode active
safeInferOn :: DynFlags -> Bool
safeInferOn dflags = safeHaskell dflags == Sf_SafeInferred

-- | Test if Safe Imports are on in some form
safeImportsOn :: DynFlags -> Bool
safeImportsOn dflags = safeHaskell dflags == Sf_Unsafe ||
                       safeHaskell dflags == Sf_Trustworthy ||
                       safeHaskell dflags == Sf_Safe

-- | Set a 'Safe Haskell' flag
setSafeHaskell :: SafeHaskellMode -> DynP ()
setSafeHaskell s = updM f
    where f dfs = do
              let sf = safeHaskell dfs
              safeM <- combineSafeFlags sf s
              return $ dfs { safeHaskell = safeM }

-- | Are all direct imports required to be safe for this Safe Haskell mode?
-- Direct imports are when the code explicitly imports a module
safeDirectImpsReq :: DynFlags -> Bool
safeDirectImpsReq d = safeLanguageOn d

-- | Are all implicit imports required to be safe for this Safe Haskell mode?
-- Implicit imports are things in the prelude. e.g System.IO when print is used.
safeImplicitImpsReq :: DynFlags -> Bool
safeImplicitImpsReq d = safeLanguageOn d

-- | Combine two Safe Haskell modes correctly. Used for dealing with multiple flags.
-- This makes Safe Haskell very much a monoid but for now I prefer this as I don't
-- want to export this functionality from the module but do want to export the
-- type constructors.
combineSafeFlags :: SafeHaskellMode -> SafeHaskellMode -> DynP SafeHaskellMode
combineSafeFlags a b | a == Sf_SafeInferred = return b
                     | b == Sf_SafeInferred = return a
                     | a == Sf_None         = return b
                     | b == Sf_None         = return a
                     | a == b               = return a
                     | otherwise            = addErr errm >> return (panic errm)
    where errm = "Incompatible Safe Haskell flags! ("
                    ++ show a ++ ", " ++ show b ++ ")"

-- | A list of unsafe flags under Safe Haskell. Tuple elements are:
--     * name of the flag
--     * function to get srcspan that enabled the flag
--     * function to test if the flag is on
--     * function to turn the flag off
unsafeFlags :: [(String, DynFlags -> SrcSpan, DynFlags -> Bool, DynFlags -> DynFlags)]
unsafeFlags = [("-XGeneralizedNewtypeDeriving", newDerivOnLoc,
                   xopt Opt_GeneralizedNewtypeDeriving,
                   flip xopt_unset Opt_GeneralizedNewtypeDeriving),
               ("-XTemplateHaskell", thOnLoc,
                   xopt Opt_TemplateHaskell,
                   flip xopt_unset Opt_TemplateHaskell)]

-- | Retrieve the options corresponding to a particular @opt_*@ field in the correct order
getOpts :: DynFlags             -- ^ 'DynFlags' to retrieve the options from
        -> (DynFlags -> [a])    -- ^ Relevant record accessor: one of the @opt_*@ accessors
        -> [a]                  -- ^ Correctly ordered extracted options
getOpts dflags opts = reverse (opts dflags)
        -- We add to the options from the front, so we need to reverse the list

-- | Gets the verbosity flag for the current verbosity level. This is fed to
-- other tools, so GHC-specific verbosity flags like @-ddump-most@ are not included
getVerbFlags :: DynFlags -> [String]
getVerbFlags dflags
  | verbosity dflags >= 4 = ["-v"]
  | otherwise             = []

setObjectDir, setHiDir, setStubDir, setDumpDir, setOutputDir,
         setDynObjectSuf, setDynHiSuf,
         setDylibInstallName,
         setObjectSuf, setHiSuf, setHcSuf, parseDynLibLoaderMode,
         setPgmP, addOptl, addOptc, addOptP,
         addCmdlineFramework, addHaddockOpts, addGhciScript, 
         setInteractivePrint
   :: String -> DynFlags -> DynFlags
setOutputFile, setDynOutputFile, setOutputHi, setDumpPrefixForce
   :: Maybe String -> DynFlags -> DynFlags

setObjectDir  f d = d{ objectDir  = Just f}
setHiDir      f d = d{ hiDir      = Just f}
setStubDir    f d = d{ stubDir    = Just f, includePaths = f : includePaths d }
  -- -stubdir D adds an implicit -I D, so that gcc can find the _stub.h file
  -- \#included from the .hc file when compiling via C (i.e. unregisterised
  -- builds).
setDumpDir    f d = d{ dumpDir    = Just f}
setOutputDir  f = setObjectDir f . setHiDir f . setStubDir f . setDumpDir f
setDylibInstallName  f d = d{ dylibInstallName = Just f}

setObjectSuf    f d = d{ objectSuf    = f}
setDynObjectSuf f d = d{ dynObjectSuf = f}
setHiSuf        f d = d{ hiSuf        = f}
setDynHiSuf     f d = d{ dynHiSuf     = f}
setHcSuf        f d = d{ hcSuf        = f}

setOutputFile f d = d{ outputFile = f}
setDynOutputFile f d = d{ dynOutputFile = f}
setOutputHi   f d = d{ outputHi   = f}

addPluginModuleName :: String -> DynFlags -> DynFlags
addPluginModuleName name d = d { pluginModNames = (mkModuleName name) : (pluginModNames d) }

addPluginModuleNameOption :: String -> DynFlags -> DynFlags
addPluginModuleNameOption optflag d = d { pluginModNameOpts = (mkModuleName m, option) : (pluginModNameOpts d) }
  where (m, rest) = break (== ':') optflag
        option = case rest of
          [] -> "" -- should probably signal an error
          (_:plug_opt) -> plug_opt -- ignore the ':' from break

parseDynLibLoaderMode f d =
 case splitAt 8 f of
   ("deploy", "")       -> d{ dynLibLoader = Deployable }
   ("sysdep", "")       -> d{ dynLibLoader = SystemDependent }
   _                    -> throwGhcException (CmdLineError ("Unknown dynlib loader: " ++ f))

setDumpPrefixForce f d = d { dumpPrefixForce = f}

-- XXX HACK: Prelude> words "'does not' work" ===> ["'does","not'","work"]
-- Config.hs should really use Option.
setPgmP   f = let (pgm:args) = words f in alterSettings (\s -> s { sPgm_P   = (pgm, map Option args)})
addOptl   f = alterSettings (\s -> s { sOpt_l   = f : sOpt_l s})
addOptc   f = alterSettings (\s -> s { sOpt_c   = f : sOpt_c s})
addOptP   f = alterSettings (\s -> s { sOpt_P   = f : sOpt_P s})


setDepMakefile :: FilePath -> DynFlags -> DynFlags
setDepMakefile f d = d { depMakefile = deOptDep f }

setDepIncludePkgDeps :: Bool -> DynFlags -> DynFlags
setDepIncludePkgDeps b d = d { depIncludePkgDeps = b }

addDepExcludeMod :: String -> DynFlags -> DynFlags
addDepExcludeMod m d
    = d { depExcludeMods = mkModuleName (deOptDep m) : depExcludeMods d }

addDepSuffix :: FilePath -> DynFlags -> DynFlags
addDepSuffix s d = d { depSuffixes = deOptDep s : depSuffixes d }

-- XXX Legacy code:
-- We used to use "-optdep-flag -optdeparg", so for legacy applications
-- we need to strip the "-optdep" off of the arg
deOptDep :: String -> String
deOptDep x = case stripPrefix "-optdep" x of
             Just rest -> rest
             Nothing -> x

addCmdlineFramework f d = d{ cmdlineFrameworks = f : cmdlineFrameworks d}

addHaddockOpts f d = d{ haddockOptions = Just f}

addGhciScript f d = d{ ghciScripts = f : ghciScripts d}

setInteractivePrint f d = d{ interactivePrint = Just f}

-- -----------------------------------------------------------------------------
-- Command-line options

-- | When invoking external tools as part of the compilation pipeline, we
-- pass these a sequence of options on the command-line. Rather than
-- just using a list of Strings, we use a type that allows us to distinguish
-- between filepaths and 'other stuff'. The reason for this is that
-- this type gives us a handle on transforming filenames, and filenames only,
-- to whatever format they're expected to be on a particular platform.
data Option
 = FileOption -- an entry that _contains_ filename(s) / filepaths.
              String  -- a non-filepath prefix that shouldn't be
                      -- transformed (e.g., "/out=")
              String  -- the filepath/filename portion
 | Option     String
 deriving ( Eq )

showOpt :: Option -> String
showOpt (FileOption pre f) = pre ++ f
showOpt (Option s)  = s

-----------------------------------------------------------------------------
-- Setting the optimisation level

updOptLevel :: Int -> DynFlags -> DynFlags
-- ^ Sets the 'DynFlags' to be appropriate to the optimisation level
updOptLevel n dfs
  = dfs2{ optLevel = final_n }
  where
   final_n = max 0 (min 2 n)    -- Clamp to 0 <= n <= 2
   dfs1 = foldr (flip gopt_unset) dfs  remove_gopts
   dfs2 = foldr (flip gopt_set)   dfs1 extra_gopts

   extra_gopts  = [ f | (ns,f) <- optLevelFlags, final_n `elem` ns ]
   remove_gopts = [ f | (ns,f) <- optLevelFlags, final_n `notElem` ns ]

-- -----------------------------------------------------------------------------
-- StgToDo:  abstraction of stg-to-stg passes to run.

data StgToDo
  = StgDoMassageForProfiling  -- should be (next to) last
  -- There's also setStgVarInfo, but its absolute "lastness"
  -- is so critical that it is hardwired in (no flag).
  | D_stg_stats

getStgToDo :: DynFlags -> [StgToDo]
getStgToDo dflags
  = todo2
  where
        stg_stats = gopt Opt_StgStats dflags

        todo1 = if stg_stats then [D_stg_stats] else []

        todo2 | WayProf `elem` ways dflags
              = StgDoMassageForProfiling : todo1
              | otherwise
              = todo1

{- **********************************************************************
%*                                                                      *
                DynFlags parser
%*                                                                      *
%********************************************************************* -}

-- -----------------------------------------------------------------------------
-- Parsing the dynamic flags.


-- | Parse dynamic flags from a list of command line arguments.  Returns the
-- the parsed 'DynFlags', the left-over arguments, and a list of warnings.
-- Throws a 'UsageError' if errors occurred during parsing (such as unknown
-- flags or missing arguments).
parseDynamicFlagsCmdLine :: MonadIO m => DynFlags -> [Located String]
                         -> m (DynFlags, [Located String], [Located String])
                            -- ^ Updated 'DynFlags', left-over arguments, and
                            -- list of warnings.
parseDynamicFlagsCmdLine = parseDynamicFlagsFull flagsAll True


-- | Like 'parseDynamicFlagsCmdLine' but does not allow the package flags
-- (-package, -hide-package, -ignore-package, -hide-all-packages, -package-db).
-- Used to parse flags set in a modules pragma.
parseDynamicFilePragma :: MonadIO m => DynFlags -> [Located String]
                       -> m (DynFlags, [Located String], [Located String])
                          -- ^ Updated 'DynFlags', left-over arguments, and
                          -- list of warnings.
parseDynamicFilePragma = parseDynamicFlagsFull flagsDynamic False


-- | Parses the dynamically set flags for GHC. This is the most general form of
-- the dynamic flag parser that the other methods simply wrap. It allows
-- saying which flags are valid flags and indicating if we are parsing
-- arguments from the command line or from a file pragma.
parseDynamicFlagsFull :: MonadIO m
                  => [Flag (CmdLineP DynFlags)]    -- ^ valid flags to match against
                  -> Bool                          -- ^ are the arguments from the command line?
                  -> DynFlags                      -- ^ current dynamic flags
                  -> [Located String]              -- ^ arguments to parse
                  -> m (DynFlags, [Located String], [Located String])
parseDynamicFlagsFull activeFlags cmdline dflags0 args = do
  -- XXX Legacy support code
  -- We used to accept things like
  --     optdep-f  -optdepdepend
  --     optdep-f  -optdep depend
  --     optdep -f -optdepdepend
  --     optdep -f -optdep depend
  -- but the spaces trip up proper argument handling. So get rid of them.
  let f (L p "-optdep" : L _ x : xs) = (L p ("-optdep" ++ x)) : f xs
      f (x : xs) = x : f xs
      f xs = xs
      args' = f args

  let ((leftover, errs, warns), dflags1)
          = runCmdLine (processArgs activeFlags args') dflags0
  when (not (null errs)) $ liftIO $
      throwGhcExceptionIO $ errorsToGhcException errs

  -- check for disabled flags in safe haskell
  let (dflags2, sh_warns) = safeFlagCheck cmdline dflags1
      dflags3 = updateWays dflags2
      theWays = ways dflags3

  unless (allowed_combination theWays) $ liftIO $
      throwGhcExceptionIO (CmdLineError ("combination not supported: " ++
                               intercalate "/" (map wayDesc theWays)))

  whenGeneratingDynamicToo dflags3 $
      unless (isJust (outputFile dflags3) == isJust (dynOutputFile dflags3)) $
          liftIO $ throwGhcExceptionIO $ CmdLineError
              "With -dynamic-too, must give -dyno iff giving -o"

  let (dflags4, consistency_warnings) = makeDynFlagsConsistent dflags3

  dflags5 <- case dllSplitFile dflags4 of
             Nothing -> return (dflags4 { dllSplit = Nothing })
             Just f ->
                 case dllSplit dflags4 of
                 Just _ ->
                     -- If dllSplit is out of date then it would have
                     -- been set to Nothing. As it's a Just, it must be
                     -- up-to-date.
                     return dflags4
                 Nothing ->
                     do xs <- liftIO $ readFile f
                        let ss = map (Set.fromList . words) (lines xs)
                        return $ dflags4 { dllSplit = Just ss }

  liftIO $ setUnsafeGlobalDynFlags dflags5

  return (dflags5, leftover, consistency_warnings ++ sh_warns ++ warns)

updateWays :: DynFlags -> DynFlags
updateWays dflags
    = let theWays = sort $ nub $ ways dflags
          f = if WayDyn `elem` theWays then unSetGeneralFlag'
                                       else setGeneralFlag'
      in f Opt_Static
       $ dflags {
             ways        = theWays,
             buildTag    = mkBuildTag (filter (not . wayRTSOnly) theWays),
             rtsBuildTag = mkBuildTag                            theWays
         }

-- | Check (and potentially disable) any extensions that aren't allowed
-- in safe mode.
--
-- The bool is to indicate if we are parsing command line flags (false means
-- file pragma). This allows us to generate better warnings.
safeFlagCheck :: Bool -> DynFlags -> (DynFlags, [Located String])
safeFlagCheck _  dflags | not (safeLanguageOn dflags || safeInferOn dflags)
                        = (dflags, [])

-- safe or safe-infer ON
safeFlagCheck cmdl dflags =
    case safeLanguageOn dflags of
        True -> (dflags', warns)

        -- throw error if -fpackage-trust by itself with no safe haskell flag
        False | not cmdl && packageTrustOn dflags
              -> (gopt_unset dflags' Opt_PackageTrust,
                  [L (pkgTrustOnLoc dflags') $
                      "-fpackage-trust ignored;" ++
                      " must be specified with a Safe Haskell flag"]
                  )

        False | null warns && safeInfOk
              -> (dflags', [])

              | otherwise
              -> (dflags' { safeHaskell = Sf_None }, [])
                -- Have we inferred Unsafe?
                -- See Note [HscMain . Safe Haskell Inference]
    where
        -- TODO: Can we do better than this for inference?
        safeInfOk = not $ xopt Opt_OverlappingInstances dflags

        (dflags', warns) = foldl check_method (dflags, []) unsafeFlags

        check_method (df, warns) (str,loc,test,fix)
            | test df   = (apFix fix df, warns ++ safeFailure (loc dflags) str)
            | otherwise = (df, warns)

        apFix f = if safeInferOn dflags then id else f

        safeFailure loc str 
           = [L loc $ str ++ " is not allowed in Safe Haskell; ignoring " ++ str]

{- **********************************************************************
%*                                                                      *
                DynFlags specifications
%*                                                                      *
%********************************************************************* -}

-- | All dynamic flags option strings. These are the user facing strings for
-- enabling and disabling options.
allFlags :: [String]
allFlags = map ('-':) $
           [ flagName flag | flag <- dynamic_flags ++ package_flags, ok (flagOptKind flag) ] ++
           map ("fno-"++) fflags ++
           map ("f"++) fflags ++
           map ("X"++) supportedExtensions
    where ok (PrefixPred _ _) = False
          ok _   = True
          fflags = fflags0 ++ fflags1 ++ fflags2
          fflags0 = [ name | (name, _, _) <- fFlags ]
          fflags1 = [ name | (name, _, _) <- fWarningFlags ]
          fflags2 = [ name | (name, _, _) <- fLangFlags ]

{-
 - Below we export user facing symbols for GHC dynamic flags for use with the
 - GHC API.
 -}

-- All dynamic flags present in GHC.
flagsAll :: [Flag (CmdLineP DynFlags)]
flagsAll     = package_flags ++ dynamic_flags

-- All dynamic flags, minus package flags, present in GHC.
flagsDynamic :: [Flag (CmdLineP DynFlags)]
flagsDynamic = dynamic_flags

-- ALl package flags present in GHC.
flagsPackage :: [Flag (CmdLineP DynFlags)]
flagsPackage = package_flags

--------------- The main flags themselves ------------------
dynamic_flags :: [Flag (CmdLineP DynFlags)]
dynamic_flags = [
    Flag "n"        (NoArg (addWarn "The -n flag is deprecated and no longer has any effect"))
  , Flag "cpp"      (NoArg (setExtensionFlag Opt_Cpp))
  , Flag "F"        (NoArg (setGeneralFlag Opt_Pp))
  , Flag "#include"
         (HasArg (\s -> do addCmdlineHCInclude s
                           addWarn "-#include and INCLUDE pragmas are deprecated: They no longer have any effect"))
  , Flag "v"        (OptIntSuffix setVerbosity)

        ------- ways --------------------------------------------------------
  , Flag "prof"           (NoArg (addWay WayProf))
  , Flag "eventlog"       (NoArg (addWay WayEventLog))
  , Flag "parallel"       (NoArg (addWay WayPar))
  , Flag "gransim"        (NoArg (addWay WayGran))
  , Flag "smp"            (NoArg (addWay WayThreaded >> deprecate "Use -threaded instead"))
  , Flag "debug"          (NoArg (addWay WayDebug))
  , Flag "ndp"            (NoArg (addWay WayNDP))
  , Flag "threaded"       (NoArg (addWay WayThreaded))

  , Flag "ticky"          (NoArg (setGeneralFlag Opt_Ticky >> addWay WayDebug))

    -- -ticky enables ticky-ticky code generation, and also implies -debug which
    -- is required to get the RTS ticky support.

        ----- Linker --------------------------------------------------------
  , Flag "static"         (NoArg removeWayDyn)
  , Flag "dynamic"        (NoArg (addWay WayDyn))
    -- ignored for compat w/ gcc:
  , Flag "rdynamic"       (NoArg (return ()))
  , Flag "relative-dynlib-paths"  (NoArg (setGeneralFlag Opt_RelativeDynlibPaths))

        ------- Specific phases  --------------------------------------------
    -- need to appear before -pgmL to be parsed as LLVM flags.
  , Flag "pgmlo"          (hasArg (\f -> alterSettings (\s -> s { sPgm_lo  = (f,[])})))
  , Flag "pgmlc"          (hasArg (\f -> alterSettings (\s -> s { sPgm_lc  = (f,[])})))
  , Flag "pgmL"           (hasArg (\f -> alterSettings (\s -> s { sPgm_L   = f})))
  , Flag "pgmP"           (hasArg setPgmP)
  , Flag "pgmF"           (hasArg (\f -> alterSettings (\s -> s { sPgm_F   = f})))
  , Flag "pgmc"           (hasArg (\f -> alterSettings (\s -> s { sPgm_c   = (f,[])})))
  , Flag "pgmm"           (HasArg (\_ -> addWarn "The -pgmm flag does nothing; it will be removed in a future GHC release"))
  , Flag "pgms"           (hasArg (\f -> alterSettings (\s -> s { sPgm_s   = (f,[])})))
  , Flag "pgma"           (hasArg (\f -> alterSettings (\s -> s { sPgm_a   = (f,[])})))
  , Flag "pgml"           (hasArg (\f -> alterSettings (\s -> s { sPgm_l   = (f,[])})))
  , Flag "pgmdll"         (hasArg (\f -> alterSettings (\s -> s { sPgm_dll = (f,[])})))
  , Flag "pgmwindres"     (hasArg (\f -> alterSettings (\s -> s { sPgm_windres = f})))

    -- need to appear before -optl/-opta to be parsed as LLVM flags.
  , Flag "optlo"          (hasArg (\f -> alterSettings (\s -> s { sOpt_lo  = f : sOpt_lo s})))
  , Flag "optlc"          (hasArg (\f -> alterSettings (\s -> s { sOpt_lc  = f : sOpt_lc s})))
  , Flag "optL"           (hasArg (\f -> alterSettings (\s -> s { sOpt_L   = f : sOpt_L s})))
  , Flag "optP"           (hasArg addOptP)
  , Flag "optF"           (hasArg (\f -> alterSettings (\s -> s { sOpt_F   = f : sOpt_F s})))
  , Flag "optc"           (hasArg addOptc)
  , Flag "optm"           (HasArg (\_ -> addWarn "The -optm flag does nothing; it will be removed in a future GHC release"))
  , Flag "opta"           (hasArg (\f -> alterSettings (\s -> s { sOpt_a   = f : sOpt_a s})))
  , Flag "optl"           (hasArg addOptl)
  , Flag "optwindres"     (hasArg (\f -> alterSettings (\s -> s { sOpt_windres = f : sOpt_windres s})))

  , Flag "split-objs"
         (NoArg (if can_split
                 then setGeneralFlag Opt_SplitObjs
                 else addWarn "ignoring -fsplit-objs"))

        -------- ghc -M -----------------------------------------------------
  , Flag "dep-suffix"     (hasArg addDepSuffix)
  , Flag "optdep-s"       (hasArgDF addDepSuffix "Use -dep-suffix instead")
  , Flag "dep-makefile"   (hasArg setDepMakefile)
  , Flag "optdep-f"       (hasArgDF setDepMakefile "Use -dep-makefile instead")
  , Flag "optdep-w"       (NoArg  (deprecate "doesn't do anything"))
  , Flag "include-pkg-deps"         (noArg (setDepIncludePkgDeps True))
  , Flag "optdep--include-prelude"  (noArgDF (setDepIncludePkgDeps True) "Use -include-pkg-deps instead")
  , Flag "optdep--include-pkg-deps" (noArgDF (setDepIncludePkgDeps True) "Use -include-pkg-deps instead")
  , Flag "exclude-module"           (hasArg addDepExcludeMod)
  , Flag "optdep--exclude-module"   (hasArgDF addDepExcludeMod "Use -exclude-module instead")
  , Flag "optdep-x"                 (hasArgDF addDepExcludeMod "Use -exclude-module instead")

        -------- Linking ----------------------------------------------------
  , Flag "no-link"            (noArg (\d -> d{ ghcLink=NoLink }))
  , Flag "shared"             (noArg (\d -> d{ ghcLink=LinkDynLib }))
  , Flag "dynload"            (hasArg parseDynLibLoaderMode)
  , Flag "dylib-install-name" (hasArg setDylibInstallName)
    -- -dll-split is an internal flag, used only during the GHC build
  , Flag "dll-split"          (hasArg (\f d -> d{ dllSplitFile = Just f, dllSplit = Nothing }))

        ------- Libraries ---------------------------------------------------
  , Flag "L"   (Prefix addLibraryPath)
  , Flag "l"   (hasArg (addLdInputs . Option . ("-l" ++)))

        ------- Frameworks --------------------------------------------------
        -- -framework-path should really be -F ...
  , Flag "framework-path" (HasArg addFrameworkPath)
  , Flag "framework"      (hasArg addCmdlineFramework)

        ------- Output Redirection ------------------------------------------
  , Flag "odir"              (hasArg setObjectDir)
  , Flag "o"                 (sepArg (setOutputFile . Just))
  , Flag "dyno"              (sepArg (setDynOutputFile . Just))
  , Flag "ohi"               (hasArg (setOutputHi . Just ))
  , Flag "osuf"              (hasArg setObjectSuf)
  , Flag "dynosuf"           (hasArg setDynObjectSuf)
  , Flag "hcsuf"             (hasArg setHcSuf)
  , Flag "hisuf"             (hasArg setHiSuf)
  , Flag "dynhisuf"          (hasArg setDynHiSuf)
  , Flag "hidir"             (hasArg setHiDir)
  , Flag "tmpdir"            (hasArg setTmpDir)
  , Flag "stubdir"           (hasArg setStubDir)
  , Flag "dumpdir"           (hasArg setDumpDir)
  , Flag "outputdir"         (hasArg setOutputDir)
  , Flag "ddump-file-prefix" (hasArg (setDumpPrefixForce . Just))

  , Flag "dynamic-too"       (NoArg (setGeneralFlag Opt_BuildDynamicToo))

        ------- Keeping temporary files -------------------------------------
     -- These can be singular (think ghc -c) or plural (think ghc --make)
  , Flag "keep-hc-file"     (NoArg (setGeneralFlag Opt_KeepHcFiles))
  , Flag "keep-hc-files"    (NoArg (setGeneralFlag Opt_KeepHcFiles))
  , Flag "keep-s-file"      (NoArg (setGeneralFlag Opt_KeepSFiles))
  , Flag "keep-s-files"     (NoArg (setGeneralFlag Opt_KeepSFiles))
  , Flag "keep-raw-s-file"  (NoArg (addWarn "The -keep-raw-s-file flag does nothing; it will be removed in a future GHC release"))
  , Flag "keep-raw-s-files" (NoArg (addWarn "The -keep-raw-s-files flag does nothing; it will be removed in a future GHC release"))
  , Flag "keep-llvm-file"   (NoArg (do setObjTarget HscLlvm
                                       setGeneralFlag Opt_KeepLlvmFiles))
  , Flag "keep-llvm-files"  (NoArg (do setObjTarget HscLlvm
                                       setGeneralFlag Opt_KeepLlvmFiles))
     -- This only makes sense as plural
  , Flag "keep-tmp-files"   (NoArg (setGeneralFlag Opt_KeepTmpFiles))

        ------- Miscellaneous ----------------------------------------------
  , Flag "no-auto-link-packages" (NoArg (unSetGeneralFlag Opt_AutoLinkPackages))
  , Flag "no-hs-main"     (NoArg (setGeneralFlag Opt_NoHsMain))
  , Flag "with-rtsopts"   (HasArg setRtsOpts)
  , Flag "rtsopts"        (NoArg (setRtsOptsEnabled RtsOptsAll))
  , Flag "rtsopts=all"    (NoArg (setRtsOptsEnabled RtsOptsAll))
  , Flag "rtsopts=some"   (NoArg (setRtsOptsEnabled RtsOptsSafeOnly))
  , Flag "rtsopts=none"   (NoArg (setRtsOptsEnabled RtsOptsNone))
  , Flag "no-rtsopts"     (NoArg (setRtsOptsEnabled RtsOptsNone))
  , Flag "main-is"        (SepArg setMainIs)
  , Flag "haddock"        (NoArg (setGeneralFlag Opt_Haddock))
  , Flag "haddock-opts"   (hasArg addHaddockOpts)
  , Flag "hpcdir"         (SepArg setOptHpcDir)
  , Flag "ghci-script"    (hasArg addGhciScript)
  , Flag "interactive-print" (hasArg setInteractivePrint)
  , Flag "ticky-allocd"      (NoArg (setGeneralFlag Opt_Ticky_Allocd))
  , Flag "ticky-LNE"         (NoArg (setGeneralFlag Opt_Ticky_LNE))
  , Flag "ticky-dyn-thunk"   (NoArg (setGeneralFlag Opt_Ticky_Dyn_Thunk))
        ------- recompilation checker --------------------------------------
  , Flag "recomp"         (NoArg (do unSetGeneralFlag Opt_ForceRecomp
                                     deprecate "Use -fno-force-recomp instead"))
  , Flag "no-recomp"      (NoArg (do setGeneralFlag Opt_ForceRecomp
                                     deprecate "Use -fforce-recomp instead"))

        ------ HsCpp opts ---------------------------------------------------
  , Flag "D"              (AnySuffix (upd . addOptP))
  , Flag "U"              (AnySuffix (upd . addOptP))

        ------- Include/Import Paths ----------------------------------------
  , Flag "I"              (Prefix    addIncludePath)
  , Flag "i"              (OptPrefix addImportPath)

        ------ Output style options -----------------------------------------
  , Flag "dppr-user-length" (intSuffix (\n d -> d{ pprUserLength = n }))
  , Flag "dppr-cols"        (intSuffix (\n d -> d{ pprCols = n }))
  , Flag "dtrace-level"     (intSuffix (\n d -> d{ traceLevel = n }))
  -- Suppress all that is suppressable in core dumps.
  -- Except for uniques, as some simplifier phases introduce new varibles that
  -- have otherwise identical names.
  , Flag "dsuppress-all"    (NoArg $ do setGeneralFlag Opt_SuppressCoercions
                                        setGeneralFlag Opt_SuppressVarKinds
                                        setGeneralFlag Opt_SuppressModulePrefixes
                                        setGeneralFlag Opt_SuppressTypeApplications
                                        setGeneralFlag Opt_SuppressIdInfo
                                        setGeneralFlag Opt_SuppressTypeSignatures)

        ------ Debugging ----------------------------------------------------
  , Flag "dstg-stats"     (NoArg (setGeneralFlag Opt_StgStats))

  , Flag "ddump-cmm"               (setDumpFlag Opt_D_dump_cmm)
  , Flag "ddump-cmm-raw"           (setDumpFlag Opt_D_dump_cmm_raw)
  , Flag "ddump-cmm-cfg"           (setDumpFlag Opt_D_dump_cmm_cfg)
  , Flag "ddump-cmm-cbe"           (setDumpFlag Opt_D_dump_cmm_cbe)
  , Flag "ddump-cmm-proc"          (setDumpFlag Opt_D_dump_cmm_proc)
  , Flag "ddump-cmm-rewrite"       (setDumpFlag Opt_D_dump_cmm_rewrite)
  , Flag "ddump-cmm-sp"            (setDumpFlag Opt_D_dump_cmm_sp)
  , Flag "ddump-cmm-procmap"       (setDumpFlag Opt_D_dump_cmm_procmap)
  , Flag "ddump-cmm-split"         (setDumpFlag Opt_D_dump_cmm_split)
  , Flag "ddump-cmm-info"          (setDumpFlag Opt_D_dump_cmm_info)
  , Flag "ddump-cmm-cps"           (setDumpFlag Opt_D_dump_cmm_cps)
  , Flag "ddump-core-stats"        (setDumpFlag Opt_D_dump_core_stats)
  , Flag "ddump-asm"               (setDumpFlag Opt_D_dump_asm)
  , Flag "ddump-asm-native"        (setDumpFlag Opt_D_dump_asm_native)
  , Flag "ddump-asm-liveness"      (setDumpFlag Opt_D_dump_asm_liveness)
  , Flag "ddump-asm-regalloc"      (setDumpFlag Opt_D_dump_asm_regalloc)
  , Flag "ddump-asm-conflicts"     (setDumpFlag Opt_D_dump_asm_conflicts)
  , Flag "ddump-asm-regalloc-stages" (setDumpFlag Opt_D_dump_asm_regalloc_stages)
  , Flag "ddump-asm-stats"         (setDumpFlag Opt_D_dump_asm_stats)
  , Flag "ddump-asm-expanded"      (setDumpFlag Opt_D_dump_asm_expanded)
  , Flag "ddump-llvm"              (NoArg (do setObjTarget HscLlvm
                                              setDumpFlag' Opt_D_dump_llvm))
  , Flag "ddump-deriv"             (setDumpFlag Opt_D_dump_deriv)
  , Flag "ddump-ds"                (setDumpFlag Opt_D_dump_ds)
  , Flag "ddump-foreign"           (setDumpFlag Opt_D_dump_foreign)
  , Flag "ddump-inlinings"         (setDumpFlag Opt_D_dump_inlinings)
  , Flag "ddump-rule-firings"      (setDumpFlag Opt_D_dump_rule_firings)
  , Flag "ddump-rule-rewrites"     (setDumpFlag Opt_D_dump_rule_rewrites)
  , Flag "ddump-simpl-trace"       (setDumpFlag Opt_D_dump_simpl_trace)
  , Flag "ddump-occur-anal"        (setDumpFlag Opt_D_dump_occur_anal)
  , Flag "ddump-parsed"            (setDumpFlag Opt_D_dump_parsed)
  , Flag "ddump-rn"                (setDumpFlag Opt_D_dump_rn)
  , Flag "ddump-core-pipeline"     (setDumpFlag Opt_D_dump_core_pipeline)
  , Flag "ddump-simpl"             (setDumpFlag Opt_D_dump_simpl)
  , Flag "ddump-simpl-iterations"  (setDumpFlag Opt_D_dump_simpl_iterations)
  , Flag "ddump-simpl-phases"      (OptPrefix setDumpSimplPhases)
  , Flag "ddump-spec"              (setDumpFlag Opt_D_dump_spec)
  , Flag "ddump-prep"              (setDumpFlag Opt_D_dump_prep)
  , Flag "ddump-stg"               (setDumpFlag Opt_D_dump_stg)
  , Flag "ddump-stranal"           (setDumpFlag Opt_D_dump_stranal)
  , Flag "ddump-tc"                (setDumpFlag Opt_D_dump_tc)
  , Flag "ddump-types"             (setDumpFlag Opt_D_dump_types)
  , Flag "ddump-rules"             (setDumpFlag Opt_D_dump_rules)
  , Flag "ddump-cse"               (setDumpFlag Opt_D_dump_cse)
  , Flag "ddump-worker-wrapper"    (setDumpFlag Opt_D_dump_worker_wrapper)
  , Flag "ddump-rn-trace"          (setDumpFlag Opt_D_dump_rn_trace)
  , Flag "ddump-if-trace"          (setDumpFlag Opt_D_dump_if_trace)
  , Flag "ddump-cs-trace"          (setDumpFlag Opt_D_dump_cs_trace)
  , Flag "ddump-tc-trace"          (setDumpFlag Opt_D_dump_tc_trace)
  , Flag "ddump-vt-trace"          (setDumpFlag Opt_D_dump_vt_trace)
  , Flag "ddump-splices"           (setDumpFlag Opt_D_dump_splices)
  , Flag "ddump-rn-stats"          (setDumpFlag Opt_D_dump_rn_stats)
  , Flag "ddump-opt-cmm"           (setDumpFlag Opt_D_dump_opt_cmm)
  , Flag "ddump-simpl-stats"       (setDumpFlag Opt_D_dump_simpl_stats)
  , Flag "ddump-bcos"              (setDumpFlag Opt_D_dump_BCOs)
  , Flag "dsource-stats"           (setDumpFlag Opt_D_source_stats)
  , Flag "dverbose-core2core"      (NoArg (do setVerbosity (Just 2)
                                              setVerboseCore2Core))
  , Flag "dverbose-stg2stg"        (setDumpFlag Opt_D_verbose_stg2stg)
  , Flag "ddump-hi"                (setDumpFlag Opt_D_dump_hi)
  , Flag "ddump-minimal-imports"   (NoArg (setGeneralFlag Opt_D_dump_minimal_imports))
  , Flag "ddump-vect"              (setDumpFlag Opt_D_dump_vect)
  , Flag "ddump-hpc"               (setDumpFlag Opt_D_dump_ticked) -- back compat
  , Flag "ddump-ticked"            (setDumpFlag Opt_D_dump_ticked)
  , Flag "ddump-mod-cycles"        (setDumpFlag Opt_D_dump_mod_cycles)
  , Flag "ddump-view-pattern-commoning" (setDumpFlag Opt_D_dump_view_pattern_commoning)
  , Flag "ddump-to-file"           (NoArg (setGeneralFlag Opt_DumpToFile))
  , Flag "ddump-hi-diffs"          (setDumpFlag Opt_D_dump_hi_diffs)
  , Flag "ddump-rtti"              (setDumpFlag Opt_D_dump_rtti)
  , Flag "dcore-lint"              (NoArg (setGeneralFlag Opt_DoCoreLinting))
  , Flag "dstg-lint"               (NoArg (setGeneralFlag Opt_DoStgLinting))
  , Flag "dcmm-lint"               (NoArg (setGeneralFlag Opt_DoCmmLinting))
  , Flag "dasm-lint"               (NoArg (setGeneralFlag Opt_DoAsmLinting))
  , Flag "dshow-passes"            (NoArg (do forceRecompile
                                              setVerbosity $ Just 2))
  , Flag "dfaststring-stats"       (NoArg (setGeneralFlag Opt_D_faststring_stats))
  , Flag "dno-llvm-mangler"        (NoArg (setGeneralFlag Opt_NoLlvmMangler)) -- hidden flag

        ------ Machine dependant (-m<blah>) stuff ---------------------------

  , Flag "monly-2-regs" (NoArg (addWarn "The -monly-2-regs flag does nothing; it will be removed in a future GHC release"))
  , Flag "monly-3-regs" (NoArg (addWarn "The -monly-3-regs flag does nothing; it will be removed in a future GHC release"))
  , Flag "monly-4-regs" (NoArg (addWarn "The -monly-4-regs flag does nothing; it will be removed in a future GHC release"))
  , Flag "msse"         (versionSuffix (\maj min d -> d{ sseVersion = Just (maj, min) }))

     ------ Warning opts -------------------------------------------------
  , Flag "W"      (NoArg (mapM_ setWarningFlag minusWOpts))
  , Flag "Werror" (NoArg (setGeneralFlag           Opt_WarnIsError))
  , Flag "Wwarn"  (NoArg (unSetGeneralFlag         Opt_WarnIsError))
  , Flag "Wall"   (NoArg (mapM_ setWarningFlag minusWallOpts))
  , Flag "Wnot"   (NoArg (do upd (\dfs -> dfs {warningFlags = IntSet.empty})
                             deprecate "Use -w instead"))
  , Flag "w"      (NoArg (upd (\dfs -> dfs {warningFlags = IntSet.empty})))

        ------ Plugin flags ------------------------------------------------
  , Flag "fplugin-opt" (hasArg addPluginModuleNameOption)
  , Flag "fplugin"     (hasArg addPluginModuleName)

        ------ Optimisation flags ------------------------------------------
  , Flag "O"      (noArgM (setOptLevel 1))
  , Flag "Onot"   (noArgM (\dflags -> do deprecate "Use -O0 instead"
                                         setOptLevel 0 dflags))
  , Flag "Odph"   (noArgM setDPHOpt)
  , Flag "O"      (optIntSuffixM (\mb_n -> setOptLevel (mb_n `orElse` 1)))
                -- If the number is missing, use 1

  , Flag "fsimplifier-phases"          (intSuffix (\n d -> d{ simplPhases = n }))
  , Flag "fmax-simplifier-iterations"  (intSuffix (\n d -> d{ maxSimplIterations = n }))
  , Flag "fsimpl-tick-factor"          (intSuffix (\n d -> d{ simplTickFactor = n }))
  , Flag "fspec-constr-threshold"      (intSuffix (\n d -> d{ specConstrThreshold = Just n }))
  , Flag "fno-spec-constr-threshold"   (noArg (\d -> d{ specConstrThreshold = Nothing }))
  , Flag "fspec-constr-count"          (intSuffix (\n d -> d{ specConstrCount = Just n }))
  , Flag "fno-spec-constr-count"       (noArg (\d -> d{ specConstrCount = Nothing }))
  , Flag "fspec-constr-recursive"      (intSuffix (\n d -> d{ specConstrRecursive = n }))
  , Flag "fliberate-case-threshold"    (intSuffix (\n d -> d{ liberateCaseThreshold = Just n }))
  , Flag "fno-liberate-case-threshold" (noArg (\d -> d{ liberateCaseThreshold = Nothing }))
  , Flag "frule-check"                 (sepArg (\s d -> d{ ruleCheck = Just s }))
  , Flag "fcontext-stack"              (intSuffix (\n d -> d{ ctxtStkDepth = n }))
  , Flag "fstrictness-before"          (intSuffix (\n d -> d{ strictnessBefore = n : strictnessBefore d }))
  , Flag "ffloat-lam-args"             (intSuffix (\n d -> d{ floatLamArgs = Just n }))
  , Flag "ffloat-all-lams"             (noArg (\d -> d{ floatLamArgs = Nothing }))

  , Flag "fhistory-size"               (intSuffix (\n d -> d{ historySize = n }))

  , Flag "funfolding-creation-threshold" (intSuffix   (\n d -> d {ufCreationThreshold = n}))
  , Flag "funfolding-use-threshold"      (intSuffix   (\n d -> d {ufUseThreshold = n}))
  , Flag "funfolding-fun-discount"       (intSuffix   (\n d -> d {ufFunAppDiscount = n}))
  , Flag "funfolding-dict-discount"      (intSuffix   (\n d -> d {ufDictDiscount = n}))
  , Flag "funfolding-keeness-factor"     (floatSuffix (\n d -> d {ufKeenessFactor = n}))

  , Flag "fmax-worker-args" (intSuffix (\n d -> d {maxWorkerArgs = n}))

  , Flag "fghci-hist-size" (intSuffix (\n d -> d {ghciHistSize = n}))

        ------ Profiling ----------------------------------------------------

        -- OLD profiling flags
  , Flag "auto-all"              (noArg (\d -> d { profAuto = ProfAutoAll } ))
  , Flag "no-auto-all"           (noArg (\d -> d { profAuto = NoProfAuto } ))
  , Flag "auto"                  (noArg (\d -> d { profAuto = ProfAutoExports } ))
  , Flag "no-auto"               (noArg (\d -> d { profAuto = NoProfAuto } ))
  , Flag "caf-all"               (NoArg (setGeneralFlag Opt_AutoSccsOnIndividualCafs))
  , Flag "no-caf-all"            (NoArg (unSetGeneralFlag Opt_AutoSccsOnIndividualCafs))

        -- NEW profiling flags
  , Flag "fprof-auto"             (noArg (\d -> d { profAuto = ProfAutoAll } ))
  , Flag "fprof-auto-top"         (noArg (\d -> d { profAuto = ProfAutoTop } ))
  , Flag "fprof-auto-exported"    (noArg (\d -> d { profAuto = ProfAutoExports } ))
  , Flag "fprof-auto-calls"       (noArg (\d -> d { profAuto = ProfAutoCalls } ))
  , Flag "fno-prof-auto"          (noArg (\d -> d { profAuto = NoProfAuto } ))

        ------ Compiler flags -----------------------------------------------

  , Flag "fasm"             (NoArg (setObjTarget HscAsm))
  , Flag "fvia-c"           (NoArg
         (addWarn "The -fvia-c flag does nothing; it will be removed in a future GHC release"))
  , Flag "fvia-C"           (NoArg
         (addWarn "The -fvia-C flag does nothing; it will be removed in a future GHC release"))
  , Flag "fllvm"            (NoArg (setObjTarget HscLlvm))

  , Flag "fno-code"         (NoArg (do upd $ \d -> d{ ghcLink=NoLink }
                                       setTarget HscNothing))
  , Flag "fbyte-code"       (NoArg (setTarget HscInterpreted))
  , Flag "fobject-code"     (NoArg (setTargetWithPlatform defaultHscTarget))
  , Flag "fglasgow-exts"    (NoArg (enableGlasgowExts >> deprecate "Use individual extensions instead"))
  , Flag "fno-glasgow-exts" (NoArg (disableGlasgowExts >> deprecate "Use individual extensions instead"))

        ------ Safe Haskell flags -------------------------------------------
  , Flag "fpackage-trust"   (NoArg setPackageTrust)
  , Flag "fno-safe-infer"   (NoArg (setSafeHaskell Sf_None))
  , Flag "fPIC"             (NoArg (setGeneralFlag Opt_PIC))
  , Flag "fno-PIC"          (NoArg (unSetGeneralFlag Opt_PIC))
 ]
 ++ map (mkFlag turnOn  ""     setGeneralFlag  ) negatableFlags
 ++ map (mkFlag turnOff "no-"  unSetGeneralFlag) negatableFlags
 ++ map (mkFlag turnOn  "d"    setGeneralFlag  ) dFlags
 ++ map (mkFlag turnOff "dno-" unSetGeneralFlag) dFlags
 ++ map (mkFlag turnOn  "f"    setGeneralFlag  ) fFlags
 ++ map (mkFlag turnOff "fno-" unSetGeneralFlag) fFlags
 ++ map (mkFlag turnOn  "f"    setWarningFlag  ) fWarningFlags
 ++ map (mkFlag turnOff "fno-" unSetWarningFlag) fWarningFlags
 ++ map (mkFlag turnOn  "f"    setExtensionFlag  ) fLangFlags
 ++ map (mkFlag turnOff "fno-" unSetExtensionFlag) fLangFlags
 ++ map (mkFlag turnOn  "X"    setExtensionFlag  ) xFlags
 ++ map (mkFlag turnOff "XNo"  unSetExtensionFlag) xFlags
 ++ map (mkFlag turnOn  "X"    setLanguage) languageFlags
 ++ map (mkFlag turnOn  "X"    setSafeHaskell) safeHaskellFlags
 ++ [ Flag "XGenerics"       (NoArg (deprecate "it does nothing; look into -XDefaultSignatures and -XDeriveGeneric for generic programming support."))
    , Flag "XNoGenerics"     (NoArg (deprecate "it does nothing; look into -XDefaultSignatures and -XDeriveGeneric for generic programming support.")) ]

package_flags :: [Flag (CmdLineP DynFlags)]
package_flags = [
        ------- Packages ----------------------------------------------------
    Flag "package-db"            (HasArg (addPkgConfRef . PkgConfFile))
  , Flag "clear-package-db"      (NoArg clearPkgConf)
  , Flag "no-global-package-db"  (NoArg removeGlobalPkgConf)
  , Flag "no-user-package-db"    (NoArg removeUserPkgConf)
  , Flag "global-package-db"     (NoArg (addPkgConfRef GlobalPkgConf))
  , Flag "user-package-db"       (NoArg (addPkgConfRef UserPkgConf))

    -- backwards compat with GHC<=7.4 :
  , Flag "package-conf"          (HasArg $ \path -> do
                                    addPkgConfRef (PkgConfFile path)
                                    deprecate "Use -package-db instead")
  , Flag "no-user-package-conf"  (NoArg $ do
                                    removeUserPkgConf
                                    deprecate "Use -no-user-package-db instead")

  , Flag "package-name"          (hasArg setPackageName)
  , Flag "package-id"            (HasArg exposePackageId)
  , Flag "package"               (HasArg exposePackage)
  , Flag "hide-package"          (HasArg hidePackage)
  , Flag "hide-all-packages"     (NoArg (setGeneralFlag Opt_HideAllPackages))
  , Flag "ignore-package"        (HasArg ignorePackage)
  , Flag "syslib"                (HasArg (\s -> do exposePackage s
                                                   deprecate "Use -package instead"))
  , Flag "distrust-all-packages" (NoArg (setGeneralFlag Opt_DistrustAllPackages))
  , Flag "trust"                 (HasArg trustPackage)
  , Flag "distrust"              (HasArg distrustPackage)
  ]

type TurnOnFlag = Bool   -- True  <=> we are turning the flag on
                         -- False <=> we are turning the flag off
turnOn  :: TurnOnFlag; turnOn  = True
turnOff :: TurnOnFlag; turnOff = False

type FlagSpec flag
   = ( String   -- Flag in string form
     , flag     -- Flag in internal form
     , TurnOnFlag -> DynP ())    -- Extra action to run when the flag is found
                                 -- Typically, emit a warning or error

mkFlag :: TurnOnFlag            -- ^ True <=> it should be turned on
       -> String                -- ^ The flag prefix
       -> (flag -> DynP ())     -- ^ What to do when the flag is found
       -> FlagSpec flag         -- ^ Specification of this particular flag
       -> Flag (CmdLineP DynFlags)
mkFlag turn_on flagPrefix f (name, flag, extra_action)
    = Flag (flagPrefix ++ name) (NoArg (f flag >> extra_action turn_on))

deprecatedForExtension :: String -> TurnOnFlag -> DynP ()
deprecatedForExtension lang turn_on
    = deprecate ("use -X"  ++ flag ++ " or pragma {-# LANGUAGE " ++ flag ++ " #-} instead")
    where
      flag | turn_on    = lang
           | otherwise = "No"++lang

useInstead :: String -> TurnOnFlag -> DynP ()
useInstead flag turn_on
  = deprecate ("Use -f" ++ no ++ flag ++ " instead")
  where
    no = if turn_on then "" else "no-"

nop :: TurnOnFlag -> DynP ()
nop _ = return ()

-- | These @-f\<blah\>@ flags can all be reversed with @-fno-\<blah\>@
fWarningFlags :: [FlagSpec WarningFlag]
fWarningFlags = [
  ( "warn-dodgy-foreign-imports",       Opt_WarnDodgyForeignImports, nop ),
  ( "warn-dodgy-exports",               Opt_WarnDodgyExports, nop ),
  ( "warn-dodgy-imports",               Opt_WarnDodgyImports, nop ),
  ( "warn-overflowed-literals",         Opt_WarnOverflowedLiterals, nop ),
  ( "warn-empty-enumerations",          Opt_WarnEmptyEnumerations, nop ),
  ( "warn-duplicate-exports",           Opt_WarnDuplicateExports, nop ),
  ( "warn-duplicate-constraints",       Opt_WarnDuplicateConstraints, nop ),
  ( "warn-hi-shadowing",                Opt_WarnHiShadows, nop ),
  ( "warn-implicit-prelude",            Opt_WarnImplicitPrelude, nop ),
  ( "warn-incomplete-patterns",         Opt_WarnIncompletePatterns, nop ),
  ( "warn-incomplete-uni-patterns",     Opt_WarnIncompleteUniPatterns, nop ),
  ( "warn-incomplete-record-updates",   Opt_WarnIncompletePatternsRecUpd, nop ),
  ( "warn-missing-fields",              Opt_WarnMissingFields, nop ),
  ( "warn-missing-import-lists",        Opt_WarnMissingImportList, nop ),
  ( "warn-missing-methods",             Opt_WarnMissingMethods, nop ),
  ( "warn-missing-signatures",          Opt_WarnMissingSigs, nop ),
  ( "warn-missing-local-sigs",          Opt_WarnMissingLocalSigs, nop ),
  ( "warn-name-shadowing",              Opt_WarnNameShadowing, nop ),
  ( "warn-overlapping-patterns",        Opt_WarnOverlappingPatterns, nop ),
  ( "warn-type-defaults",               Opt_WarnTypeDefaults, nop ),
  ( "warn-monomorphism-restriction",    Opt_WarnMonomorphism, nop ),
  ( "warn-unused-binds",                Opt_WarnUnusedBinds, nop ),
  ( "warn-unused-imports",              Opt_WarnUnusedImports, nop ),
  ( "warn-unused-matches",              Opt_WarnUnusedMatches, nop ),
  ( "warn-warnings-deprecations",       Opt_WarnWarningsDeprecations, nop ),
  ( "warn-deprecations",                Opt_WarnWarningsDeprecations, nop ),
  ( "warn-deprecated-flags",            Opt_WarnDeprecatedFlags, nop ),
  ( "warn-orphans",                     Opt_WarnOrphans, nop ),
  ( "warn-identities",                  Opt_WarnIdentities, nop ),
  ( "warn-auto-orphans",                Opt_WarnAutoOrphans, nop ),
  ( "warn-tabs",                        Opt_WarnTabs, nop ),
  ( "warn-unrecognised-pragmas",        Opt_WarnUnrecognisedPragmas, nop ),
  ( "warn-lazy-unlifted-bindings",      Opt_WarnLazyUnliftedBindings, nop ),
  ( "warn-unused-do-bind",              Opt_WarnUnusedDoBind, nop ),
  ( "warn-wrong-do-bind",               Opt_WarnWrongDoBind, nop ),
  ( "warn-alternative-layout-rule-transitional", Opt_WarnAlternativeLayoutRuleTransitional, nop ),
  ( "warn-unsafe",                      Opt_WarnUnsafe, setWarnUnsafe ),
  ( "warn-safe",                        Opt_WarnSafe, setWarnSafe ),
  ( "warn-pointless-pragmas",           Opt_WarnPointlessPragmas, nop ),
  ( "warn-unsupported-calling-conventions", Opt_WarnUnsupportedCallingConventions, nop ),
  ( "warn-inline-rule-shadowing",       Opt_WarnInlineRuleShadowing, nop ),
  ( "warn-unsupported-llvm-version",    Opt_WarnUnsupportedLlvmVersion, nop ),
  ( "warn-typeable-instances",          Opt_WarnTypeableInstances, nop ) ]

-- | These @-\<blah\>@ flags can all be reversed with @-no-\<blah\>@
negatableFlags :: [FlagSpec GeneralFlag]
negatableFlags = [
  ( "ignore-dot-ghci",                  Opt_IgnoreDotGhci, nop ) ]

-- | These @-d\<blah\>@ flags can all be reversed with @-dno-\<blah\>@
dFlags :: [FlagSpec GeneralFlag]
dFlags = [
  ( "suppress-coercions",               Opt_SuppressCoercions,          nop),
  ( "suppress-var-kinds",               Opt_SuppressVarKinds,           nop),
  ( "suppress-module-prefixes",         Opt_SuppressModulePrefixes,     nop),
  ( "suppress-type-applications",       Opt_SuppressTypeApplications,   nop),
  ( "suppress-idinfo",                  Opt_SuppressIdInfo,             nop),
  ( "suppress-type-signatures",         Opt_SuppressTypeSignatures,     nop),
  ( "suppress-uniques",                 Opt_SuppressUniques,            nop),
  ( "ppr-case-as-let",                  Opt_PprCaseAsLet,               nop)]

-- | These @-f\<blah\>@ flags can all be reversed with @-fno-\<blah\>@
fFlags :: [FlagSpec GeneralFlag]
fFlags = [
  ( "error-spans",                      Opt_ErrorSpans, nop ),
  ( "print-explicit-foralls",           Opt_PrintExplicitForalls, nop ),
  ( "strictness",                       Opt_Strictness, nop ),
  ( "late-dmd-anal",                    Opt_LateDmdAnal, nop ),
  ( "specialise",                       Opt_Specialise, nop ),
  ( "float-in",                         Opt_FloatIn, nop ),
  ( "static-argument-transformation",   Opt_StaticArgumentTransformation, nop ),
  ( "full-laziness",                    Opt_FullLaziness, nop ),
  ( "liberate-case",                    Opt_LiberateCase, nop ),
  ( "spec-constr",                      Opt_SpecConstr, nop ),
  ( "cse",                              Opt_CSE, nop ),
  ( "pedantic-bottoms",                 Opt_PedanticBottoms, nop ),
  ( "ignore-interface-pragmas",         Opt_IgnoreInterfacePragmas, nop ),
  ( "omit-interface-pragmas",           Opt_OmitInterfacePragmas, nop ),
  ( "expose-all-unfoldings",            Opt_ExposeAllUnfoldings, nop ),
  ( "do-lambda-eta-expansion",          Opt_DoLambdaEtaExpansion, nop ),
  ( "ignore-asserts",                   Opt_IgnoreAsserts, nop ),
  ( "do-eta-reduction",                 Opt_DoEtaReduction, nop ),
  ( "case-merge",                       Opt_CaseMerge, nop ),
  ( "unbox-strict-fields",              Opt_UnboxStrictFields, nop ),
  ( "unbox-small-strict-fields",        Opt_UnboxSmallStrictFields, nop ),
  ( "dicts-cheap",                      Opt_DictsCheap, nop ),
  ( "excess-precision",                 Opt_ExcessPrecision, nop ),
  ( "eager-blackholing",                Opt_EagerBlackHoling, nop ),
  ( "print-bind-result",                Opt_PrintBindResult, nop ),
  ( "force-recomp",                     Opt_ForceRecomp, nop ),
  ( "hpc-no-auto",                      Opt_Hpc_No_Auto, nop ),
  ( "rewrite-rules",                    Opt_EnableRewriteRules, useInstead "enable-rewrite-rules" ),
  ( "enable-rewrite-rules",             Opt_EnableRewriteRules, nop ),
  ( "break-on-exception",               Opt_BreakOnException, nop ),
  ( "break-on-error",                   Opt_BreakOnError, nop ),
  ( "print-evld-with-show",             Opt_PrintEvldWithShow, nop ),
  ( "print-bind-contents",              Opt_PrintBindContents, nop ),
  ( "run-cps",                          Opt_RunCPS, nop ),
  ( "run-cpsz",                         Opt_RunCPSZ, nop ),
  ( "vectorise",                        Opt_Vectorise, nop ),
  ( "vectorisation-avoidance",          Opt_VectorisationAvoidance, nop ),
  ( "regs-graph",                       Opt_RegsGraph, nop ),
  ( "regs-iterative",                   Opt_RegsIterative, nop ),
  ( "llvm-tbaa",                        Opt_LlvmTBAA, nop), -- hidden flag
  ( "irrefutable-tuples",               Opt_IrrefutableTuples, nop ),
  ( "cmm-sink",                         Opt_CmmSink, nop ),
  ( "cmm-elim-common-blocks",           Opt_CmmElimCommonBlocks, nop ),
  ( "omit-yields",                      Opt_OmitYields, nop ),
  ( "simple-list-literals",             Opt_SimpleListLiterals, nop ),
  ( "fun-to-thunk",                     Opt_FunToThunk, nop ),
  ( "gen-manifest",                     Opt_GenManifest, nop ),
  ( "embed-manifest",                   Opt_EmbedManifest, nop ),
  ( "ext-core",                         Opt_EmitExternalCore, nop ),
  ( "shared-implib",                    Opt_SharedImplib, nop ),
  ( "ghci-sandbox",                     Opt_GhciSandbox, nop ),
  ( "ghci-history",                     Opt_GhciHistory, nop ),
  ( "helpful-errors",                   Opt_HelpfulErrors, nop ),
  ( "defer-type-errors",                Opt_DeferTypeErrors, nop ),
  ( "building-cabal-package",           Opt_BuildingCabalPackage, nop ),
  ( "implicit-import-qualified",        Opt_ImplicitImportQualified, nop ),
  ( "prof-count-entries",               Opt_ProfCountEntries, nop ),
  ( "prof-cafs",                        Opt_AutoSccsOnIndividualCafs, nop ),
  ( "hpc",                              Opt_Hpc, nop ),
  ( "pre-inlining",                     Opt_SimplPreInlining, nop ),
  ( "flat-cache",                       Opt_FlatCache, nop ),
  ( "use-rpaths",                       Opt_RPath, nop ),
  ( "kill-absence",                     Opt_KillAbsence, nop),
  ( "kill-one-shot",                    Opt_KillOneShot, nop)
  ]

-- | These @-f\<blah\>@ flags can all be reversed with @-fno-\<blah\>@
fLangFlags :: [FlagSpec ExtensionFlag]
fLangFlags = [
  ( "th",                               Opt_TemplateHaskell,
    \on -> deprecatedForExtension "TemplateHaskell" on 
        >> checkTemplateHaskellOk on ),
  ( "fi",                               Opt_ForeignFunctionInterface,
    deprecatedForExtension "ForeignFunctionInterface" ),
  ( "ffi",                              Opt_ForeignFunctionInterface,
    deprecatedForExtension "ForeignFunctionInterface" ),
  ( "arrows",                           Opt_Arrows,
    deprecatedForExtension "Arrows" ),
  ( "implicit-prelude",                 Opt_ImplicitPrelude,
    deprecatedForExtension "ImplicitPrelude" ),
  ( "bang-patterns",                    Opt_BangPatterns,
    deprecatedForExtension "BangPatterns" ),
  ( "monomorphism-restriction",         Opt_MonomorphismRestriction,
    deprecatedForExtension "MonomorphismRestriction" ),
  ( "mono-pat-binds",                   Opt_MonoPatBinds,
    deprecatedForExtension "MonoPatBinds" ),
  ( "extended-default-rules",           Opt_ExtendedDefaultRules,
    deprecatedForExtension "ExtendedDefaultRules" ),
  ( "implicit-params",                  Opt_ImplicitParams,
    deprecatedForExtension "ImplicitParams" ),
  ( "scoped-type-variables",            Opt_ScopedTypeVariables,
    deprecatedForExtension "ScopedTypeVariables" ),
  ( "parr",                             Opt_ParallelArrays,
    deprecatedForExtension "ParallelArrays" ),
  ( "PArr",                             Opt_ParallelArrays,
    deprecatedForExtension "ParallelArrays" ),
  ( "allow-overlapping-instances",      Opt_OverlappingInstances,
    deprecatedForExtension "OverlappingInstances" ),
  ( "allow-undecidable-instances",      Opt_UndecidableInstances,
    deprecatedForExtension "UndecidableInstances" ),
  ( "allow-incoherent-instances",       Opt_IncoherentInstances,
    deprecatedForExtension "IncoherentInstances" )
  ]

supportedLanguages :: [String]
supportedLanguages = [ name | (name, _, _) <- languageFlags ]

supportedLanguageOverlays :: [String]
supportedLanguageOverlays = [ name | (name, _, _) <- safeHaskellFlags ]

supportedExtensions :: [String]
supportedExtensions = [ name' | (name, _, _) <- xFlags, name' <- [name, "No" ++ name] ]

supportedLanguagesAndExtensions :: [String]
supportedLanguagesAndExtensions =
    supportedLanguages ++ supportedLanguageOverlays ++ supportedExtensions

-- | These -X<blah> flags cannot be reversed with -XNo<blah>
languageFlags :: [FlagSpec Language]
languageFlags = [
  ( "Haskell98",   Haskell98, nop ),
  ( "Haskell2010", Haskell2010, nop )
  ]

-- | These -X<blah> flags cannot be reversed with -XNo<blah>
-- They are used to place hard requirements on what GHC Haskell language
-- features can be used.
safeHaskellFlags :: [FlagSpec SafeHaskellMode]
safeHaskellFlags = [mkF Sf_Unsafe, mkF Sf_Trustworthy, mkF Sf_Safe]
    where mkF flag = (show flag, flag, nop)

-- | These -X<blah> flags can all be reversed with -XNo<blah>
xFlags :: [FlagSpec ExtensionFlag]
xFlags = [
  ( "CPP",                              Opt_Cpp, nop ),
  ( "PostfixOperators",                 Opt_PostfixOperators, nop ),
  ( "TupleSections",                    Opt_TupleSections, nop ),
  ( "PatternGuards",                    Opt_PatternGuards, nop ),
  ( "UnicodeSyntax",                    Opt_UnicodeSyntax, nop ),
  ( "MagicHash",                        Opt_MagicHash, nop ),
  ( "ExistentialQuantification",        Opt_ExistentialQuantification, nop ),
  ( "KindSignatures",                   Opt_KindSignatures, nop ),
  ( "RoleAnnotations",                  Opt_RoleAnnotations, nop ),
  ( "EmptyDataDecls",                   Opt_EmptyDataDecls, nop ),
  ( "ParallelListComp",                 Opt_ParallelListComp, nop ),
  ( "TransformListComp",                Opt_TransformListComp, nop ),
  ( "MonadComprehensions",              Opt_MonadComprehensions, nop),
  ( "ForeignFunctionInterface",         Opt_ForeignFunctionInterface, nop ),
  ( "UnliftedFFITypes",                 Opt_UnliftedFFITypes, nop ),
  ( "InterruptibleFFI",                 Opt_InterruptibleFFI, nop ),
  ( "CApiFFI",                          Opt_CApiFFI, nop ),
  ( "GHCForeignImportPrim",             Opt_GHCForeignImportPrim, nop ),
  ( "LiberalTypeSynonyms",              Opt_LiberalTypeSynonyms, nop ),

  ( "PolymorphicComponents",            Opt_RankNTypes, nop),
  ( "Rank2Types",                       Opt_RankNTypes, nop),
  ( "RankNTypes",                       Opt_RankNTypes, nop ),

  ( "ImpredicativeTypes",               Opt_ImpredicativeTypes, nop),
  ( "TypeOperators",                    Opt_TypeOperators, nop ),
  ( "ExplicitNamespaces",               Opt_ExplicitNamespaces, nop ),
  ( "RecursiveDo",                      Opt_RecursiveDo, nop ),  -- Enables 'mdo' and 'rec'
  ( "DoRec",                            Opt_RecursiveDo, 
     deprecatedForExtension "RecursiveDo" ),
  ( "Arrows",                           Opt_Arrows, nop ),
  ( "ParallelArrays",                   Opt_ParallelArrays, nop ),
  ( "TemplateHaskell",                  Opt_TemplateHaskell, checkTemplateHaskellOk ),
  ( "QuasiQuotes",                      Opt_QuasiQuotes, nop ),
  ( "ImplicitPrelude",                  Opt_ImplicitPrelude, nop ),
  ( "RecordWildCards",                  Opt_RecordWildCards, nop ),
  ( "NamedFieldPuns",                   Opt_RecordPuns, nop ),
  ( "RecordPuns",                       Opt_RecordPuns,
    deprecatedForExtension "NamedFieldPuns" ),
  ( "DisambiguateRecordFields",         Opt_DisambiguateRecordFields, nop ),
  ( "OverloadedStrings",                Opt_OverloadedStrings, nop ),
  ( "OverloadedLists",                  Opt_OverloadedLists, nop),
  ( "GADTs",                            Opt_GADTs, nop ),
  ( "GADTSyntax",                       Opt_GADTSyntax, nop ),
  ( "ViewPatterns",                     Opt_ViewPatterns, nop ),
  ( "TypeFamilies",                     Opt_TypeFamilies, nop ),
  ( "BangPatterns",                     Opt_BangPatterns, nop ),
  ( "MonomorphismRestriction",          Opt_MonomorphismRestriction, nop ),
  ( "NPlusKPatterns",                   Opt_NPlusKPatterns, nop ),
  ( "DoAndIfThenElse",                  Opt_DoAndIfThenElse, nop ),
  ( "RebindableSyntax",                 Opt_RebindableSyntax, nop ),
  ( "ConstraintKinds",                  Opt_ConstraintKinds, nop ),
  ( "PolyKinds",                        Opt_PolyKinds, nop ),
  ( "DataKinds",                        Opt_DataKinds, nop ),
  ( "InstanceSigs",                     Opt_InstanceSigs, nop ),
  ( "MonoPatBinds",                     Opt_MonoPatBinds,
    \ turn_on -> when turn_on $ deprecate "Experimental feature now removed; has no effect" ),
  ( "ExplicitForAll",                   Opt_ExplicitForAll, nop ),
  ( "AlternativeLayoutRule",            Opt_AlternativeLayoutRule, nop ),
  ( "AlternativeLayoutRuleTransitional",Opt_AlternativeLayoutRuleTransitional, nop ),
  ( "DatatypeContexts",                 Opt_DatatypeContexts,
    \ turn_on -> when turn_on $ deprecate "It was widely considered a misfeature, and has been removed from the Haskell language." ),
  ( "NondecreasingIndentation",         Opt_NondecreasingIndentation, nop ),
  ( "RelaxedLayout",                    Opt_RelaxedLayout, nop ),
  ( "TraditionalRecordSyntax",          Opt_TraditionalRecordSyntax, nop ),
  ( "LambdaCase",                       Opt_LambdaCase, nop ),
  ( "MultiWayIf",                       Opt_MultiWayIf, nop ),
  ( "MonoLocalBinds",                   Opt_MonoLocalBinds, nop ),
  ( "RelaxedPolyRec",                   Opt_RelaxedPolyRec,
    \ turn_on -> unless turn_on
               $ deprecate "You can't turn off RelaxedPolyRec any more" ),
  ( "ExtendedDefaultRules",             Opt_ExtendedDefaultRules, nop ),
  ( "ImplicitParams",                   Opt_ImplicitParams, nop ),
  ( "ScopedTypeVariables",              Opt_ScopedTypeVariables, nop ),
  ( "AllowAmbiguousTypes",              Opt_AllowAmbiguousTypes, nop),

  ( "PatternSignatures",                Opt_ScopedTypeVariables,
    deprecatedForExtension "ScopedTypeVariables" ),

  ( "UnboxedTuples",                    Opt_UnboxedTuples, nop ),
  ( "StandaloneDeriving",               Opt_StandaloneDeriving, nop ),
  ( "DeriveDataTypeable",               Opt_DeriveDataTypeable, nop ),
  ( "AutoDeriveTypeable",               Opt_AutoDeriveTypeable, nop ),
  ( "DeriveFunctor",                    Opt_DeriveFunctor, nop ),
  ( "DeriveTraversable",                Opt_DeriveTraversable, nop ),
  ( "DeriveFoldable",                   Opt_DeriveFoldable, nop ),
  ( "DeriveGeneric",                    Opt_DeriveGeneric, nop ),
  ( "DefaultSignatures",                Opt_DefaultSignatures, nop ),
  ( "TypeSynonymInstances",             Opt_TypeSynonymInstances, nop ),
  ( "FlexibleContexts",                 Opt_FlexibleContexts, nop ),
  ( "FlexibleInstances",                Opt_FlexibleInstances, nop ),
  ( "ConstrainedClassMethods",          Opt_ConstrainedClassMethods, nop ),
  ( "MultiParamTypeClasses",            Opt_MultiParamTypeClasses, nop ),
  ( "NullaryTypeClasses",               Opt_NullaryTypeClasses, nop ),
  ( "FunctionalDependencies",           Opt_FunctionalDependencies, nop ),
  ( "GeneralizedNewtypeDeriving",       Opt_GeneralizedNewtypeDeriving, setGenDeriving ),
  ( "OverlappingInstances",             Opt_OverlappingInstances, nop ),
  ( "UndecidableInstances",             Opt_UndecidableInstances, nop ),
  ( "IncoherentInstances",              Opt_IncoherentInstances, nop ),
  ( "PackageImports",                   Opt_PackageImports, nop ),
  ( "TypeHoles",                        Opt_TypeHoles, nop ),
  ( "NegativeLiterals",                 Opt_NegativeLiterals, nop ),
  ( "EmptyCase",                        Opt_EmptyCase, nop )
  ]

defaultFlags :: Settings -> [GeneralFlag]
defaultFlags settings
  = [ Opt_AutoLinkPackages,

      Opt_SharedImplib,

      Opt_OmitYields,

      Opt_GenManifest,
      Opt_EmbedManifest,
      Opt_PrintBindContents,
      Opt_GhciSandbox,
      Opt_GhciHistory,
      Opt_HelpfulErrors,
      Opt_ProfCountEntries,
      Opt_SimplPreInlining,
      Opt_FlatCache,
      Opt_RPath
    ]

    ++ [f | (ns,f) <- optLevelFlags, 0 `elem` ns]
             -- The default -O0 options

    ++ default_PIC platform

    ++ (if pc_DYNAMIC_BY_DEFAULT (sPlatformConstants settings)
        then wayGeneralFlags platform WayDyn
        else [])

    where platform = sTargetPlatform settings

default_PIC :: Platform -> [GeneralFlag]
default_PIC platform =
  case (platformOS platform, platformArch platform) of
    (OSDarwin, ArchX86_64) -> [Opt_PIC]
    _                      -> []

impliedFlags :: [(ExtensionFlag, TurnOnFlag, ExtensionFlag)]
impliedFlags
  = [ (Opt_RankNTypes,                turnOn, Opt_ExplicitForAll)
    , (Opt_ScopedTypeVariables,       turnOn, Opt_ExplicitForAll)
    , (Opt_LiberalTypeSynonyms,       turnOn, Opt_ExplicitForAll)
    , (Opt_ExistentialQuantification, turnOn, Opt_ExplicitForAll)
    , (Opt_FlexibleInstances,         turnOn, Opt_TypeSynonymInstances)
    , (Opt_FunctionalDependencies,    turnOn, Opt_MultiParamTypeClasses)

    , (Opt_RebindableSyntax, turnOff, Opt_ImplicitPrelude)      -- NB: turn off!

    , (Opt_GADTs,            turnOn, Opt_GADTSyntax)
    , (Opt_GADTs,            turnOn, Opt_MonoLocalBinds)
    , (Opt_TypeFamilies,     turnOn, Opt_MonoLocalBinds)

    , (Opt_TypeFamilies,     turnOn, Opt_KindSignatures)  -- Type families use kind signatures
    , (Opt_PolyKinds,        turnOn, Opt_KindSignatures)  -- Ditto polymorphic kinds

    -- AutoDeriveTypeable is not very useful without DeriveDataTypeable
    , (Opt_AutoDeriveTypeable, turnOn, Opt_DeriveDataTypeable)

    -- We turn this on so that we can export associated type
    -- type synonyms in subordinates (e.g. MyClass(type AssocType))
    , (Opt_TypeFamilies,     turnOn, Opt_ExplicitNamespaces)
    , (Opt_TypeOperators, turnOn, Opt_ExplicitNamespaces)

    , (Opt_ImpredicativeTypes,  turnOn, Opt_RankNTypes)

        -- Record wild-cards implies field disambiguation
        -- Otherwise if you write (C {..}) you may well get
        -- stuff like " 'a' not in scope ", which is a bit silly
        -- if the compiler has just filled in field 'a' of constructor 'C'
    , (Opt_RecordWildCards,     turnOn, Opt_DisambiguateRecordFields)

    , (Opt_ParallelArrays, turnOn, Opt_ParallelListComp)

    -- An implicit parameter constraint, `?x::Int`, is desugared into
    -- `IP "x" Int`, which requires a flexible context/instance.
    , (Opt_ImplicitParams, turnOn, Opt_FlexibleContexts)
    , (Opt_ImplicitParams, turnOn, Opt_FlexibleInstances)
  ]

optLevelFlags :: [([Int], GeneralFlag)]
optLevelFlags
  = [ ([0],     Opt_IgnoreInterfacePragmas)
    , ([0],     Opt_OmitInterfacePragmas)

    , ([1,2],   Opt_IgnoreAsserts)
    , ([1,2],   Opt_EnableRewriteRules)  -- Off for -O0; see Note [Scoping for Builtin rules]
                                         --              in PrelRules
    , ([1,2],   Opt_DoEtaReduction)
    , ([1,2],   Opt_CaseMerge)
    , ([1,2],   Opt_Strictness)
    , ([1,2],   Opt_CSE)
    , ([1,2],   Opt_FullLaziness)
    , ([1,2],   Opt_Specialise)
    , ([1,2],   Opt_FloatIn)
    , ([1,2],   Opt_UnboxSmallStrictFields)

    , ([2],     Opt_LiberateCase)
    , ([2],     Opt_SpecConstr)
    , ([2],     Opt_LateDmdAnal)
-- XXX disabled, see #7192
--    , ([2],     Opt_RegsGraph)
    , ([0,1,2], Opt_LlvmTBAA)
    , ([1,2],   Opt_CmmSink)
    , ([1,2],   Opt_CmmElimCommonBlocks)

--     , ([2],     Opt_StaticArgumentTransformation)
-- Max writes: I think it's probably best not to enable SAT with -O2 for the
-- 6.10 release. The version of SAT in HEAD at the moment doesn't incorporate
-- several improvements to the heuristics, and I'm concerned that without
-- those changes SAT will interfere with some attempts to write "high
-- performance Haskell", as we saw in some posts on Haskell-Cafe earlier
-- this year. In particular, the version in HEAD lacks the tail call
-- criterion, so many things that look like reasonable loops will be
-- turned into functions with extra (unneccesary) thunk creation.

    , ([0,1,2], Opt_DoLambdaEtaExpansion)
                -- This one is important for a tiresome reason:
                -- we want to make sure that the bindings for data
                -- constructors are eta-expanded.  This is probably
                -- a good thing anyway, but it seems fragile.
    , ([0,1,2], Opt_VectorisationAvoidance)
    ]

-- -----------------------------------------------------------------------------
-- Standard sets of warning options

standardWarnings :: [WarningFlag]
standardWarnings
    = [ Opt_WarnOverlappingPatterns,
        Opt_WarnWarningsDeprecations,
        Opt_WarnDeprecatedFlags,
        Opt_WarnUnrecognisedPragmas,
        Opt_WarnPointlessPragmas,
        Opt_WarnDuplicateConstraints,
        Opt_WarnDuplicateExports,
        Opt_WarnOverflowedLiterals,
        Opt_WarnEmptyEnumerations,
        Opt_WarnMissingFields,
        Opt_WarnMissingMethods,
        Opt_WarnLazyUnliftedBindings,
        Opt_WarnWrongDoBind,
        Opt_WarnUnsupportedCallingConventions,
        Opt_WarnDodgyForeignImports,
        Opt_WarnTypeableInstances,
        Opt_WarnInlineRuleShadowing,
        Opt_WarnAlternativeLayoutRuleTransitional,
        Opt_WarnUnsupportedLlvmVersion
      ]

minusWOpts :: [WarningFlag]
-- Things you get with -W
minusWOpts
    = standardWarnings ++
      [ Opt_WarnUnusedBinds,
        Opt_WarnUnusedMatches,
        Opt_WarnUnusedImports,
        Opt_WarnIncompletePatterns,
        Opt_WarnDodgyExports,
        Opt_WarnDodgyImports
      ]

minusWallOpts :: [WarningFlag]
-- Things you get with -Wall
minusWallOpts
    = minusWOpts ++
      [ Opt_WarnTypeDefaults,
        Opt_WarnNameShadowing,
        Opt_WarnMissingSigs,
        Opt_WarnHiShadows,
        Opt_WarnOrphans,
        Opt_WarnUnusedDoBind
      ]

enableGlasgowExts :: DynP ()
enableGlasgowExts = do setGeneralFlag Opt_PrintExplicitForalls
                       mapM_ setExtensionFlag glasgowExtsFlags

disableGlasgowExts :: DynP ()
disableGlasgowExts = do unSetGeneralFlag Opt_PrintExplicitForalls
                        mapM_ unSetExtensionFlag glasgowExtsFlags

glasgowExtsFlags :: [ExtensionFlag]
glasgowExtsFlags = [
             Opt_ForeignFunctionInterface
           , Opt_UnliftedFFITypes
           , Opt_ImplicitParams
           , Opt_ScopedTypeVariables
           , Opt_UnboxedTuples
           , Opt_TypeSynonymInstances
           , Opt_StandaloneDeriving
           , Opt_DeriveDataTypeable
           , Opt_DeriveFunctor
           , Opt_DeriveFoldable
           , Opt_DeriveTraversable
           , Opt_DeriveGeneric
           , Opt_FlexibleContexts
           , Opt_FlexibleInstances
           , Opt_ConstrainedClassMethods
           , Opt_MultiParamTypeClasses
           , Opt_FunctionalDependencies
           , Opt_MagicHash
           , Opt_ExistentialQuantification
           , Opt_UnicodeSyntax
           , Opt_PostfixOperators
           , Opt_PatternGuards
           , Opt_LiberalTypeSynonyms
           , Opt_RankNTypes
           , Opt_TypeOperators
           , Opt_ExplicitNamespaces
           , Opt_RecursiveDo
           , Opt_ParallelListComp
           , Opt_EmptyDataDecls
           , Opt_KindSignatures
           , Opt_GeneralizedNewtypeDeriving ]

#ifdef GHCI
-- Consult the RTS to find whether GHC itself has been built profiled
-- If so, you can't use Template Haskell
foreign import ccall unsafe "rts_isProfiled" rtsIsProfiledIO :: IO CInt

rtsIsProfiled :: Bool
rtsIsProfiled = unsafePerformIO rtsIsProfiledIO /= 0
#endif

setWarnSafe :: Bool -> DynP ()
setWarnSafe True  = getCurLoc >>= \l -> upd (\d -> d { warnSafeOnLoc = l })
setWarnSafe False = return ()

setWarnUnsafe :: Bool -> DynP ()
setWarnUnsafe True  = getCurLoc >>= \l -> upd (\d -> d { warnUnsafeOnLoc = l })
setWarnUnsafe False = return ()

setPackageTrust :: DynP ()
setPackageTrust = do
    setGeneralFlag Opt_PackageTrust
    l <- getCurLoc
    upd $ \d -> d { pkgTrustOnLoc = l }

setGenDeriving :: TurnOnFlag -> DynP ()
setGenDeriving True  = getCurLoc >>= \l -> upd (\d -> d { newDerivOnLoc = l })
setGenDeriving False = return ()

checkTemplateHaskellOk :: TurnOnFlag -> DynP ()
#ifdef GHCI
checkTemplateHaskellOk turn_on
  | turn_on && rtsIsProfiled
  = addErr "You can't use Template Haskell with a profiled compiler"
  | otherwise
  = getCurLoc >>= \l -> upd (\d -> d { thOnLoc = l })
#else
-- In stage 1 we don't know that the RTS has rts_isProfiled,
-- so we simply say "ok".  It doesn't matter because TH isn't
-- available in stage 1 anyway.
checkTemplateHaskellOk _ = return ()
#endif

{- **********************************************************************
%*                                                                      *
                DynFlags constructors
%*                                                                      *
%********************************************************************* -}

type DynP = EwM (CmdLineP DynFlags)

upd :: (DynFlags -> DynFlags) -> DynP ()
upd f = liftEwM (do dflags <- getCmdLineState
                    putCmdLineState $! f dflags)

updM :: (DynFlags -> DynP DynFlags) -> DynP ()
updM f = do dflags <- liftEwM getCmdLineState
            dflags' <- f dflags
            liftEwM $ putCmdLineState $! dflags'

--------------- Constructor functions for OptKind -----------------
noArg :: (DynFlags -> DynFlags) -> OptKind (CmdLineP DynFlags)
noArg fn = NoArg (upd fn)

noArgM :: (DynFlags -> DynP DynFlags) -> OptKind (CmdLineP DynFlags)
noArgM fn = NoArg (updM fn)

noArgDF :: (DynFlags -> DynFlags) -> String -> OptKind (CmdLineP DynFlags)
noArgDF fn deprec = NoArg (upd fn >> deprecate deprec)

hasArg :: (String -> DynFlags -> DynFlags) -> OptKind (CmdLineP DynFlags)
hasArg fn = HasArg (upd . fn)

hasArgDF :: (String -> DynFlags -> DynFlags) -> String -> OptKind (CmdLineP DynFlags)
hasArgDF fn deprec = HasArg (\s -> do upd (fn s)
                                      deprecate deprec)

sepArg :: (String -> DynFlags -> DynFlags) -> OptKind (CmdLineP DynFlags)
sepArg fn = SepArg (upd . fn)

intSuffix :: (Int -> DynFlags -> DynFlags) -> OptKind (CmdLineP DynFlags)
intSuffix fn = IntSuffix (\n -> upd (fn n))

floatSuffix :: (Float -> DynFlags -> DynFlags) -> OptKind (CmdLineP DynFlags)
floatSuffix fn = FloatSuffix (\n -> upd (fn n))

optIntSuffixM :: (Maybe Int -> DynFlags -> DynP DynFlags)
              -> OptKind (CmdLineP DynFlags)
optIntSuffixM fn = OptIntSuffix (\mi -> updM (fn mi))

versionSuffix :: (Int -> Int -> DynFlags -> DynFlags) -> OptKind (CmdLineP DynFlags)
versionSuffix fn = VersionSuffix (\maj min -> upd (fn maj min))

setDumpFlag :: DumpFlag -> OptKind (CmdLineP DynFlags)
setDumpFlag dump_flag = NoArg (setDumpFlag' dump_flag)

--------------------------
addWay :: Way -> DynP ()
addWay w = upd (addWay' w)

addWay' :: Way -> DynFlags -> DynFlags
addWay' w dflags0 = let platform = targetPlatform dflags0
                        dflags1 = dflags0 { ways = w : ways dflags0 }
                        dflags2 = wayExtras platform w dflags1
                        dflags3 = foldr setGeneralFlag' dflags2
                                        (wayGeneralFlags platform w)
                        dflags4 = foldr unSetGeneralFlag' dflags3
                                        (wayUnsetGeneralFlags platform w)
                    in dflags4

removeWayDyn :: DynP ()
removeWayDyn = upd (\dfs -> dfs { ways = filter (WayDyn /=) (ways dfs) })

--------------------------
setGeneralFlag, unSetGeneralFlag :: GeneralFlag -> DynP ()
setGeneralFlag   f = upd (setGeneralFlag' f)
unSetGeneralFlag f = upd (unSetGeneralFlag' f)

setGeneralFlag' :: GeneralFlag -> DynFlags -> DynFlags
setGeneralFlag' f dflags = gopt_set dflags f
unSetGeneralFlag' :: GeneralFlag -> DynFlags -> DynFlags
unSetGeneralFlag' f dflags = gopt_unset dflags f

--------------------------
setWarningFlag, unSetWarningFlag :: WarningFlag -> DynP ()
setWarningFlag   f = upd (\dfs -> wopt_set dfs f)
unSetWarningFlag f = upd (\dfs -> wopt_unset dfs f)

--------------------------
setExtensionFlag, unSetExtensionFlag :: ExtensionFlag -> DynP ()
setExtensionFlag f = upd (setExtensionFlag' f)
unSetExtensionFlag f = upd (unSetExtensionFlag' f)

setExtensionFlag', unSetExtensionFlag' :: ExtensionFlag -> DynFlags -> DynFlags
setExtensionFlag' f dflags = foldr ($) (xopt_set dflags f) deps
  where
    deps = [ if turn_on then setExtensionFlag'   d
                        else unSetExtensionFlag' d
           | (f', turn_on, d) <- impliedFlags, f' == f ]
        -- When you set f, set the ones it implies
        -- NB: use setExtensionFlag recursively, in case the implied flags
        --     implies further flags

unSetExtensionFlag' f dflags = xopt_unset dflags f
   -- When you un-set f, however, we don't un-set the things it implies
   --      (except for -fno-glasgow-exts, which is treated specially)

--------------------------
alterSettings :: (Settings -> Settings) -> DynFlags -> DynFlags
alterSettings f dflags = dflags { settings = f (settings dflags) }

--------------------------
setDumpFlag' :: DumpFlag -> DynP ()
setDumpFlag' dump_flag
  = do upd (\dfs -> dopt_set dfs dump_flag)
       when want_recomp forceRecompile
    where -- Certain dumpy-things are really interested in what's going
          -- on during recompilation checking, so in those cases we
          -- don't want to turn it off.
          want_recomp = dump_flag `notElem` [Opt_D_dump_if_trace,
                                             Opt_D_dump_hi_diffs]

forceRecompile :: DynP ()
-- Whenver we -ddump, force recompilation (by switching off the
-- recompilation checker), else you don't see the dump! However,
-- don't switch it off in --make mode, else *everything* gets
-- recompiled which probably isn't what you want
forceRecompile = do dfs <- liftEwM getCmdLineState
                    when (force_recomp dfs) (setGeneralFlag Opt_ForceRecomp)
        where
          force_recomp dfs = isOneShot (ghcMode dfs)

setVerboseCore2Core :: DynP ()
setVerboseCore2Core = do setDumpFlag' Opt_D_verbose_core2core
                         upd (\dfs -> dfs { shouldDumpSimplPhase = Nothing })

setDumpSimplPhases :: String -> DynP ()
setDumpSimplPhases s = do forceRecompile
                          upd (\dfs -> dfs { shouldDumpSimplPhase = Just spec })
  where
    spec = case s of { ('=' : s') -> s';  _ -> s }

setVerbosity :: Maybe Int -> DynP ()
setVerbosity mb_n = upd (\dfs -> dfs{ verbosity = mb_n `orElse` 3 })

addCmdlineHCInclude :: String -> DynP ()
addCmdlineHCInclude a = upd (\s -> s{cmdlineHcIncludes =  a : cmdlineHcIncludes s})

data PkgConfRef
  = GlobalPkgConf
  | UserPkgConf
  | PkgConfFile FilePath

addPkgConfRef :: PkgConfRef -> DynP ()
addPkgConfRef p = upd $ \s -> s { extraPkgConfs = (p:) . extraPkgConfs s }

removeUserPkgConf :: DynP ()
removeUserPkgConf = upd $ \s -> s { extraPkgConfs = filter isNotUser . extraPkgConfs s }
  where
    isNotUser UserPkgConf = False
    isNotUser _ = True

removeGlobalPkgConf :: DynP ()
removeGlobalPkgConf = upd $ \s -> s { extraPkgConfs = filter isNotGlobal . extraPkgConfs s }
  where
    isNotGlobal GlobalPkgConf = False
    isNotGlobal _ = True

clearPkgConf :: DynP ()
clearPkgConf = upd $ \s -> s { extraPkgConfs = const [] }

exposePackage, exposePackageId, hidePackage, ignorePackage,
        trustPackage, distrustPackage :: String -> DynP ()
exposePackage p = upd (exposePackage' p)
exposePackageId p =
  upd (\s -> s{ packageFlags = ExposePackageId p : packageFlags s })
hidePackage p =
  upd (\s -> s{ packageFlags = HidePackage p : packageFlags s })
ignorePackage p =
  upd (\s -> s{ packageFlags = IgnorePackage p : packageFlags s })
trustPackage p = exposePackage p >> -- both trust and distrust also expose a package
  upd (\s -> s{ packageFlags = TrustPackage p : packageFlags s })
distrustPackage p = exposePackage p >>
  upd (\s -> s{ packageFlags = DistrustPackage p : packageFlags s })

exposePackage' :: String -> DynFlags -> DynFlags
exposePackage' p dflags
    = dflags { packageFlags = ExposePackage p : packageFlags dflags }

setPackageName :: String -> DynFlags -> DynFlags
setPackageName p s =  s{ thisPackage = stringToPackageId p }

-- If we're linking a binary, then only targets that produce object
-- code are allowed (requests for other target types are ignored).
setTarget :: HscTarget -> DynP ()
setTarget l = setTargetWithPlatform (const l)

setTargetWithPlatform :: (Platform -> HscTarget) -> DynP ()
setTargetWithPlatform f = upd set
  where
   set dfs = let l = f (targetPlatform dfs)
             in if ghcLink dfs /= LinkBinary || isObjectTarget l
                then dfs{ hscTarget = l }
                else dfs

-- Changes the target only if we're compiling object code.  This is
-- used by -fasm and -fllvm, which switch from one to the other, but
-- not from bytecode to object-code.  The idea is that -fasm/-fllvm
-- can be safely used in an OPTIONS_GHC pragma.
setObjTarget :: HscTarget -> DynP ()
setObjTarget l = updM set
  where
   set dflags
     | isObjectTarget (hscTarget dflags)
       = return $ dflags { hscTarget = l }
     | otherwise = return dflags

setOptLevel :: Int -> DynFlags -> DynP DynFlags
setOptLevel n dflags
   | hscTarget dflags == HscInterpreted && n > 0
        = do addWarn "-O conflicts with --interactive; -O ignored."
             return dflags
   | otherwise
        = return (updOptLevel n dflags)


-- -Odph is equivalent to
--
--    -O2                               optimise as much as possible
--    -fmax-simplifier-iterations20     this is necessary sometimes
--    -fsimplifier-phases=3             we use an additional simplifier phase for fusion
--
setDPHOpt :: DynFlags -> DynP DynFlags
setDPHOpt dflags = setOptLevel 2 (dflags { maxSimplIterations  = 20
                                         , simplPhases         = 3
                                         })

setMainIs :: String -> DynP ()
setMainIs arg
  | not (null main_fn) && isLower (head main_fn)
     -- The arg looked like "Foo.Bar.baz"
  = upd $ \d -> d{ mainFunIs = Just main_fn,
                   mainModIs = mkModule mainPackageId (mkModuleName main_mod) }

  | isUpper (head arg)  -- The arg looked like "Foo" or "Foo.Bar"
  = upd $ \d -> d{ mainModIs = mkModule mainPackageId (mkModuleName arg) }

  | otherwise                   -- The arg looked like "baz"
  = upd $ \d -> d{ mainFunIs = Just arg }
  where
    (main_mod, main_fn) = splitLongestPrefix arg (== '.')

addLdInputs :: Option -> DynFlags -> DynFlags
addLdInputs p dflags = dflags{ldInputs = ldInputs dflags ++ [p]}

-----------------------------------------------------------------------------
-- Paths & Libraries

addImportPath, addLibraryPath, addIncludePath, addFrameworkPath :: FilePath -> DynP ()

-- -i on its own deletes the import paths
addImportPath "" = upd (\s -> s{importPaths = []})
addImportPath p  = upd (\s -> s{importPaths = importPaths s ++ splitPathList p})

addLibraryPath p =
  upd (\s -> s{libraryPaths = libraryPaths s ++ splitPathList p})

addIncludePath p =
  upd (\s -> s{includePaths = includePaths s ++ splitPathList p})

addFrameworkPath p =
  upd (\s -> s{frameworkPaths = frameworkPaths s ++ splitPathList p})

#ifndef mingw32_TARGET_OS
split_marker :: Char
split_marker = ':'   -- not configurable (ToDo)
#endif

splitPathList :: String -> [String]
splitPathList s = filter notNull (splitUp s)
                -- empty paths are ignored: there might be a trailing
                -- ':' in the initial list, for example.  Empty paths can
                -- cause confusion when they are translated into -I options
                -- for passing to gcc.
  where
#ifndef mingw32_TARGET_OS
    splitUp xs = split split_marker xs
#else
     -- Windows: 'hybrid' support for DOS-style paths in directory lists.
     --
     -- That is, if "foo:bar:baz" is used, this interpreted as
     -- consisting of three entries, 'foo', 'bar', 'baz'.
     -- However, with "c:/foo:c:\\foo;x:/bar", this is interpreted
     -- as 3 elts, "c:/foo", "c:\\foo", "x:/bar"
     --
     -- Notice that no attempt is made to fully replace the 'standard'
     -- split marker ':' with the Windows / DOS one, ';'. The reason being
     -- that this will cause too much breakage for users & ':' will
     -- work fine even with DOS paths, if you're not insisting on being silly.
     -- So, use either.
    splitUp []             = []
    splitUp (x:':':div:xs) | div `elem` dir_markers
                           = ((x:':':div:p): splitUp rs)
                           where
                              (p,rs) = findNextPath xs
          -- we used to check for existence of the path here, but that
          -- required the IO monad to be threaded through the command-line
          -- parser which is quite inconvenient.  The
    splitUp xs = cons p (splitUp rs)
               where
                 (p,rs) = findNextPath xs

                 cons "" xs = xs
                 cons x  xs = x:xs

    -- will be called either when we've consumed nought or the
    -- "<Drive>:/" part of a DOS path, so splitting is just a Q of
    -- finding the next split marker.
    findNextPath xs =
        case break (`elem` split_markers) xs of
           (p, _:ds) -> (p, ds)
           (p, xs)   -> (p, xs)

    split_markers :: [Char]
    split_markers = [':', ';']

    dir_markers :: [Char]
    dir_markers = ['/', '\\']
#endif

-- -----------------------------------------------------------------------------
-- tmpDir, where we store temporary files.

setTmpDir :: FilePath -> DynFlags -> DynFlags
setTmpDir dir = alterSettings (\s -> s { sTmpDir = normalise dir })
  -- we used to fix /cygdrive/c/.. on Windows, but this doesn't
  -- seem necessary now --SDM 7/2/2008

-----------------------------------------------------------------------------
-- RTS opts

setRtsOpts :: String -> DynP ()
setRtsOpts arg  = upd $ \ d -> d {rtsOpts = Just arg}

setRtsOptsEnabled :: RtsOptsEnabled -> DynP ()
setRtsOptsEnabled arg  = upd $ \ d -> d {rtsOptsEnabled = arg}

-----------------------------------------------------------------------------
-- Hpc stuff

setOptHpcDir :: String -> DynP ()
setOptHpcDir arg  = upd $ \ d -> d{hpcDir = arg}

-----------------------------------------------------------------------------
-- Via-C compilation stuff

-- There are some options that we need to pass to gcc when compiling
-- Haskell code via C, but are only supported by recent versions of
-- gcc.  The configure script decides which of these options we need,
-- and puts them in the "settings" file in $topdir. The advantage of
-- having these in a separate file is that the file can be created at
-- install-time depending on the available gcc version, and even
-- re-generated later if gcc is upgraded.
--
-- The options below are not dependent on the version of gcc, only the
-- platform.

picCCOpts :: DynFlags -> [String]
picCCOpts dflags
    = case platformOS (targetPlatform dflags) of
      OSDarwin
          -- Apple prefers to do things the other way round.
          -- PIC is on by default.
          -- -mdynamic-no-pic:
          --     Turn off PIC code generation.
          -- -fno-common:
          --     Don't generate "common" symbols - these are unwanted
          --     in dynamic libraries.

       | gopt Opt_PIC dflags -> ["-fno-common", "-U __PIC__", "-D__PIC__"]
       | otherwise           -> ["-mdynamic-no-pic"]
      OSMinGW32 -- no -fPIC for Windows
       | gopt Opt_PIC dflags -> ["-U __PIC__", "-D__PIC__"]
       | otherwise           -> []
      _
      -- we need -fPIC for C files when we are compiling with -dynamic,
      -- otherwise things like stub.c files don't get compiled
      -- correctly.  They need to reference data in the Haskell
      -- objects, but can't without -fPIC.  See
      -- http://hackage.haskell.org/trac/ghc/wiki/Commentary/PositionIndependentCode
       | gopt Opt_PIC dflags || not (gopt Opt_Static dflags) ->
          ["-fPIC", "-U __PIC__", "-D__PIC__"]
       | otherwise                             -> []

picPOpts :: DynFlags -> [String]
picPOpts dflags
 | gopt Opt_PIC dflags = ["-U __PIC__", "-D__PIC__"]
 | otherwise           = []

-- -----------------------------------------------------------------------------
-- Splitting

can_split :: Bool
can_split = cSupportsSplitObjs == "YES"

-- -----------------------------------------------------------------------------
-- Compiler Info

compilerInfo :: DynFlags -> [(String, String)]
compilerInfo dflags
    = -- We always make "Project name" be first to keep parsing in
      -- other languages simple, i.e. when looking for other fields,
      -- you don't have to worry whether there is a leading '[' or not
      ("Project name",                 cProjectName)
      -- Next come the settings, so anything else can be overridden
      -- in the settings file (as "lookup" uses the first match for the
      -- key)
    : rawSettings dflags
   ++ [("Project version",             cProjectVersion),
       ("Booter version",              cBooterVersion),
       ("Stage",                       cStage),
       ("Build platform",              cBuildPlatformString),
       ("Host platform",               cHostPlatformString),
       ("Target platform",             cTargetPlatformString),
       ("Have interpreter",            cGhcWithInterpreter),
       ("Object splitting supported",  cSupportsSplitObjs),
       ("Have native code generator",  cGhcWithNativeCodeGen),
       ("Support SMP",                 cGhcWithSMP),
       ("Tables next to code",         cGhcEnableTablesNextToCode),
       ("RTS ways",                    cGhcRTSWays),
       ("Support dynamic-too",         "YES"),
       ("Dynamic by default",          if dYNAMIC_BY_DEFAULT dflags
                                       then "YES" else "NO"),
       ("GHC Dynamic",                 if cDYNAMIC_GHC_PROGRAMS
                                       then "YES" else "NO"),
       ("Leading underscore",          cLeadingUnderscore),
       ("Debug on",                    show debugIsOn),
       ("LibDir",                      topDir dflags),
       ("Global Package DB",           systemPackageConfig dflags)
      ]

#include "../includes/dist-derivedconstants/header/GHCConstantsHaskellWrappers.hs"

bLOCK_SIZE_W :: DynFlags -> Int
bLOCK_SIZE_W dflags = bLOCK_SIZE dflags `quot` wORD_SIZE dflags

wORD_SIZE_IN_BITS :: DynFlags -> Int
wORD_SIZE_IN_BITS dflags = wORD_SIZE dflags * 8

tAG_MASK :: DynFlags -> Int
tAG_MASK dflags = (1 `shiftL` tAG_BITS dflags) - 1

mAX_PTR_TAG :: DynFlags -> Int
mAX_PTR_TAG = tAG_MASK

-- Might be worth caching these in targetPlatform?
tARGET_MIN_INT, tARGET_MAX_INT, tARGET_MAX_WORD :: DynFlags -> Integer
tARGET_MIN_INT dflags
    = case platformWordSize (targetPlatform dflags) of
      4 -> toInteger (minBound :: Int32)
      8 -> toInteger (minBound :: Int64)
      w -> panic ("tARGET_MIN_INT: Unknown platformWordSize: " ++ show w)
tARGET_MAX_INT dflags
    = case platformWordSize (targetPlatform dflags) of
      4 -> toInteger (maxBound :: Int32)
      8 -> toInteger (maxBound :: Int64)
      w -> panic ("tARGET_MAX_INT: Unknown platformWordSize: " ++ show w)
tARGET_MAX_WORD dflags
    = case platformWordSize (targetPlatform dflags) of
      4 -> toInteger (maxBound :: Word32)
      8 -> toInteger (maxBound :: Word64)
      w -> panic ("tARGET_MAX_WORD: Unknown platformWordSize: " ++ show w)

-- Whenever makeDynFlagsConsistent does anything, it starts over, to
-- ensure that a later change doesn't invalidate an earlier check.
-- Be careful not to introduce potential loops!
makeDynFlagsConsistent :: DynFlags -> (DynFlags, [Located String])
makeDynFlagsConsistent dflags
 | hscTarget dflags == HscC &&
   not (platformUnregisterised (targetPlatform dflags))
    = if cGhcWithNativeCodeGen == "YES"
      then let dflags' = dflags { hscTarget = HscAsm }
               warn = "Compiler not unregisterised, so using native code generator rather than compiling via C"
           in loop dflags' warn
      else let dflags' = dflags { hscTarget = HscLlvm }
               warn = "Compiler not unregisterised, so using LLVM rather than compiling via C"
           in loop dflags' warn
 | hscTarget dflags == HscAsm &&
   platformUnregisterised (targetPlatform dflags)
    = loop (dflags { hscTarget = HscC })
           "Compiler unregisterised, so compiling via C"
 | hscTarget dflags == HscAsm &&
   cGhcWithNativeCodeGen /= "YES"
      = let dflags' = dflags { hscTarget = HscLlvm }
            warn = "No native code generator, so using LLVM"
        in loop dflags' warn
 | hscTarget dflags == HscLlvm &&
   not ((arch == ArchX86_64) && (os == OSLinux || os == OSDarwin)) &&
   not ((isARM arch) && (os == OSLinux)) &&
   (not (gopt Opt_Static dflags) || gopt Opt_PIC dflags)
    = if cGhcWithNativeCodeGen == "YES"
      then let dflags' = dflags { hscTarget = HscAsm }
               warn = "Using native code generator rather than LLVM, as LLVM is incompatible with -fPIC and -dynamic on this platform"
           in loop dflags' warn
      else throwGhcException $ CmdLineError "Can't use -fPIC or -dynamic on this platform"
 | os == OSDarwin &&
   arch == ArchX86_64 &&
   not (gopt Opt_PIC dflags)
    = loop (gopt_set dflags Opt_PIC)
           "Enabling -fPIC as it is always on for this platform"
 | otherwise = (dflags, [])
    where loc = mkGeneralSrcSpan (fsLit "when making flags consistent")
          loop updated_dflags warning
              = case makeDynFlagsConsistent updated_dflags of
                (dflags', ws) -> (dflags', L loc warning : ws)
          platform = targetPlatform dflags
          arch = platformArch platform
          os   = platformOS   platform

--------------------------------------------------------------------------
-- Do not use unsafeGlobalDynFlags!
--
-- unsafeGlobalDynFlags is a hack, necessary because we need to be able
-- to show SDocs when tracing, but we don't always have DynFlags
-- available.
--
-- Do not use it if you can help it. You may get the wrong value!

GLOBAL_VAR(v_unsafeGlobalDynFlags, panic "v_unsafeGlobalDynFlags: not initialised", DynFlags)

unsafeGlobalDynFlags :: DynFlags
unsafeGlobalDynFlags = unsafePerformIO $ readIORef v_unsafeGlobalDynFlags

setUnsafeGlobalDynFlags :: DynFlags -> IO ()
setUnsafeGlobalDynFlags = writeIORef v_unsafeGlobalDynFlags

-- -----------------------------------------------------------------------------
-- SSE

-- TODO: Instead of using a separate predicate (i.e. isSse2Enabled) to
-- check if SSE is enabled, we might have x86-64 imply the -msse2
-- flag.

isSse2Enabled :: DynFlags -> Bool
isSse2Enabled dflags = case platformArch (targetPlatform dflags) of
    ArchX86_64 -> -- SSE2 is fixed on for x86_64.  It would be
                  -- possible to make it optional, but we'd need to
                  -- fix at least the foreign call code where the
                  -- calling convention specifies the use of xmm regs,
                  -- and possibly other places.
                  True
    ArchX86    -> sseVersion dflags >= Just (2,0)
    _          -> False

isSse4_2Enabled :: DynFlags -> Bool
isSse4_2Enabled dflags = sseVersion dflags >= Just (4,2)

-- -----------------------------------------------------------------------------
-- Linker information

-- LinkerInfo contains any extra options needed by the system linker.
data LinkerInfo
  = GnuLD    [Option]
  | GnuGold  [Option]
  | DarwinLD [Option]
  | UnknownLD
  deriving Eq<|MERGE_RESOLUTION|>--- conflicted
+++ resolved
@@ -277,12 +277,9 @@
 
    -- optimisation opts
    | Opt_Strictness
-<<<<<<< HEAD
    | Opt_LateDmdAnal
-=======
    | Opt_KillAbsence
    | Opt_KillOneShot
->>>>>>> c24be4b7
    | Opt_FullLaziness
    | Opt_FloatIn
    | Opt_Specialise
