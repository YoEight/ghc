-------------------------------------------------------------------------------
--
-- | Dynamic flags
--
-- Most flags are dynamic flags, which means they can change from compilation
-- to compilation using @OPTIONS_GHC@ pragmas, and in a multi-session GHC each
-- session can be using different dynamic flags. Dynamic flags can also be set
-- at the prompt in GHCi.
--
-- (c) The University of Glasgow 2005
--
-------------------------------------------------------------------------------

module DynFlags (
        -- * Dynamic flags and associated configuration types
        DynFlag(..),
        WarningFlag(..),
        ExtensionFlag(..),
        Language(..),
        FatalMessager, LogAction, FlushOut(..), FlushErr(..),
        ProfAuto(..),
        glasgowExtsFlags,
        dopt,
        dopt_set,
        dopt_unset,
        wopt,
        wopt_set,
        wopt_unset,
        xopt,
        xopt_set,
        xopt_unset,
        lang_set,
        DynFlags(..),
        HasDynFlags(..), ContainsDynFlags(..),
        RtsOptsEnabled(..),
        HscTarget(..), isObjectTarget, defaultObjectTarget,
        targetRetainsAllBindings,
        GhcMode(..), isOneShot,
        GhcLink(..), isNoLink,
        PackageFlag(..),
        PkgConfRef(..),
        Option(..), showOpt,
        DynLibLoader(..),
        fFlags, fWarningFlags, fLangFlags, xFlags,
        wayNames, dynFlagDependencies,

        printOutputForUser, printInfoForUser,

        -- ** Safe Haskell
        SafeHaskellMode(..),
        safeHaskellOn, safeImportsOn, safeLanguageOn, safeInferOn,
        packageTrustOn,
        safeDirectImpsReq, safeImplicitImpsReq,
        unsafeFlags,

        -- ** System tool settings and locations
        Settings(..),
        targetPlatform,
        ghcUsagePath, ghciUsagePath, topDir, tmpDir, rawSettings,
        extraGccViaCFlags, systemPackageConfig,
        pgm_L, pgm_P, pgm_F, pgm_c, pgm_s, pgm_a, pgm_l, pgm_dll, pgm_T,
        pgm_sysman, pgm_windres, pgm_lo, pgm_lc,
        opt_L, opt_P, opt_F, opt_c, opt_a, opt_l,
        opt_windres, opt_lo, opt_lc,


        -- ** Manipulating DynFlags
        defaultDynFlags,                -- Settings -> DynFlags
        initDynFlags,                   -- DynFlags -> IO DynFlags
        defaultFatalMessager,
        defaultLogAction,
        defaultLogActionHPrintDoc,
        defaultFlushOut,
        defaultFlushErr,

        getOpts,                        -- DynFlags -> (DynFlags -> [a]) -> [a]
        getVerbFlags,
        updOptLevel,
        setTmpDir,
        setPackageName,
        doingTickyProfiling,

        -- ** Parsing DynFlags
        parseDynamicFlagsCmdLine,
        parseDynamicFilePragma,
        parseDynamicFlagsFull,

        -- ** Available DynFlags
        allFlags,
        flagsAll,
        flagsDynamic,
        flagsPackage,

        supportedLanguagesAndExtensions,

        -- ** DynFlag C compiler options
        picCCOpts,

        -- * Configuration of the stg-to-stg passes
        StgToDo(..),
        getStgToDo,

        -- * Compiler configuration suitable for display to the user
        compilerInfo,

#ifdef GHCI
-- Only in stage 2 can we be sure that the RTS
-- exposes the appropriate runtime boolean
        rtsIsProfiled,
#endif
        -- ** Only for use in the tracing functions in Outputable
        tracingDynFlags,
  ) where

#include "HsVersions.h"

import Platform
import Module
import PackageConfig
import PrelNames        ( mAIN )
import StaticFlags
import {-# SOURCE #-} Packages (PackageState)
import DriverPhases     ( Phase(..), phaseInputExt )
import Config
import CmdLineParser
import Constants        ( mAX_CONTEXT_REDUCTION_DEPTH )
import Panic
import Util
import Maybes           ( orElse )
import qualified Pretty
import SrcLoc
import FastString
import Outputable
#ifdef GHCI
import Foreign.C        ( CInt(..) )
#endif
import {-# SOURCE #-} ErrUtils ( Severity(..), MsgDoc, mkLocMessage )

#ifdef GHCI
import System.IO.Unsafe ( unsafePerformIO )
#endif
import Data.IORef
import Control.Monad    ( when )

import Data.Char
import Data.List
import Data.Map (Map)
import qualified Data.Map as Map
import Data.Set (Set)
import qualified Data.Set as Set
import System.FilePath
import System.IO

import Data.IntSet (IntSet)
import qualified Data.IntSet as IntSet

-- -----------------------------------------------------------------------------
-- DynFlags

-- | Enumerates the simple on-or-off dynamic flags
data DynFlag

   -- debugging flags
   = Opt_D_dump_cmm
   | Opt_D_dump_raw_cmm
   | Opt_D_dump_cmmz
   -- All of the cmmz subflags (there are a lot!)  Automatically
   -- enabled if you run -ddump-cmmz
   | Opt_D_dump_cmmz_cfg
   | Opt_D_dump_cmmz_cbe
   | Opt_D_dump_cmmz_proc
   | Opt_D_dump_cmmz_spills
   | Opt_D_dump_cmmz_rewrite
   | Opt_D_dump_cmmz_dead
   | Opt_D_dump_cmmz_stub
   | Opt_D_dump_cmmz_sp
   | Opt_D_dump_cmmz_procmap
   | Opt_D_dump_cmmz_split
   | Opt_D_dump_cmmz_lower
   | Opt_D_dump_cmmz_info
   | Opt_D_dump_cmmz_cafs
   -- end cmmz subflags
   | Opt_D_dump_cps_cmm
   | Opt_D_dump_cvt_cmm
   | Opt_D_dump_asm
   | Opt_D_dump_asm_native
   | Opt_D_dump_asm_liveness
   | Opt_D_dump_asm_coalesce
   | Opt_D_dump_asm_regalloc
   | Opt_D_dump_asm_regalloc_stages
   | Opt_D_dump_asm_conflicts
   | Opt_D_dump_asm_stats
   | Opt_D_dump_asm_expanded
   | Opt_D_dump_llvm
   | Opt_D_dump_core_stats
   | Opt_D_dump_cpranal
   | Opt_D_dump_deriv
   | Opt_D_dump_ds
   | Opt_D_dump_flatC
   | Opt_D_dump_foreign
   | Opt_D_dump_inlinings
   | Opt_D_dump_rule_firings
   | Opt_D_dump_rule_rewrites
   | Opt_D_dump_occur_anal
   | Opt_D_dump_parsed
   | Opt_D_dump_rn
   | Opt_D_dump_core_pipeline -- TODO FIXME: dump after simplifier stats
   | Opt_D_dump_simpl
   | Opt_D_dump_simpl_iterations
   | Opt_D_dump_simpl_phases
   | Opt_D_dump_spec
   | Opt_D_dump_prep
   | Opt_D_dump_stg
   | Opt_D_dump_stranal
   | Opt_D_dump_tc
   | Opt_D_dump_types
   | Opt_D_dump_rules
   | Opt_D_dump_cse
   | Opt_D_dump_worker_wrapper
   | Opt_D_dump_rn_trace
   | Opt_D_dump_rn_stats
   | Opt_D_dump_opt_cmm
   | Opt_D_dump_simpl_stats
   | Opt_D_dump_cs_trace -- Constraint solver in type checker
   | Opt_D_dump_tc_trace
   | Opt_D_dump_if_trace
   | Opt_D_dump_vt_trace
   | Opt_D_dump_splices
   | Opt_D_dump_BCOs
   | Opt_D_dump_vect
   | Opt_D_dump_avoid_vect
   | Opt_D_dump_ticked
   | Opt_D_dump_rtti
   | Opt_D_source_stats
   | Opt_D_verbose_core2core
   | Opt_D_verbose_stg2stg
   | Opt_D_dump_hi
   | Opt_D_dump_hi_diffs
   | Opt_D_dump_minimal_imports
   | Opt_D_dump_mod_cycles
   | Opt_D_dump_view_pattern_commoning
   | Opt_D_faststring_stats
   | Opt_DumpToFile                     -- ^ Append dump output to files instead of stdout.
   | Opt_D_no_debug_output
   | Opt_DoCoreLinting
   | Opt_DoStgLinting
   | Opt_DoCmmLinting
   | Opt_DoAsmLinting
   | Opt_NoLlvmMangler                 -- hidden flag

   | Opt_WarnIsError                    -- -Werror; makes warnings fatal

   | Opt_PrintExplicitForalls

   -- optimisation opts
   | Opt_Strictness
   | Opt_FullLaziness
   | Opt_FloatIn
   | Opt_Specialise
   | Opt_StaticArgumentTransformation
   | Opt_CSE
   | Opt_LiberateCase
   | Opt_SpecConstr
   | Opt_DoLambdaEtaExpansion
   | Opt_IgnoreAsserts
   | Opt_DoEtaReduction
   | Opt_CaseMerge
   | Opt_UnboxStrictFields
   | Opt_DictsCheap
   | Opt_EnableRewriteRules             -- Apply rewrite rules during simplification
   | Opt_Vectorise
   | Opt_AvoidVect
   | Opt_RegsGraph                      -- do graph coloring register allocation
   | Opt_RegsIterative                  -- do iterative coalescing graph coloring register allocation
   | Opt_PedanticBottoms                -- Be picky about how we treat bottom
   | Opt_LlvmTBAA                       -- Use LLVM TBAA infastructure for improving AA (hidden flag)
   | Opt_RegLiveness                    -- Use the STG Reg liveness information (hidden flag)
   | Opt_IrrefutableTuples

   -- Interface files
   | Opt_IgnoreInterfacePragmas
   | Opt_OmitInterfacePragmas
   | Opt_ExposeAllUnfoldings

   -- profiling opts
   | Opt_AutoSccsOnIndividualCafs
   | Opt_ProfCountEntries

   -- misc opts
   | Opt_Pp
   | Opt_ForceRecomp
   | Opt_ExcessPrecision
   | Opt_EagerBlackHoling
   | Opt_NoHsMain
   | Opt_SplitObjs
   | Opt_StgStats
   | Opt_HideAllPackages
   | Opt_PrintBindResult
   | Opt_Haddock
   | Opt_HaddockOptions
   | Opt_Hpc_No_Auto
   | Opt_BreakOnException
   | Opt_BreakOnError
   | Opt_PrintEvldWithShow
   | Opt_PrintBindContents
   | Opt_GenManifest
   | Opt_EmbedManifest
   | Opt_EmitExternalCore
   | Opt_SharedImplib
   | Opt_BuildingCabalPackage
   | Opt_SSE2
   | Opt_SSE4_2
   | Opt_IgnoreDotGhci
   | Opt_GhciSandbox
   | Opt_GhciHistory
   | Opt_HelpfulErrors
   | Opt_DeferTypeErrors
   | Opt_Parallel
   | Opt_GranMacros

   -- output style opts
   | Opt_PprCaseAsLet

   -- temporary flags
   | Opt_RunCPS
   | Opt_RunCPSZ
   | Opt_AutoLinkPackages
   | Opt_ImplicitImportQualified
   | Opt_TryNewCodeGen

   -- keeping stuff
   | Opt_KeepHiDiffs
   | Opt_KeepHcFiles
   | Opt_KeepSFiles
   | Opt_KeepTmpFiles
   | Opt_KeepRawTokenStream
   | Opt_KeepLlvmFiles

   -- safe haskell flags
   | Opt_DistrustAllPackages
   | Opt_PackageTrust

   deriving (Eq, Show, Enum)

data WarningFlag =
     Opt_WarnDuplicateExports
   | Opt_WarnHiShadows
   | Opt_WarnImplicitPrelude
   | Opt_WarnIncompletePatterns
   | Opt_WarnIncompleteUniPatterns
   | Opt_WarnIncompletePatternsRecUpd
   | Opt_WarnMissingFields
   | Opt_WarnMissingImportList
   | Opt_WarnMissingMethods
   | Opt_WarnMissingSigs
   | Opt_WarnMissingLocalSigs
   | Opt_WarnNameShadowing
   | Opt_WarnOverlappingPatterns
   | Opt_WarnTypeDefaults
   | Opt_WarnMonomorphism
   | Opt_WarnUnusedBinds
   | Opt_WarnUnusedImports
   | Opt_WarnUnusedMatches
   | Opt_WarnWarningsDeprecations
   | Opt_WarnDeprecatedFlags
   | Opt_WarnDodgyExports
   | Opt_WarnDodgyImports
   | Opt_WarnOrphans
   | Opt_WarnAutoOrphans
   | Opt_WarnIdentities
   | Opt_WarnTabs
   | Opt_WarnUnrecognisedPragmas
   | Opt_WarnDodgyForeignImports
   | Opt_WarnLazyUnliftedBindings
   | Opt_WarnUnusedDoBind
   | Opt_WarnWrongDoBind
   | Opt_WarnAlternativeLayoutRuleTransitional
   | Opt_WarnUnsafe
   | Opt_WarnSafe
   | Opt_WarnPointlessPragmas
   | Opt_WarnUnsupportedCallingConventions
   deriving (Eq, Show, Enum)

data Language = Haskell98 | Haskell2010
   deriving Enum

-- | The various Safe Haskell modes
data SafeHaskellMode
   = Sf_None
   | Sf_Unsafe
   | Sf_Trustworthy
   | Sf_Safe
   | Sf_SafeInferred
   deriving (Eq)

instance Show SafeHaskellMode where
    show Sf_None         = "None"
    show Sf_Unsafe       = "Unsafe"
    show Sf_Trustworthy  = "Trustworthy"
    show Sf_Safe         = "Safe"
    show Sf_SafeInferred = "Safe-Inferred"

instance Outputable SafeHaskellMode where
    ppr = text . show

data ExtensionFlag
   = Opt_Cpp
   | Opt_OverlappingInstances
   | Opt_UndecidableInstances
   | Opt_IncoherentInstances
   | Opt_MonomorphismRestriction
   | Opt_MonoPatBinds
   | Opt_MonoLocalBinds
   | Opt_RelaxedPolyRec           -- Deprecated
   | Opt_ExtendedDefaultRules     -- Use GHC's extended rules for defaulting
   | Opt_ForeignFunctionInterface
   | Opt_UnliftedFFITypes
   | Opt_InterruptibleFFI
   | Opt_CApiFFI
   | Opt_GHCForeignImportPrim
   | Opt_ParallelArrays           -- Syntactic support for parallel arrays
   | Opt_Arrows                   -- Arrow-notation syntax
   | Opt_TemplateHaskell
   | Opt_QuasiQuotes
   | Opt_ImplicitParams
   | Opt_ImplicitPrelude
   | Opt_ScopedTypeVariables
   | Opt_UnboxedTuples
   | Opt_BangPatterns
   | Opt_TypeFamilies
   | Opt_OverloadedStrings
   | Opt_DisambiguateRecordFields
   | Opt_RecordWildCards
   | Opt_RecordPuns
   | Opt_ViewPatterns
   | Opt_GADTs
   | Opt_GADTSyntax
   | Opt_NPlusKPatterns
   | Opt_DoAndIfThenElse
   | Opt_RebindableSyntax
   | Opt_ConstraintKinds
   | Opt_PolyKinds                -- Kind polymorphism
   | Opt_DataKinds                -- Datatype promotion
   | Opt_InstanceSigs
 
   | Opt_StandaloneDeriving
   | Opt_DeriveDataTypeable
   | Opt_DeriveFunctor
   | Opt_DeriveTraversable
   | Opt_DeriveFoldable
   | Opt_DeriveGeneric            -- Allow deriving Generic/1
   | Opt_DefaultSignatures        -- Allow extra signatures for defmeths

   | Opt_TypeSynonymInstances
   | Opt_FlexibleContexts
   | Opt_FlexibleInstances
   | Opt_ConstrainedClassMethods
   | Opt_MultiParamTypeClasses
   | Opt_FunctionalDependencies
   | Opt_UnicodeSyntax
   | Opt_PolymorphicComponents
   | Opt_ExistentialQuantification
   | Opt_MagicHash
   | Opt_EmptyDataDecls
   | Opt_KindSignatures
   | Opt_ParallelListComp
   | Opt_TransformListComp
   | Opt_MonadComprehensions
   | Opt_GeneralizedNewtypeDeriving
   | Opt_RecursiveDo
   | Opt_PostfixOperators
   | Opt_TupleSections
   | Opt_PatternGuards
   | Opt_LiberalTypeSynonyms
   | Opt_Rank2Types
   | Opt_RankNTypes
   | Opt_ImpredicativeTypes
   | Opt_TypeOperators
   | Opt_ExplicitNamespaces
   | Opt_PackageImports
   | Opt_ExplicitForAll
   | Opt_AlternativeLayoutRule
   | Opt_AlternativeLayoutRuleTransitional
   | Opt_DatatypeContexts
   | Opt_NondecreasingIndentation
   | Opt_RelaxedLayout
   | Opt_TraditionalRecordSyntax
<<<<<<< HEAD
   | Opt_Holes
=======
   | Opt_LambdaCase
   | Opt_MultiWayIf
>>>>>>> a211fcf6
   deriving (Eq, Enum, Show)

-- | Contains not only a collection of 'DynFlag's but also a plethora of
-- information relating to the compilation of a single file or GHC session
data DynFlags = DynFlags {
  ghcMode               :: GhcMode,
  ghcLink               :: GhcLink,
  hscTarget             :: HscTarget,
  settings              :: Settings,
  hscOutName            :: String,      -- ^ Name of the output file
  extCoreName           :: String,      -- ^ Name of the .hcr output file
  verbosity             :: Int,         -- ^ Verbosity level: see Note [Verbosity levels]
  optLevel              :: Int,         -- ^ Optimisation level
  simplPhases           :: Int,         -- ^ Number of simplifier phases
  maxSimplIterations    :: Int,         -- ^ Max simplifier iterations
  shouldDumpSimplPhase  :: Maybe String,
  ruleCheck             :: Maybe String,
  strictnessBefore      :: [Int],       -- ^ Additional demand analysis

  simplTickFactor       :: Int,         -- ^ Multiplier for simplifier ticks
  specConstrThreshold   :: Maybe Int,   -- ^ Threshold for SpecConstr
  specConstrCount       :: Maybe Int,   -- ^ Max number of specialisations for any one function
  liberateCaseThreshold :: Maybe Int,   -- ^ Threshold for LiberateCase
  floatLamArgs          :: Maybe Int,   -- ^ Arg count for lambda floating
                                        --   See CoreMonad.FloatOutSwitches

  cmdlineHcIncludes     :: [String],    -- ^ @\-\#includes@
  importPaths           :: [FilePath],
  mainModIs             :: Module,
  mainFunIs             :: Maybe String,
  ctxtStkDepth          :: Int,         -- ^ Typechecker context stack depth

  thisPackage           :: PackageId,   -- ^ name of package currently being compiled

  -- ways
  ways                  :: [Way],       -- ^ Way flags from the command line
  buildTag              :: String,      -- ^ The global \"way\" (e.g. \"p\" for prof)
  rtsBuildTag           :: String,      -- ^ The RTS \"way\"

  -- For object splitting
  splitInfo             :: Maybe (String,Int),

  -- paths etc.
  objectDir             :: Maybe String,
  dylibInstallName      :: Maybe String,
  hiDir                 :: Maybe String,
  stubDir               :: Maybe String,
  dumpDir               :: Maybe String,

  objectSuf             :: String,
  hcSuf                 :: String,
  hiSuf                 :: String,

  outputFile            :: Maybe String,
  outputHi              :: Maybe String,
  dynLibLoader          :: DynLibLoader,

  -- | This is set by 'DriverPipeline.runPipeline' based on where
  --    its output is going.
  dumpPrefix            :: Maybe FilePath,

  -- | Override the 'dumpPrefix' set by 'DriverPipeline.runPipeline'.
  --    Set by @-ddump-file-prefix@
  dumpPrefixForce       :: Maybe FilePath,

  includePaths          :: [String],
  libraryPaths          :: [String],
  frameworkPaths        :: [String],    -- used on darwin only
  cmdlineFrameworks     :: [String],    -- ditto

  rtsOpts               :: Maybe String,
  rtsOptsEnabled        :: RtsOptsEnabled,

  hpcDir                :: String,      -- ^ Path to store the .mix files

  -- Plugins
  pluginModNames        :: [ModuleName],
  pluginModNameOpts     :: [(ModuleName,String)],

  --  For ghc -M
  depMakefile           :: FilePath,
  depIncludePkgDeps     :: Bool,
  depExcludeMods        :: [ModuleName],
  depSuffixes           :: [String],

  --  Package flags
  extraPkgConfs         :: [PkgConfRef] -> [PkgConfRef],
        -- ^ The @-package-db@ flags given on the command line, in the order
        -- they appeared.

  packageFlags          :: [PackageFlag],
        -- ^ The @-package@ and @-hide-package@ flags from the command-line

  -- Package state
  -- NB. do not modify this field, it is calculated by
  -- Packages.initPackages and Packages.updatePackages.
  pkgDatabase           :: Maybe [PackageConfig],
  pkgState              :: PackageState,

  -- Temporary files
  -- These have to be IORefs, because the defaultCleanupHandler needs to
  -- know what to clean when an exception happens
  filesToClean          :: IORef [FilePath],
  dirsToClean           :: IORef (Map FilePath FilePath),

  -- Names of files which were generated from -ddump-to-file; used to
  -- track which ones we need to truncate because it's our first run
  -- through
  generatedDumps        :: IORef (Set FilePath),

  -- hsc dynamic flags
  flags                 :: IntSet,
  warningFlags          :: IntSet,
  -- Don't change this without updating extensionFlags:
  language              :: Maybe Language,
  -- | Safe Haskell mode
  safeHaskell           :: SafeHaskellMode,
  -- We store the location of where some extension and flags were turned on so
  -- we can produce accurate error messages when Safe Haskell fails due to
  -- them.
  thOnLoc               :: SrcSpan,
  newDerivOnLoc         :: SrcSpan,
  pkgTrustOnLoc         :: SrcSpan,
  warnSafeOnLoc         :: SrcSpan,
  warnUnsafeOnLoc       :: SrcSpan,
  -- Don't change this without updating extensionFlags:
  extensions            :: [OnOff ExtensionFlag],
  -- extensionFlags should always be equal to
  --     flattenExtensionFlags language extensions
  extensionFlags        :: IntSet,

  -- | MsgDoc output action: use "ErrUtils" instead of this if you can
  log_action            :: LogAction,
  flushOut              :: FlushOut,
  flushErr              :: FlushErr,

  haddockOptions        :: Maybe String,
  ghciScripts           :: [String],

  -- Output style options
  pprUserLength         :: Int,
  pprCols               :: Int,
  traceLevel            :: Int, -- Standard level is 1. Less verbose is 0.

  -- | what kind of {-# SCC #-} to add automatically
  profAuto              :: ProfAuto,

  interactivePrint      :: Maybe String,

  llvmVersion           :: IORef (Int)
 }

class HasDynFlags m where
    getDynFlags :: m DynFlags

class ContainsDynFlags t where
    extractDynFlags :: t -> DynFlags

data ProfAuto
  = NoProfAuto         -- ^ no SCC annotations added
  | ProfAutoAll        -- ^ top-level and nested functions are annotated
  | ProfAutoTop        -- ^ top-level functions annotated only
  | ProfAutoExports    -- ^ exported functions annotated only
  | ProfAutoCalls      -- ^ annotate call-sites
  deriving (Enum)

data Settings = Settings {
  sTargetPlatform        :: Platform,    -- Filled in by SysTools
  sGhcUsagePath          :: FilePath,    -- Filled in by SysTools
  sGhciUsagePath         :: FilePath,    -- ditto
  sTopDir                :: FilePath,
  sTmpDir                :: String,      -- no trailing '/'
  -- You shouldn't need to look things up in rawSettings directly.
  -- They should have their own fields instead.
  sRawSettings           :: [(String, String)],
  sExtraGccViaCFlags     :: [String],
  sSystemPackageConfig   :: FilePath,
  -- commands for particular phases
  sPgm_L                 :: String,
  sPgm_P                 :: (String,[Option]),
  sPgm_F                 :: String,
  sPgm_c                 :: (String,[Option]),
  sPgm_s                 :: (String,[Option]),
  sPgm_a                 :: (String,[Option]),
  sPgm_l                 :: (String,[Option]),
  sPgm_dll               :: (String,[Option]),
  sPgm_T                 :: String,
  sPgm_sysman            :: String,
  sPgm_windres           :: String,
  sPgm_lo                :: (String,[Option]), -- LLVM: opt llvm optimiser
  sPgm_lc                :: (String,[Option]), -- LLVM: llc static compiler
  -- options for particular phases
  sOpt_L                 :: [String],
  sOpt_P                 :: [String],
  sOpt_F                 :: [String],
  sOpt_c                 :: [String],
  sOpt_a                 :: [String],
  sOpt_l                 :: [String],
  sOpt_windres           :: [String],
  sOpt_lo                :: [String], -- LLVM: llvm optimiser
  sOpt_lc                :: [String]  -- LLVM: llc static compiler

 }

targetPlatform :: DynFlags -> Platform
targetPlatform dflags = sTargetPlatform (settings dflags)

ghcUsagePath          :: DynFlags -> FilePath
ghcUsagePath dflags = sGhcUsagePath (settings dflags)
ghciUsagePath         :: DynFlags -> FilePath
ghciUsagePath dflags = sGhciUsagePath (settings dflags)
topDir                :: DynFlags -> FilePath
topDir dflags = sTopDir (settings dflags)
tmpDir                :: DynFlags -> String
tmpDir dflags = sTmpDir (settings dflags)
rawSettings           :: DynFlags -> [(String, String)]
rawSettings dflags = sRawSettings (settings dflags)
extraGccViaCFlags     :: DynFlags -> [String]
extraGccViaCFlags dflags = sExtraGccViaCFlags (settings dflags)
systemPackageConfig   :: DynFlags -> FilePath
systemPackageConfig dflags = sSystemPackageConfig (settings dflags)
pgm_L                 :: DynFlags -> String
pgm_L dflags = sPgm_L (settings dflags)
pgm_P                 :: DynFlags -> (String,[Option])
pgm_P dflags = sPgm_P (settings dflags)
pgm_F                 :: DynFlags -> String
pgm_F dflags = sPgm_F (settings dflags)
pgm_c                 :: DynFlags -> (String,[Option])
pgm_c dflags = sPgm_c (settings dflags)
pgm_s                 :: DynFlags -> (String,[Option])
pgm_s dflags = sPgm_s (settings dflags)
pgm_a                 :: DynFlags -> (String,[Option])
pgm_a dflags = sPgm_a (settings dflags)
pgm_l                 :: DynFlags -> (String,[Option])
pgm_l dflags = sPgm_l (settings dflags)
pgm_dll               :: DynFlags -> (String,[Option])
pgm_dll dflags = sPgm_dll (settings dflags)
pgm_T                 :: DynFlags -> String
pgm_T dflags = sPgm_T (settings dflags)
pgm_sysman            :: DynFlags -> String
pgm_sysman dflags = sPgm_sysman (settings dflags)
pgm_windres           :: DynFlags -> String
pgm_windres dflags = sPgm_windres (settings dflags)
pgm_lo                :: DynFlags -> (String,[Option])
pgm_lo dflags = sPgm_lo (settings dflags)
pgm_lc                :: DynFlags -> (String,[Option])
pgm_lc dflags = sPgm_lc (settings dflags)
opt_L                 :: DynFlags -> [String]
opt_L dflags = sOpt_L (settings dflags)
opt_P                 :: DynFlags -> [String]
opt_P dflags = sOpt_P (settings dflags)
opt_F                 :: DynFlags -> [String]
opt_F dflags = sOpt_F (settings dflags)
opt_c                 :: DynFlags -> [String]
opt_c dflags = sOpt_c (settings dflags)
opt_a                 :: DynFlags -> [String]
opt_a dflags = sOpt_a (settings dflags)
opt_l                 :: DynFlags -> [String]
opt_l dflags = sOpt_l (settings dflags)
opt_windres           :: DynFlags -> [String]
opt_windres dflags = sOpt_windres (settings dflags)
opt_lo                :: DynFlags -> [String]
opt_lo dflags = sOpt_lo (settings dflags)
opt_lc                :: DynFlags -> [String]
opt_lc dflags = sOpt_lc (settings dflags)

wayNames :: DynFlags -> [WayName]
wayNames = map wayName . ways

-- | The target code type of the compilation (if any).
--
-- Whenever you change the target, also make sure to set 'ghcLink' to
-- something sensible.
--
-- 'HscNothing' can be used to avoid generating any output, however, note
-- that:
--
--  * This will not run the desugaring step, thus no warnings generated in
--    this step will be output.  In particular, this includes warnings related
--    to pattern matching.  You can run the desugarer manually using
--    'GHC.desugarModule'.
--
--  * If a program uses Template Haskell the typechecker may try to run code
--    from an imported module.  This will fail if no code has been generated
--    for this module.  You can use 'GHC.needsTemplateHaskell' to detect
--    whether this might be the case and choose to either switch to a
--    different target or avoid typechecking such modules.  (The latter may be
--    preferable for security reasons.)
--
data HscTarget
  = HscC           -- ^ Generate C code.
  | HscAsm         -- ^ Generate assembly using the native code generator.
  | HscLlvm        -- ^ Generate assembly using the llvm code generator.
  | HscInterpreted -- ^ Generate bytecode.  (Requires 'LinkInMemory')
  | HscNothing     -- ^ Don't generate any code.  See notes above.
  deriving (Eq, Show)

showHscTargetFlag :: HscTarget -> String
showHscTargetFlag HscC           = "-fvia-c"
showHscTargetFlag HscAsm         = "-fasm"
showHscTargetFlag HscLlvm        = "-fllvm"
showHscTargetFlag HscInterpreted = "-fbyte-code"
showHscTargetFlag HscNothing     = "-fno-code"

-- | Will this target result in an object file on the disk?
isObjectTarget :: HscTarget -> Bool
isObjectTarget HscC     = True
isObjectTarget HscAsm   = True
isObjectTarget HscLlvm  = True
isObjectTarget _        = False

-- | Does this target retain *all* top-level bindings for a module,
-- rather than just the exported bindings, in the TypeEnv and compiled
-- code (if any)?  In interpreted mode we do this, so that GHCi can
-- call functions inside a module.  In HscNothing mode we also do it,
-- so that Haddock can get access to the GlobalRdrEnv for a module
-- after typechecking it.
targetRetainsAllBindings :: HscTarget -> Bool
targetRetainsAllBindings HscInterpreted = True
targetRetainsAllBindings HscNothing     = True
targetRetainsAllBindings _              = False

-- | The 'GhcMode' tells us whether we're doing multi-module
-- compilation (controlled via the "GHC" API) or one-shot
-- (single-module) compilation.  This makes a difference primarily to
-- the "Finder": in one-shot mode we look for interface files for
-- imported modules, but in multi-module mode we look for source files
-- in order to check whether they need to be recompiled.
data GhcMode
  = CompManager         -- ^ @\-\-make@, GHCi, etc.
  | OneShot             -- ^ @ghc -c Foo.hs@
  | MkDepend            -- ^ @ghc -M@, see "Finder" for why we need this
  deriving Eq

instance Outputable GhcMode where
  ppr CompManager = ptext (sLit "CompManager")
  ppr OneShot     = ptext (sLit "OneShot")
  ppr MkDepend    = ptext (sLit "MkDepend")

isOneShot :: GhcMode -> Bool
isOneShot OneShot = True
isOneShot _other  = False

-- | What to do in the link step, if there is one.
data GhcLink
  = NoLink              -- ^ Don't link at all
  | LinkBinary          -- ^ Link object code into a binary
  | LinkInMemory        -- ^ Use the in-memory dynamic linker (works for both
                        --   bytecode and object code).
  | LinkDynLib          -- ^ Link objects into a dynamic lib (DLL on Windows, DSO on ELF platforms)
  deriving (Eq, Show)

isNoLink :: GhcLink -> Bool
isNoLink NoLink = True
isNoLink _      = False

-- Is it worth evaluating this Bool and caching it in the DynFlags value
-- during initDynFlags?
doingTickyProfiling :: DynFlags -> Bool
doingTickyProfiling _ = opt_Ticky
  -- XXX -ticky is a static flag, because it implies -debug which is also
  -- static.  If the way flags were made dynamic, we could fix this.

data PackageFlag
  = ExposePackage   String
  | ExposePackageId String
  | HidePackage     String
  | IgnorePackage   String
  | TrustPackage    String
  | DistrustPackage String
  deriving Eq

defaultHscTarget :: HscTarget
defaultHscTarget = defaultObjectTarget

-- | The 'HscTarget' value corresponding to the default way to create
-- object files on the current platform.
defaultObjectTarget :: HscTarget
defaultObjectTarget
  | cGhcUnregisterised    == "YES"      =  HscC
  | cGhcWithNativeCodeGen == "YES"      =  HscAsm
  | otherwise                           =  HscLlvm

data DynLibLoader
  = Deployable
  | SystemDependent
  deriving Eq

data RtsOptsEnabled = RtsOptsNone | RtsOptsSafeOnly | RtsOptsAll
  deriving (Show)

-- | Used by 'GHC.newSession' to partially initialize a new 'DynFlags' value
initDynFlags :: DynFlags -> IO DynFlags
initDynFlags dflags = do
 -- someday these will be dynamic flags
 ways <- readIORef v_Ways
 refFilesToClean <- newIORef []
 refDirsToClean <- newIORef Map.empty
 refGeneratedDumps <- newIORef Set.empty
 refLlvmVersion <- newIORef 28
 return dflags{
        ways           = ways,
        buildTag       = mkBuildTag (filter (not . wayRTSOnly) ways),
        rtsBuildTag    = mkBuildTag ways,
        filesToClean   = refFilesToClean,
        dirsToClean    = refDirsToClean,
        generatedDumps = refGeneratedDumps,
        llvmVersion    = refLlvmVersion
        }

-- | The normal 'DynFlags'. Note that they is not suitable for use in this form
-- and must be fully initialized by 'GHC.newSession' first.
defaultDynFlags :: Settings -> DynFlags
defaultDynFlags mySettings =
     DynFlags {
        ghcMode                 = CompManager,
        ghcLink                 = LinkBinary,
        hscTarget               = defaultHscTarget,
        hscOutName              = "",
        extCoreName             = "",
        verbosity               = 0,
        optLevel                = 0,
        simplPhases             = 2,
        maxSimplIterations      = 4,
        shouldDumpSimplPhase    = Nothing,
        ruleCheck               = Nothing,
        simplTickFactor         = 100,
        specConstrThreshold     = Just 2000,
        specConstrCount         = Just 3,
        liberateCaseThreshold   = Just 2000,
        floatLamArgs            = Just 0, -- Default: float only if no fvs
        strictnessBefore        = [],

        cmdlineHcIncludes       = [],
        importPaths             = ["."],
        mainModIs               = mAIN,
        mainFunIs               = Nothing,
        ctxtStkDepth            = mAX_CONTEXT_REDUCTION_DEPTH,

        thisPackage             = mainPackageId,

        objectDir               = Nothing,
        dylibInstallName        = Nothing,
        hiDir                   = Nothing,
        stubDir                 = Nothing,
        dumpDir                 = Nothing,

        objectSuf               = phaseInputExt StopLn,
        hcSuf                   = phaseInputExt HCc,
        hiSuf                   = "hi",

        pluginModNames          = [],
        pluginModNameOpts       = [],

        outputFile              = Nothing,
        outputHi                = Nothing,
        dynLibLoader            = SystemDependent,
        dumpPrefix              = Nothing,
        dumpPrefixForce         = Nothing,
        includePaths            = [],
        libraryPaths            = [],
        frameworkPaths          = [],
        cmdlineFrameworks       = [],
        rtsOpts                 = Nothing,
        rtsOptsEnabled          = RtsOptsSafeOnly,

        hpcDir                  = ".hpc",

        extraPkgConfs           = id,
        packageFlags            = [],
        pkgDatabase             = Nothing,
        pkgState                = panic "no package state yet: call GHC.setSessionDynFlags",
        ways                    = panic "defaultDynFlags: No ways",
        buildTag                = panic "defaultDynFlags: No buildTag",
        rtsBuildTag             = panic "defaultDynFlags: No rtsBuildTag",
        splitInfo               = Nothing,
        settings                = mySettings,
        -- ghc -M values
        depMakefile       = "Makefile",
        depIncludePkgDeps = False,
        depExcludeMods    = [],
        depSuffixes       = [],
        -- end of ghc -M values
        filesToClean   = panic "defaultDynFlags: No filesToClean",
        dirsToClean    = panic "defaultDynFlags: No dirsToClean",
        generatedDumps = panic "defaultDynFlags: No generatedDumps",
        haddockOptions = Nothing,
        flags = IntSet.fromList (map fromEnum defaultFlags),
        warningFlags = IntSet.fromList (map fromEnum standardWarnings),
        ghciScripts = [],
        language = Nothing,
        safeHaskell = Sf_SafeInferred,
        thOnLoc = noSrcSpan,
        newDerivOnLoc = noSrcSpan,
        pkgTrustOnLoc = noSrcSpan,
        warnSafeOnLoc = noSrcSpan,
        warnUnsafeOnLoc = noSrcSpan,
        extensions = [],
        extensionFlags = flattenExtensionFlags Nothing [],
        log_action = defaultLogAction,
        flushOut = defaultFlushOut,
        flushErr = defaultFlushErr,
        pprUserLength = 5,
        pprCols = 100,
        traceLevel = 1,
        profAuto = NoProfAuto,
        llvmVersion = panic "defaultDynFlags: No llvmVersion",
        interactivePrint = Nothing
      }

-- Do not use tracingDynFlags!
-- tracingDynFlags is a hack, necessary because we need to be able to
-- show SDocs when tracing, but we don't always have DynFlags available.
-- Do not use it if you can help it. It will not reflect options set
-- by the commandline flags, and all fields may be either wrong or
-- undefined.
tracingDynFlags :: DynFlags
tracingDynFlags = defaultDynFlags tracingSettings
    where tracingSettings = panic "Settings not defined in tracingDynFlags"

type FatalMessager = String -> IO ()
type LogAction = DynFlags -> Severity -> SrcSpan -> PprStyle -> MsgDoc -> IO ()

defaultFatalMessager :: FatalMessager
defaultFatalMessager = hPutStrLn stderr

defaultLogAction :: LogAction
defaultLogAction dflags severity srcSpan style msg
    = case severity of
      SevOutput -> printSDoc msg style
      SevDump   -> hPrintDump dflags stdout msg
      SevInfo   -> printErrs msg style
      SevFatal  -> printErrs msg style
      _         -> do hPutChar stderr '\n'
                      printErrs (mkLocMessage severity srcSpan msg) style
                      -- careful (#2302): printErrs prints in UTF-8, whereas
                      -- converting to string first and using hPutStr would
                      -- just emit the low 8 bits of each unicode char.
    where printSDoc = defaultLogActionHPrintDoc dflags stdout
          printErrs = defaultLogActionHPrintDoc dflags stderr

defaultLogActionHPrintDoc :: DynFlags -> Handle -> SDoc -> PprStyle -> IO ()
defaultLogActionHPrintDoc dflags h d sty
    = do let doc = runSDoc d (initSDocContext dflags sty)
         Pretty.printDoc Pretty.PageMode (pprCols dflags) h doc
         hFlush h

newtype FlushOut = FlushOut (IO ())

defaultFlushOut :: FlushOut
defaultFlushOut = FlushOut $ hFlush stdout

newtype FlushErr = FlushErr (IO ())

defaultFlushErr :: FlushErr
defaultFlushErr = FlushErr $ hFlush stderr

printOutputForUser :: DynFlags -> PrintUnqualified -> SDoc -> IO ()
printOutputForUser = printSevForUser SevOutput

printInfoForUser :: DynFlags -> PrintUnqualified -> SDoc -> IO ()
printInfoForUser = printSevForUser SevInfo

printSevForUser :: Severity -> DynFlags -> PrintUnqualified -> SDoc -> IO ()
printSevForUser sev dflags unqual doc
    = log_action dflags dflags sev noSrcSpan (mkUserStyle unqual AllTheWay) doc

{-
Note [Verbosity levels]
~~~~~~~~~~~~~~~~~~~~~~~
    0   |   print errors & warnings only
    1   |   minimal verbosity: print "compiling M ... done." for each module.
    2   |   equivalent to -dshow-passes
    3   |   equivalent to existing "ghc -v"
    4   |   "ghc -v -ddump-most"
    5   |   "ghc -v -ddump-all"
-}

data OnOff a = On a
             | Off a

-- OnOffs accumulate in reverse order, so we use foldr in order to
-- process them in the right order
flattenExtensionFlags :: Maybe Language -> [OnOff ExtensionFlag] -> IntSet
flattenExtensionFlags ml = foldr f defaultExtensionFlags
    where f (On f)  flags = IntSet.insert (fromEnum f) flags
          f (Off f) flags = IntSet.delete (fromEnum f) flags
          defaultExtensionFlags = IntSet.fromList (map fromEnum (languageExtensions ml))

languageExtensions :: Maybe Language -> [ExtensionFlag]

languageExtensions Nothing
    -- Nothing => the default case
    = Opt_NondecreasingIndentation -- This has been on by default for some time
    : delete Opt_DatatypeContexts  -- The Haskell' committee decided to
                                   -- remove datatype contexts from the
                                   -- language:
   -- http://www.haskell.org/pipermail/haskell-prime/2011-January/003335.html
      (languageExtensions (Just Haskell2010))

   -- NB: MonoPatBinds is no longer the default

languageExtensions (Just Haskell98)
    = [Opt_ImplicitPrelude,
       Opt_MonomorphismRestriction,
       Opt_NPlusKPatterns,
       Opt_DatatypeContexts,
       Opt_TraditionalRecordSyntax,
       Opt_NondecreasingIndentation
           -- strictly speaking non-standard, but we always had this
           -- on implicitly before the option was added in 7.1, and
           -- turning it off breaks code, so we're keeping it on for
           -- backwards compatibility.  Cabal uses -XHaskell98 by
           -- default unless you specify another language.
      ]

languageExtensions (Just Haskell2010)
    = [Opt_ImplicitPrelude,
       Opt_MonomorphismRestriction,
       Opt_DatatypeContexts,
       Opt_TraditionalRecordSyntax,
       Opt_EmptyDataDecls,
       Opt_ForeignFunctionInterface,
       Opt_PatternGuards,
       Opt_DoAndIfThenElse,
       Opt_RelaxedPolyRec]

-- | Test whether a 'DynFlag' is set
dopt :: DynFlag -> DynFlags -> Bool
dopt f dflags  = fromEnum f `IntSet.member` flags dflags

-- | Set a 'DynFlag'
dopt_set :: DynFlags -> DynFlag -> DynFlags
dopt_set dfs f = dfs{ flags = IntSet.insert (fromEnum f) (flags dfs) }

-- | Unset a 'DynFlag'
dopt_unset :: DynFlags -> DynFlag -> DynFlags
dopt_unset dfs f = dfs{ flags = IntSet.delete (fromEnum f) (flags dfs) }

-- | Test whether a 'WarningFlag' is set
wopt :: WarningFlag -> DynFlags -> Bool
wopt f dflags  = fromEnum f `IntSet.member` warningFlags dflags

-- | Set a 'WarningFlag'
wopt_set :: DynFlags -> WarningFlag -> DynFlags
wopt_set dfs f = dfs{ warningFlags = IntSet.insert (fromEnum f) (warningFlags dfs) }

-- | Unset a 'WarningFlag'
wopt_unset :: DynFlags -> WarningFlag -> DynFlags
wopt_unset dfs f = dfs{ warningFlags = IntSet.delete (fromEnum f) (warningFlags dfs) }

-- | Test whether a 'ExtensionFlag' is set
xopt :: ExtensionFlag -> DynFlags -> Bool
xopt f dflags = fromEnum f `IntSet.member` extensionFlags dflags

-- | Set a 'ExtensionFlag'
xopt_set :: DynFlags -> ExtensionFlag -> DynFlags
xopt_set dfs f
    = let onoffs = On f : extensions dfs
      in dfs { extensions = onoffs,
               extensionFlags = flattenExtensionFlags (language dfs) onoffs }

-- | Unset a 'ExtensionFlag'
xopt_unset :: DynFlags -> ExtensionFlag -> DynFlags
xopt_unset dfs f
    = let onoffs = Off f : extensions dfs
      in dfs { extensions = onoffs,
               extensionFlags = flattenExtensionFlags (language dfs) onoffs }

lang_set :: DynFlags -> Maybe Language -> DynFlags
lang_set dflags lang =
   dflags {
            language = lang,
            extensionFlags = flattenExtensionFlags lang (extensions dflags)
          }

-- | Set the Haskell language standard to use
setLanguage :: Language -> DynP ()
setLanguage l = upd (`lang_set` Just l)

-- | Some modules have dependencies on others through the DynFlags rather than textual imports
dynFlagDependencies :: DynFlags -> [ModuleName]
dynFlagDependencies = pluginModNames

-- | Is the -fpackage-trust mode on
packageTrustOn :: DynFlags -> Bool
packageTrustOn = dopt Opt_PackageTrust

-- | Is Safe Haskell on in some way (including inference mode)
safeHaskellOn :: DynFlags -> Bool
safeHaskellOn dflags = safeHaskell dflags /= Sf_None

-- | Is the Safe Haskell safe language in use
safeLanguageOn :: DynFlags -> Bool
safeLanguageOn dflags = safeHaskell dflags == Sf_Safe

-- | Is the Safe Haskell safe inference mode active
safeInferOn :: DynFlags -> Bool
safeInferOn dflags = safeHaskell dflags == Sf_SafeInferred

-- | Test if Safe Imports are on in some form
safeImportsOn :: DynFlags -> Bool
safeImportsOn dflags = safeHaskell dflags == Sf_Unsafe ||
                       safeHaskell dflags == Sf_Trustworthy ||
                       safeHaskell dflags == Sf_Safe

-- | Set a 'Safe Haskell' flag
setSafeHaskell :: SafeHaskellMode -> DynP ()
setSafeHaskell s = updM f
    where f dfs = do
              let sf = safeHaskell dfs
              safeM <- combineSafeFlags sf s
              return $ dfs { safeHaskell = safeM }

-- | Are all direct imports required to be safe for this Safe Haskell mode?
-- Direct imports are when the code explicitly imports a module
safeDirectImpsReq :: DynFlags -> Bool
safeDirectImpsReq d = safeLanguageOn d

-- | Are all implicit imports required to be safe for this Safe Haskell mode?
-- Implicit imports are things in the prelude. e.g System.IO when print is used.
safeImplicitImpsReq :: DynFlags -> Bool
safeImplicitImpsReq d = safeLanguageOn d

-- | Combine two Safe Haskell modes correctly. Used for dealing with multiple flags.
-- This makes Safe Haskell very much a monoid but for now I prefer this as I don't
-- want to export this functionality from the module but do want to export the
-- type constructors.
combineSafeFlags :: SafeHaskellMode -> SafeHaskellMode -> DynP SafeHaskellMode
combineSafeFlags a b | a == Sf_SafeInferred = return b
                     | b == Sf_SafeInferred = return a
                     | a == Sf_None         = return b
                     | b == Sf_None         = return a
                     | a == b               = return a
                     | otherwise            = addErr errm >> return (panic errm)
    where errm = "Incompatible Safe Haskell flags! ("
                    ++ show a ++ ", " ++ show b ++ ")"

-- | A list of unsafe flags under Safe Haskell. Tuple elements are:
--     * name of the flag
--     * function to get srcspan that enabled the flag
--     * function to test if the flag is on
--     * function to turn the flag off
unsafeFlags :: [(String, DynFlags -> SrcSpan, DynFlags -> Bool, DynFlags -> DynFlags)]
unsafeFlags = [("-XGeneralizedNewtypeDeriving", newDerivOnLoc,
                   xopt Opt_GeneralizedNewtypeDeriving,
                   flip xopt_unset Opt_GeneralizedNewtypeDeriving),
               ("-XTemplateHaskell", thOnLoc,
                   xopt Opt_TemplateHaskell,
                   flip xopt_unset Opt_TemplateHaskell)]

-- | Retrieve the options corresponding to a particular @opt_*@ field in the correct order
getOpts :: DynFlags             -- ^ 'DynFlags' to retrieve the options from
        -> (DynFlags -> [a])    -- ^ Relevant record accessor: one of the @opt_*@ accessors
        -> [a]                  -- ^ Correctly ordered extracted options
getOpts dflags opts = reverse (opts dflags)
        -- We add to the options from the front, so we need to reverse the list

-- | Gets the verbosity flag for the current verbosity level. This is fed to
-- other tools, so GHC-specific verbosity flags like @-ddump-most@ are not included
getVerbFlags :: DynFlags -> [String]
getVerbFlags dflags
  | verbosity dflags >= 4 = ["-v"]
  | otherwise             = []

setObjectDir, setHiDir, setStubDir, setDumpDir, setOutputDir,
         setDylibInstallName,
         setObjectSuf, setHiSuf, setHcSuf, parseDynLibLoaderMode,
         setPgmP, addOptl, addOptP,
         addCmdlineFramework, addHaddockOpts, addGhciScript, 
         setInteractivePrint
   :: String -> DynFlags -> DynFlags
setOutputFile, setOutputHi, setDumpPrefixForce
   :: Maybe String -> DynFlags -> DynFlags

setObjectDir  f d = d{ objectDir  = Just f}
setHiDir      f d = d{ hiDir      = Just f}
setStubDir    f d = d{ stubDir    = Just f, includePaths = f : includePaths d }
  -- -stubdir D adds an implicit -I D, so that gcc can find the _stub.h file
  -- \#included from the .hc file when compiling via C (i.e. unregisterised
  -- builds).
setDumpDir    f d = d{ dumpDir    = Just f}
setOutputDir  f = setObjectDir f . setHiDir f . setStubDir f . setDumpDir f
setDylibInstallName  f d = d{ dylibInstallName = Just f}

setObjectSuf  f d = d{ objectSuf  = f}
setHiSuf      f d = d{ hiSuf      = f}
setHcSuf      f d = d{ hcSuf      = f}

setOutputFile f d = d{ outputFile = f}
setOutputHi   f d = d{ outputHi   = f}

addPluginModuleName :: String -> DynFlags -> DynFlags
addPluginModuleName name d = d { pluginModNames = (mkModuleName name) : (pluginModNames d) }

addPluginModuleNameOption :: String -> DynFlags -> DynFlags
addPluginModuleNameOption optflag d = d { pluginModNameOpts = (mkModuleName m, option) : (pluginModNameOpts d) }
  where (m, rest) = break (== ':') optflag
        option = case rest of
          [] -> "" -- should probably signal an error
          (_:plug_opt) -> plug_opt -- ignore the ':' from break

parseDynLibLoaderMode f d =
 case splitAt 8 f of
   ("deploy", "")       -> d{ dynLibLoader = Deployable }
   ("sysdep", "")       -> d{ dynLibLoader = SystemDependent }
   _                    -> ghcError (CmdLineError ("Unknown dynlib loader: " ++ f))

setDumpPrefixForce f d = d { dumpPrefixForce = f}

-- XXX HACK: Prelude> words "'does not' work" ===> ["'does","not'","work"]
-- Config.hs should really use Option.
setPgmP   f = let (pgm:args) = words f in alterSettings (\s -> s { sPgm_P   = (pgm, map Option args)})
addOptl   f = alterSettings (\s -> s { sOpt_l   = f : sOpt_l s})
addOptP   f = alterSettings (\s -> s { sOpt_P   = f : sOpt_P s})


setDepMakefile :: FilePath -> DynFlags -> DynFlags
setDepMakefile f d = d { depMakefile = deOptDep f }

setDepIncludePkgDeps :: Bool -> DynFlags -> DynFlags
setDepIncludePkgDeps b d = d { depIncludePkgDeps = b }

addDepExcludeMod :: String -> DynFlags -> DynFlags
addDepExcludeMod m d
    = d { depExcludeMods = mkModuleName (deOptDep m) : depExcludeMods d }

addDepSuffix :: FilePath -> DynFlags -> DynFlags
addDepSuffix s d = d { depSuffixes = deOptDep s : depSuffixes d }

-- XXX Legacy code:
-- We used to use "-optdep-flag -optdeparg", so for legacy applications
-- we need to strip the "-optdep" off of the arg
deOptDep :: String -> String
deOptDep x = case stripPrefix "-optdep" x of
             Just rest -> rest
             Nothing -> x

addCmdlineFramework f d = d{ cmdlineFrameworks = f : cmdlineFrameworks d}

addHaddockOpts f d = d{ haddockOptions = Just f}

addGhciScript f d = d{ ghciScripts = f : ghciScripts d}

setInteractivePrint f d = d{ interactivePrint = Just f}

-- -----------------------------------------------------------------------------
-- Command-line options

-- | When invoking external tools as part of the compilation pipeline, we
-- pass these a sequence of options on the command-line. Rather than
-- just using a list of Strings, we use a type that allows us to distinguish
-- between filepaths and 'other stuff'. The reason for this is that
-- this type gives us a handle on transforming filenames, and filenames only,
-- to whatever format they're expected to be on a particular platform.
data Option
 = FileOption -- an entry that _contains_ filename(s) / filepaths.
              String  -- a non-filepath prefix that shouldn't be
                      -- transformed (e.g., "/out=")
              String  -- the filepath/filename portion
 | Option     String
 deriving ( Eq )

showOpt :: Option -> String
showOpt (FileOption pre f) = pre ++ f
showOpt (Option s)  = s

-----------------------------------------------------------------------------
-- Setting the optimisation level

updOptLevel :: Int -> DynFlags -> DynFlags
-- ^ Sets the 'DynFlags' to be appropriate to the optimisation level
updOptLevel n dfs
  = dfs2{ optLevel = final_n }
  where
   final_n = max 0 (min 2 n)    -- Clamp to 0 <= n <= 2
   dfs1 = foldr (flip dopt_unset) dfs  remove_dopts
   dfs2 = foldr (flip dopt_set)   dfs1 extra_dopts

   extra_dopts  = [ f | (ns,f) <- optLevelFlags, final_n `elem` ns ]
   remove_dopts = [ f | (ns,f) <- optLevelFlags, final_n `notElem` ns ]

-- -----------------------------------------------------------------------------
-- StgToDo:  abstraction of stg-to-stg passes to run.

data StgToDo
  = StgDoMassageForProfiling  -- should be (next to) last
  -- There's also setStgVarInfo, but its absolute "lastness"
  -- is so critical that it is hardwired in (no flag).
  | D_stg_stats

getStgToDo :: DynFlags -> [StgToDo]
getStgToDo dflags
  = todo2
  where
        stg_stats = dopt Opt_StgStats dflags

        todo1 = if stg_stats then [D_stg_stats] else []

        todo2 | WayProf `elem` wayNames dflags
              = StgDoMassageForProfiling : todo1
              | otherwise
              = todo1

{- **********************************************************************
%*                                                                      *
                DynFlags parser
%*                                                                      *
%********************************************************************* -}

-- -----------------------------------------------------------------------------
-- Parsing the dynamic flags.


-- | Parse dynamic flags from a list of command line arguments.  Returns the
-- the parsed 'DynFlags', the left-over arguments, and a list of warnings.
-- Throws a 'UsageError' if errors occurred during parsing (such as unknown
-- flags or missing arguments).
parseDynamicFlagsCmdLine :: Monad m => DynFlags -> [Located String]
                         -> m (DynFlags, [Located String], [Located String])
                            -- ^ Updated 'DynFlags', left-over arguments, and
                            -- list of warnings.
parseDynamicFlagsCmdLine = parseDynamicFlagsFull flagsAll True


-- | Like 'parseDynamicFlagsCmdLine' but does not allow the package flags
-- (-package, -hide-package, -ignore-package, -hide-all-packages, -package-db).
-- Used to parse flags set in a modules pragma.
parseDynamicFilePragma :: Monad m => DynFlags -> [Located String]
                       -> m (DynFlags, [Located String], [Located String])
                          -- ^ Updated 'DynFlags', left-over arguments, and
                          -- list of warnings.
parseDynamicFilePragma = parseDynamicFlagsFull flagsDynamic False


-- | Parses the dynamically set flags for GHC. This is the most general form of
-- the dynamic flag parser that the other methods simply wrap. It allows
-- saying which flags are valid flags and indicating if we are parsing
-- arguments from the command line or from a file pragma.
parseDynamicFlagsFull :: Monad m
                  => [Flag (CmdLineP DynFlags)]    -- ^ valid flags to match against
                  -> Bool                          -- ^ are the arguments from the command line?
                  -> DynFlags                      -- ^ current dynamic flags
                  -> [Located String]              -- ^ arguments to parse
                  -> m (DynFlags, [Located String], [Located String])
parseDynamicFlagsFull activeFlags cmdline dflags0 args = do
  -- XXX Legacy support code
  -- We used to accept things like
  --     optdep-f  -optdepdepend
  --     optdep-f  -optdep depend
  --     optdep -f -optdepdepend
  --     optdep -f -optdep depend
  -- but the spaces trip up proper argument handling. So get rid of them.
  let f (L p "-optdep" : L _ x : xs) = (L p ("-optdep" ++ x)) : f xs
      f (x : xs) = x : f xs
      f xs = xs
      args' = f args

  let ((leftover, errs, warns), dflags1)
          = runCmdLine (processArgs activeFlags args') dflags0
  when (not (null errs)) $ ghcError $ errorsToGhcException errs

  -- check for disabled flags in safe haskell
  let (dflags2, sh_warns) = safeFlagCheck cmdline dflags1

  return (dflags2, leftover, sh_warns ++ warns)


-- | Check (and potentially disable) any extensions that aren't allowed
-- in safe mode.
--
-- The bool is to indicate if we are parsing command line flags (false means
-- file pragma). This allows us to generate better warnings.
safeFlagCheck :: Bool -> DynFlags -> (DynFlags, [Located String])
safeFlagCheck _  dflags | not (safeLanguageOn dflags || safeInferOn dflags)
                        = (dflags, [])

-- safe or safe-infer ON
safeFlagCheck cmdl dflags =
    case safeLanguageOn dflags of
        True -> (dflags', warns)

        -- throw error if -fpackage-trust by itself with no safe haskell flag
        False | not cmdl && packageTrustOn dflags
              -> (dopt_unset dflags' Opt_PackageTrust,
                  [L (pkgTrustOnLoc dflags') $
                      "-fpackage-trust ignored;" ++
                      " must be specified with a Safe Haskell flag"]
                  )

        False | null warns && safeInfOk
              -> (dflags', [])

              | otherwise
              -> (dflags' { safeHaskell = Sf_None }, [])
                -- Have we inferred Unsafe?
                -- See Note [HscMain . Safe Haskell Inference]
    where
        -- TODO: Can we do better than this for inference?
        safeInfOk = not $ xopt Opt_OverlappingInstances dflags

        (dflags', warns) = foldl check_method (dflags, []) unsafeFlags

        check_method (df, warns) (str,loc,test,fix)
            | test df   = (apFix fix df, warns ++ safeFailure (loc dflags) str)
            | otherwise = (df, warns)

        apFix f = if safeInferOn dflags then id else f

        safeFailure loc str 
           = [L loc $ str ++ " is not allowed in Safe Haskell; ignoring " ++ str]

{- **********************************************************************
%*                                                                      *
                DynFlags specifications
%*                                                                      *
%********************************************************************* -}

-- | All dynamic flags option strings. These are the user facing strings for
-- enabling and disabling options.
allFlags :: [String]
allFlags = map ('-':) $
           [ flagName flag | flag <- dynamic_flags ++ package_flags, ok (flagOptKind flag) ] ++
           map ("fno-"++) fflags ++
           map ("f"++) fflags ++
           map ("X"++) supportedExtensions
    where ok (PrefixPred _ _) = False
          ok _   = True
          fflags = fflags0 ++ fflags1 ++ fflags2
          fflags0 = [ name | (name, _, _) <- fFlags ]
          fflags1 = [ name | (name, _, _) <- fWarningFlags ]
          fflags2 = [ name | (name, _, _) <- fLangFlags ]

{-
 - Below we export user facing symbols for GHC dynamic flags for use with the
 - GHC API.
 -}

-- All dynamic flags present in GHC.
flagsAll :: [Flag (CmdLineP DynFlags)]
flagsAll     = package_flags ++ dynamic_flags

-- All dynamic flags, minus package flags, present in GHC.
flagsDynamic :: [Flag (CmdLineP DynFlags)]
flagsDynamic = dynamic_flags

-- ALl package flags present in GHC.
flagsPackage :: [Flag (CmdLineP DynFlags)]
flagsPackage = package_flags

--------------- The main flags themselves ------------------
dynamic_flags :: [Flag (CmdLineP DynFlags)]
dynamic_flags = [
    Flag "n"        (NoArg (addWarn "The -n flag is deprecated and no longer has any effect"))
  , Flag "cpp"      (NoArg (setExtensionFlag Opt_Cpp))
  , Flag "F"        (NoArg (setDynFlag Opt_Pp))
  , Flag "#include"
         (HasArg (\s -> do addCmdlineHCInclude s
                           addWarn "-#include and INCLUDE pragmas are deprecated: They no longer have any effect"))
  , Flag "v"        (OptIntSuffix setVerbosity)

        ------- Specific phases  --------------------------------------------
    -- need to appear before -pgmL to be parsed as LLVM flags.
  , Flag "pgmlo"          (hasArg (\f -> alterSettings (\s -> s { sPgm_lo  = (f,[])})))
  , Flag "pgmlc"          (hasArg (\f -> alterSettings (\s -> s { sPgm_lc  = (f,[])})))
  , Flag "pgmL"           (hasArg (\f -> alterSettings (\s -> s { sPgm_L   = f})))
  , Flag "pgmP"           (hasArg setPgmP)
  , Flag "pgmF"           (hasArg (\f -> alterSettings (\s -> s { sPgm_F   = f})))
  , Flag "pgmc"           (hasArg (\f -> alterSettings (\s -> s { sPgm_c   = (f,[])})))
  , Flag "pgmm"           (HasArg (\_ -> addWarn "The -pgmm flag does nothing; it will be removed in a future GHC release"))
  , Flag "pgms"           (hasArg (\f -> alterSettings (\s -> s { sPgm_s   = (f,[])})))
  , Flag "pgma"           (hasArg (\f -> alterSettings (\s -> s { sPgm_a   = (f,[])})))
  , Flag "pgml"           (hasArg (\f -> alterSettings (\s -> s { sPgm_l   = (f,[])})))
  , Flag "pgmdll"         (hasArg (\f -> alterSettings (\s -> s { sPgm_dll = (f,[])})))
  , Flag "pgmwindres"     (hasArg (\f -> alterSettings (\s -> s { sPgm_windres = f})))

    -- need to appear before -optl/-opta to be parsed as LLVM flags.
  , Flag "optlo"          (hasArg (\f -> alterSettings (\s -> s { sOpt_lo  = f : sOpt_lo s})))
  , Flag "optlc"          (hasArg (\f -> alterSettings (\s -> s { sOpt_lc  = f : sOpt_lc s})))
  , Flag "optL"           (hasArg (\f -> alterSettings (\s -> s { sOpt_L   = f : sOpt_L s})))
  , Flag "optP"           (hasArg addOptP)
  , Flag "optF"           (hasArg (\f -> alterSettings (\s -> s { sOpt_F   = f : sOpt_F s})))
  , Flag "optc"           (hasArg (\f -> alterSettings (\s -> s { sOpt_c   = f : sOpt_c s})))
  , Flag "optm"           (HasArg (\_ -> addWarn "The -optm flag does nothing; it will be removed in a future GHC release"))
  , Flag "opta"           (hasArg (\f -> alterSettings (\s -> s { sOpt_a   = f : sOpt_a s})))
  , Flag "optl"           (hasArg addOptl)
  , Flag "optwindres"     (hasArg (\f -> alterSettings (\s -> s { sOpt_windres = f : sOpt_windres s})))

  , Flag "split-objs"
         (NoArg (if can_split
                 then setDynFlag Opt_SplitObjs
                 else addWarn "ignoring -fsplit-objs"))

        -------- ghc -M -----------------------------------------------------
  , Flag "dep-suffix"     (hasArg addDepSuffix)
  , Flag "optdep-s"       (hasArgDF addDepSuffix "Use -dep-suffix instead")
  , Flag "dep-makefile"   (hasArg setDepMakefile)
  , Flag "optdep-f"       (hasArgDF setDepMakefile "Use -dep-makefile instead")
  , Flag "optdep-w"       (NoArg  (deprecate "doesn't do anything"))
  , Flag "include-pkg-deps"         (noArg (setDepIncludePkgDeps True))
  , Flag "optdep--include-prelude"  (noArgDF (setDepIncludePkgDeps True) "Use -include-pkg-deps instead")
  , Flag "optdep--include-pkg-deps" (noArgDF (setDepIncludePkgDeps True) "Use -include-pkg-deps instead")
  , Flag "exclude-module"           (hasArg addDepExcludeMod)
  , Flag "optdep--exclude-module"   (hasArgDF addDepExcludeMod "Use -exclude-module instead")
  , Flag "optdep-x"                 (hasArgDF addDepExcludeMod "Use -exclude-module instead")

        -------- Linking ----------------------------------------------------
  , Flag "no-link"            (noArg (\d -> d{ ghcLink=NoLink }))
  , Flag "shared"             (noArg (\d -> d{ ghcLink=LinkDynLib }))
  , Flag "dynload"            (hasArg parseDynLibLoaderMode)
  , Flag "dylib-install-name" (hasArg setDylibInstallName)

        ------- Libraries ---------------------------------------------------
  , Flag "L"   (Prefix addLibraryPath)
  , Flag "l"   (hasArg (addOptl . ("-l" ++)))

        ------- Frameworks --------------------------------------------------
        -- -framework-path should really be -F ...
  , Flag "framework-path" (HasArg addFrameworkPath)
  , Flag "framework"      (hasArg addCmdlineFramework)

        ------- Output Redirection ------------------------------------------
  , Flag "odir"              (hasArg setObjectDir)
  , Flag "o"                 (sepArg (setOutputFile . Just))
  , Flag "ohi"               (hasArg (setOutputHi . Just ))
  , Flag "osuf"              (hasArg setObjectSuf)
  , Flag "hcsuf"             (hasArg setHcSuf)
  , Flag "hisuf"             (hasArg setHiSuf)
  , Flag "hidir"             (hasArg setHiDir)
  , Flag "tmpdir"            (hasArg setTmpDir)
  , Flag "stubdir"           (hasArg setStubDir)
  , Flag "dumpdir"           (hasArg setDumpDir)
  , Flag "outputdir"         (hasArg setOutputDir)
  , Flag "ddump-file-prefix" (hasArg (setDumpPrefixForce . Just))

        ------- Keeping temporary files -------------------------------------
     -- These can be singular (think ghc -c) or plural (think ghc --make)
  , Flag "keep-hc-file"     (NoArg (setDynFlag Opt_KeepHcFiles))
  , Flag "keep-hc-files"    (NoArg (setDynFlag Opt_KeepHcFiles))
  , Flag "keep-s-file"      (NoArg (setDynFlag Opt_KeepSFiles))
  , Flag "keep-s-files"     (NoArg (setDynFlag Opt_KeepSFiles))
  , Flag "keep-raw-s-file"  (NoArg (addWarn "The -keep-raw-s-file flag does nothing; it will be removed in a future GHC release"))
  , Flag "keep-raw-s-files" (NoArg (addWarn "The -keep-raw-s-files flag does nothing; it will be removed in a future GHC release"))
  , Flag "keep-llvm-file"   (NoArg (do setObjTarget HscLlvm
                                       setDynFlag Opt_KeepLlvmFiles))
  , Flag "keep-llvm-files"  (NoArg (do setObjTarget HscLlvm
                                       setDynFlag Opt_KeepLlvmFiles))
     -- This only makes sense as plural
  , Flag "keep-tmp-files"   (NoArg (setDynFlag Opt_KeepTmpFiles))

        ------- Miscellaneous ----------------------------------------------
  , Flag "no-auto-link-packages" (NoArg (unSetDynFlag Opt_AutoLinkPackages))
  , Flag "no-hs-main"     (NoArg (setDynFlag Opt_NoHsMain))
  , Flag "with-rtsopts"   (HasArg setRtsOpts)
  , Flag "rtsopts"        (NoArg (setRtsOptsEnabled RtsOptsAll))
  , Flag "rtsopts=all"    (NoArg (setRtsOptsEnabled RtsOptsAll))
  , Flag "rtsopts=some"   (NoArg (setRtsOptsEnabled RtsOptsSafeOnly))
  , Flag "rtsopts=none"   (NoArg (setRtsOptsEnabled RtsOptsNone))
  , Flag "no-rtsopts"     (NoArg (setRtsOptsEnabled RtsOptsNone))
  , Flag "main-is"        (SepArg setMainIs)
  , Flag "haddock"        (NoArg (setDynFlag Opt_Haddock))
  , Flag "haddock-opts"   (hasArg addHaddockOpts)
  , Flag "hpcdir"         (SepArg setOptHpcDir)
  , Flag "ghci-script"    (hasArg addGhciScript)
  , Flag "interactive-print" (hasArg setInteractivePrint)
        ------- recompilation checker --------------------------------------
  , Flag "recomp"         (NoArg (do unSetDynFlag Opt_ForceRecomp
                                     deprecate "Use -fno-force-recomp instead"))
  , Flag "no-recomp"      (NoArg (do setDynFlag Opt_ForceRecomp
                                     deprecate "Use -fforce-recomp instead"))

        ------ HsCpp opts ---------------------------------------------------
  , Flag "D"              (AnySuffix (upd . addOptP))
  , Flag "U"              (AnySuffix (upd . addOptP))

        ------- Include/Import Paths ----------------------------------------
  , Flag "I"              (Prefix    addIncludePath)
  , Flag "i"              (OptPrefix addImportPath)

        ------ Output style options -----------------------------------------
  , Flag "dppr-user-length" (intSuffix (\n d -> d{ pprUserLength = n }))
  , Flag "dppr-cols"        (intSuffix (\n d -> d{ pprCols = n }))
  , Flag "dtrace-level"     (intSuffix (\n d -> d{ traceLevel = n }))

        ------ Debugging ----------------------------------------------------
  , Flag "dstg-stats"     (NoArg (setDynFlag Opt_StgStats))

  , Flag "ddump-cmm"               (setDumpFlag Opt_D_dump_cmm)
  , Flag "ddump-raw-cmm"           (setDumpFlag Opt_D_dump_raw_cmm)
  , Flag "ddump-cmmz"              (setDumpFlag Opt_D_dump_cmmz)
  , Flag "ddump-cmmz-cfg"          (setDumpFlag Opt_D_dump_cmmz_cbe)
  , Flag "ddump-cmmz-cbe"          (setDumpFlag Opt_D_dump_cmmz_cbe)
  , Flag "ddump-cmmz-spills"       (setDumpFlag Opt_D_dump_cmmz_spills)
  , Flag "ddump-cmmz-proc"         (setDumpFlag Opt_D_dump_cmmz_proc)
  , Flag "ddump-cmmz-rewrite"      (setDumpFlag Opt_D_dump_cmmz_rewrite)
  , Flag "ddump-cmmz-dead"         (setDumpFlag Opt_D_dump_cmmz_dead)
  , Flag "ddump-cmmz-stub"         (setDumpFlag Opt_D_dump_cmmz_stub)
  , Flag "ddump-cmmz-sp"           (setDumpFlag Opt_D_dump_cmmz_sp)
  , Flag "ddump-cmmz-procmap"      (setDumpFlag Opt_D_dump_cmmz_procmap)
  , Flag "ddump-cmmz-split"        (setDumpFlag Opt_D_dump_cmmz_split)
  , Flag "ddump-cmmz-lower"        (setDumpFlag Opt_D_dump_cmmz_lower)
  , Flag "ddump-cmmz-info"         (setDumpFlag Opt_D_dump_cmmz_info)
  , Flag "ddump-cmmz-cafs"         (setDumpFlag Opt_D_dump_cmmz_cafs)
  , Flag "ddump-core-stats"        (setDumpFlag Opt_D_dump_core_stats)
  , Flag "ddump-cps-cmm"           (setDumpFlag Opt_D_dump_cps_cmm)
  , Flag "ddump-cvt-cmm"           (setDumpFlag Opt_D_dump_cvt_cmm)
  , Flag "ddump-asm"               (setDumpFlag Opt_D_dump_asm)
  , Flag "ddump-asm-native"        (setDumpFlag Opt_D_dump_asm_native)
  , Flag "ddump-asm-liveness"      (setDumpFlag Opt_D_dump_asm_liveness)
  , Flag "ddump-asm-coalesce"      (setDumpFlag Opt_D_dump_asm_coalesce)
  , Flag "ddump-asm-regalloc"      (setDumpFlag Opt_D_dump_asm_regalloc)
  , Flag "ddump-asm-conflicts"     (setDumpFlag Opt_D_dump_asm_conflicts)
  , Flag "ddump-asm-regalloc-stages" (setDumpFlag Opt_D_dump_asm_regalloc_stages)
  , Flag "ddump-asm-stats"         (setDumpFlag Opt_D_dump_asm_stats)
  , Flag "ddump-asm-expanded"      (setDumpFlag Opt_D_dump_asm_expanded)
  , Flag "ddump-llvm"              (NoArg (do setObjTarget HscLlvm
                                              setDumpFlag' Opt_D_dump_llvm))
  , Flag "ddump-cpranal"           (setDumpFlag Opt_D_dump_cpranal)
  , Flag "ddump-deriv"             (setDumpFlag Opt_D_dump_deriv)
  , Flag "ddump-ds"                (setDumpFlag Opt_D_dump_ds)
  , Flag "ddump-flatC"             (setDumpFlag Opt_D_dump_flatC)
  , Flag "ddump-foreign"           (setDumpFlag Opt_D_dump_foreign)
  , Flag "ddump-inlinings"         (setDumpFlag Opt_D_dump_inlinings)
  , Flag "ddump-rule-firings"      (setDumpFlag Opt_D_dump_rule_firings)
  , Flag "ddump-rule-rewrites"     (setDumpFlag Opt_D_dump_rule_rewrites)
  , Flag "ddump-occur-anal"        (setDumpFlag Opt_D_dump_occur_anal)
  , Flag "ddump-parsed"            (setDumpFlag Opt_D_dump_parsed)
  , Flag "ddump-rn"                (setDumpFlag Opt_D_dump_rn)
  , Flag "ddump-core-pipeline"     (setDumpFlag Opt_D_dump_core_pipeline)
  , Flag "ddump-simpl"             (setDumpFlag Opt_D_dump_simpl)
  , Flag "ddump-simpl-iterations"  (setDumpFlag Opt_D_dump_simpl_iterations)
  , Flag "ddump-simpl-phases"      (OptPrefix setDumpSimplPhases)
  , Flag "ddump-spec"              (setDumpFlag Opt_D_dump_spec)
  , Flag "ddump-prep"              (setDumpFlag Opt_D_dump_prep)
  , Flag "ddump-stg"               (setDumpFlag Opt_D_dump_stg)
  , Flag "ddump-stranal"           (setDumpFlag Opt_D_dump_stranal)
  , Flag "ddump-tc"                (setDumpFlag Opt_D_dump_tc)
  , Flag "ddump-types"             (setDumpFlag Opt_D_dump_types)
  , Flag "ddump-rules"             (setDumpFlag Opt_D_dump_rules)
  , Flag "ddump-cse"               (setDumpFlag Opt_D_dump_cse)
  , Flag "ddump-worker-wrapper"    (setDumpFlag Opt_D_dump_worker_wrapper)
  , Flag "ddump-rn-trace"          (setDumpFlag Opt_D_dump_rn_trace)
  , Flag "ddump-if-trace"          (setDumpFlag Opt_D_dump_if_trace)
  , Flag "ddump-cs-trace"          (setDumpFlag Opt_D_dump_cs_trace)
  , Flag "ddump-tc-trace"          (setDumpFlag Opt_D_dump_tc_trace)
  , Flag "ddump-vt-trace"          (setDumpFlag Opt_D_dump_vt_trace)
  , Flag "ddump-splices"           (setDumpFlag Opt_D_dump_splices)
  , Flag "ddump-rn-stats"          (setDumpFlag Opt_D_dump_rn_stats)
  , Flag "ddump-opt-cmm"           (setDumpFlag Opt_D_dump_opt_cmm)
  , Flag "ddump-simpl-stats"       (setDumpFlag Opt_D_dump_simpl_stats)
  , Flag "ddump-bcos"              (setDumpFlag Opt_D_dump_BCOs)
  , Flag "dsource-stats"           (setDumpFlag Opt_D_source_stats)
  , Flag "dverbose-core2core"      (NoArg (do setVerbosity (Just 2)
                                              setVerboseCore2Core))
  , Flag "dverbose-stg2stg"        (setDumpFlag Opt_D_verbose_stg2stg)
  , Flag "ddump-hi"                (setDumpFlag Opt_D_dump_hi)
  , Flag "ddump-minimal-imports"   (setDumpFlag Opt_D_dump_minimal_imports)
  , Flag "ddump-vect"              (setDumpFlag Opt_D_dump_vect)
  , Flag "ddump-avoid-vect"        (setDumpFlag Opt_D_dump_avoid_vect)
  , Flag "ddump-hpc"               (setDumpFlag Opt_D_dump_ticked) -- back compat
  , Flag "ddump-ticked"            (setDumpFlag Opt_D_dump_ticked)
  , Flag "ddump-mod-cycles"        (setDumpFlag Opt_D_dump_mod_cycles)
  , Flag "ddump-view-pattern-commoning" (setDumpFlag Opt_D_dump_view_pattern_commoning)
  , Flag "ddump-to-file"           (setDumpFlag Opt_DumpToFile)
  , Flag "ddump-hi-diffs"          (setDumpFlag Opt_D_dump_hi_diffs)
  , Flag "ddump-rtti"              (setDumpFlag Opt_D_dump_rtti)
  , Flag "dcore-lint"              (NoArg (setDynFlag Opt_DoCoreLinting))
  , Flag "dstg-lint"               (NoArg (setDynFlag Opt_DoStgLinting))
  , Flag "dcmm-lint"               (NoArg (setDynFlag Opt_DoCmmLinting))
  , Flag "dasm-lint"               (NoArg (setDynFlag Opt_DoAsmLinting))
  , Flag "dshow-passes"            (NoArg (do forceRecompile
                                              setVerbosity $ Just 2))
  , Flag "dfaststring-stats"       (NoArg (setDynFlag Opt_D_faststring_stats))
  , Flag "dno-llvm-mangler"        (NoArg (setDynFlag Opt_NoLlvmMangler)) -- hidden flag

        ------ Machine dependant (-m<blah>) stuff ---------------------------

  , Flag "monly-2-regs" (NoArg (addWarn "The -monly-2-regs flag does nothing; it will be removed in a future GHC release"))
  , Flag "monly-3-regs" (NoArg (addWarn "The -monly-3-regs flag does nothing; it will be removed in a future GHC release"))
  , Flag "monly-4-regs" (NoArg (addWarn "The -monly-4-regs flag does nothing; it will be removed in a future GHC release"))
  , Flag "msse2"        (NoArg (setDynFlag Opt_SSE2))
  , Flag "msse4.2"      (NoArg (setDynFlag Opt_SSE4_2))

     ------ Warning opts -------------------------------------------------
  , Flag "W"      (NoArg (mapM_ setWarningFlag minusWOpts))
  , Flag "Werror" (NoArg (setDynFlag           Opt_WarnIsError))
  , Flag "Wwarn"  (NoArg (unSetDynFlag         Opt_WarnIsError))
  , Flag "Wall"   (NoArg (mapM_ setWarningFlag minusWallOpts))
  , Flag "Wnot"   (NoArg (do upd (\dfs -> dfs {warningFlags = IntSet.empty})
                             deprecate "Use -w instead"))
  , Flag "w"      (NoArg (upd (\dfs -> dfs {warningFlags = IntSet.empty})))

        ------ Plugin flags ------------------------------------------------
  , Flag "fplugin-opt" (hasArg addPluginModuleNameOption)
  , Flag "fplugin"     (hasArg addPluginModuleName)

        ------ Optimisation flags ------------------------------------------
  , Flag "O"      (noArgM (setOptLevel 1))
  , Flag "Onot"   (noArgM (\dflags -> do deprecate "Use -O0 instead"
                                         setOptLevel 0 dflags))
  , Flag "Odph"   (noArgM setDPHOpt)
  , Flag "O"      (optIntSuffixM (\mb_n -> setOptLevel (mb_n `orElse` 1)))
                -- If the number is missing, use 1

  , Flag "fsimplifier-phases"          (intSuffix (\n d -> d{ simplPhases = n }))
  , Flag "fmax-simplifier-iterations"  (intSuffix (\n d -> d{ maxSimplIterations = n }))
  , Flag "fsimpl-tick-factor"          (intSuffix (\n d -> d{ simplTickFactor = n }))
  , Flag "fspec-constr-threshold"      (intSuffix (\n d -> d{ specConstrThreshold = Just n }))
  , Flag "fno-spec-constr-threshold"   (noArg (\d -> d{ specConstrThreshold = Nothing }))
  , Flag "fspec-constr-count"          (intSuffix (\n d -> d{ specConstrCount = Just n }))
  , Flag "fno-spec-constr-count"       (noArg (\d -> d{ specConstrCount = Nothing }))
  , Flag "fliberate-case-threshold"    (intSuffix (\n d -> d{ liberateCaseThreshold = Just n }))
  , Flag "fno-liberate-case-threshold" (noArg (\d -> d{ liberateCaseThreshold = Nothing }))
  , Flag "frule-check"                 (sepArg (\s d -> d{ ruleCheck = Just s }))
  , Flag "fcontext-stack"              (intSuffix (\n d -> d{ ctxtStkDepth = n }))
  , Flag "fstrictness-before"          (intSuffix (\n d -> d{ strictnessBefore = n : strictnessBefore d }))
  , Flag "ffloat-lam-args"             (intSuffix (\n d -> d{ floatLamArgs = Just n }))
  , Flag "ffloat-all-lams"             (noArg (\d -> d{ floatLamArgs = Nothing }))

        ------ Profiling ----------------------------------------------------

        -- OLD profiling flags
  , Flag "auto-all"              (noArg (\d -> d { profAuto = ProfAutoAll } ))
  , Flag "no-auto-all"           (noArg (\d -> d { profAuto = NoProfAuto } ))
  , Flag "auto"                  (noArg (\d -> d { profAuto = ProfAutoExports } ))
  , Flag "no-auto"               (noArg (\d -> d { profAuto = NoProfAuto } ))
  , Flag "caf-all"               (NoArg (setDynFlag Opt_AutoSccsOnIndividualCafs))
  , Flag "no-caf-all"            (NoArg (unSetDynFlag Opt_AutoSccsOnIndividualCafs))

        -- NEW profiling flags
  , Flag "fprof-auto"             (noArg (\d -> d { profAuto = ProfAutoAll } ))
  , Flag "fprof-auto-top"         (noArg (\d -> d { profAuto = ProfAutoTop } ))
  , Flag "fprof-auto-exported"    (noArg (\d -> d { profAuto = ProfAutoExports } ))
  , Flag "fprof-auto-calls"       (noArg (\d -> d { profAuto = ProfAutoCalls } ))
  , Flag "fno-prof-auto"          (noArg (\d -> d { profAuto = NoProfAuto } ))

        ------ Compiler flags -----------------------------------------------

  , Flag "fasm"             (NoArg (setObjTarget HscAsm))
  , Flag "fvia-c"           (NoArg
         (addWarn "The -fvia-c flag does nothing; it will be removed in a future GHC release"))
  , Flag "fvia-C"           (NoArg
         (addWarn "The -fvia-C flag does nothing; it will be removed in a future GHC release"))
  , Flag "fllvm"            (NoArg (setObjTarget HscLlvm))

  , Flag "fno-code"         (NoArg (do upd $ \d -> d{ ghcLink=NoLink }
                                       setTarget HscNothing))
  , Flag "fbyte-code"       (NoArg (setTarget HscInterpreted))
  , Flag "fobject-code"     (NoArg (setTarget defaultHscTarget))
  , Flag "fglasgow-exts"    (NoArg (enableGlasgowExts >> deprecate "Use individual extensions instead"))
  , Flag "fno-glasgow-exts" (NoArg (disableGlasgowExts >> deprecate "Use individual extensions instead"))

        ------ Safe Haskell flags -------------------------------------------
  , Flag "fpackage-trust"   (NoArg setPackageTrust)
  , Flag "fno-safe-infer"   (NoArg (setSafeHaskell Sf_None))
 ]
 ++ map (mkFlag turnOn  ""     setDynFlag  ) negatableFlags
 ++ map (mkFlag turnOff "no-"  unSetDynFlag) negatableFlags
 ++ map (mkFlag turnOn  "d"    setDynFlag  ) dFlags
 ++ map (mkFlag turnOff "dno-" unSetDynFlag) dFlags
 ++ map (mkFlag turnOn  "f"    setDynFlag  ) fFlags
 ++ map (mkFlag turnOff "fno-" unSetDynFlag) fFlags
 ++ map (mkFlag turnOn  "f"    setWarningFlag  ) fWarningFlags
 ++ map (mkFlag turnOff "fno-" unSetWarningFlag) fWarningFlags
 ++ map (mkFlag turnOn  "f"    setExtensionFlag  ) fLangFlags
 ++ map (mkFlag turnOff "fno-" unSetExtensionFlag) fLangFlags
 ++ map (mkFlag turnOn  "X"    setExtensionFlag  ) xFlags
 ++ map (mkFlag turnOff "XNo"  unSetExtensionFlag) xFlags
 ++ map (mkFlag turnOn  "X"    setLanguage) languageFlags
 ++ map (mkFlag turnOn  "X"    setSafeHaskell) safeHaskellFlags
 ++ [ Flag "XGenerics"       (NoArg (deprecate "it does nothing; look into -XDefaultSignatures and -XDeriveGeneric for generic programming support."))
    , Flag "XNoGenerics"     (NoArg (deprecate "it does nothing; look into -XDefaultSignatures and -XDeriveGeneric for generic programming support.")) ]

package_flags :: [Flag (CmdLineP DynFlags)]
package_flags = [
        ------- Packages ----------------------------------------------------
    Flag "package-db"            (HasArg (addPkgConfRef . PkgConfFile))
  , Flag "clear-package-db"      (NoArg clearPkgConf)
  , Flag "no-global-package-db"  (NoArg removeGlobalPkgConf)
  , Flag "no-user-package-db"    (NoArg removeUserPkgConf)
  , Flag "global-package-db"     (NoArg (addPkgConfRef GlobalPkgConf))
  , Flag "user-package-db"       (NoArg (addPkgConfRef UserPkgConf))

    -- backwards compat with GHC<=7.4 :
  , Flag "package-conf"          (HasArg $ \path -> do
                                    addPkgConfRef (PkgConfFile path)
                                    deprecate "Use -package-db instead")
  , Flag "no-user-package-conf"  (NoArg $ do
                                    removeUserPkgConf
                                    deprecate "Use -no-user-package-db instead")

  , Flag "package-name"          (hasArg setPackageName)
  , Flag "package-id"            (HasArg exposePackageId)
  , Flag "package"               (HasArg exposePackage)
  , Flag "hide-package"          (HasArg hidePackage)
  , Flag "hide-all-packages"     (NoArg (setDynFlag Opt_HideAllPackages))
  , Flag "ignore-package"        (HasArg ignorePackage)
  , Flag "syslib"                (HasArg (\s -> do exposePackage s
                                                   deprecate "Use -package instead"))
  , Flag "distrust-all-packages" (NoArg (setDynFlag Opt_DistrustAllPackages))
  , Flag "trust"                 (HasArg trustPackage)
  , Flag "distrust"              (HasArg distrustPackage)
  ]

type TurnOnFlag = Bool   -- True  <=> we are turning the flag on
                         -- False <=> we are turning the flag off
turnOn  :: TurnOnFlag; turnOn  = True
turnOff :: TurnOnFlag; turnOff = False

type FlagSpec flag
   = ( String   -- Flag in string form
     , flag     -- Flag in internal form
     , TurnOnFlag -> DynP ())    -- Extra action to run when the flag is found
                                 -- Typically, emit a warning or error

mkFlag :: TurnOnFlag            -- ^ True <=> it should be turned on
       -> String                -- ^ The flag prefix
       -> (flag -> DynP ())     -- ^ What to do when the flag is found
       -> FlagSpec flag         -- ^ Specification of this particular flag
       -> Flag (CmdLineP DynFlags)
mkFlag turn_on flagPrefix f (name, flag, extra_action)
    = Flag (flagPrefix ++ name) (NoArg (f flag >> extra_action turn_on))

deprecatedForExtension :: String -> TurnOnFlag -> DynP ()
deprecatedForExtension lang turn_on
    = deprecate ("use -X"  ++ flag ++ " or pragma {-# LANGUAGE " ++ flag ++ " #-} instead")
    where
      flag | turn_on    = lang
           | otherwise = "No"++lang

useInstead :: String -> TurnOnFlag -> DynP ()
useInstead flag turn_on
  = deprecate ("Use -f" ++ no ++ flag ++ " instead")
  where
    no = if turn_on then "" else "no-"

nop :: TurnOnFlag -> DynP ()
nop _ = return ()

-- | These @-f\<blah\>@ flags can all be reversed with @-fno-\<blah\>@
fWarningFlags :: [FlagSpec WarningFlag]
fWarningFlags = [
  ( "warn-dodgy-foreign-imports",       Opt_WarnDodgyForeignImports, nop ),
  ( "warn-dodgy-exports",               Opt_WarnDodgyExports, nop ),
  ( "warn-dodgy-imports",               Opt_WarnDodgyImports, nop ),
  ( "warn-duplicate-exports",           Opt_WarnDuplicateExports, nop ),
  ( "warn-hi-shadowing",                Opt_WarnHiShadows, nop ),
  ( "warn-implicit-prelude",            Opt_WarnImplicitPrelude, nop ),
  ( "warn-incomplete-patterns",         Opt_WarnIncompletePatterns, nop ),
  ( "warn-incomplete-uni-patterns",     Opt_WarnIncompleteUniPatterns, nop ),
  ( "warn-incomplete-record-updates",   Opt_WarnIncompletePatternsRecUpd, nop ),
  ( "warn-missing-fields",              Opt_WarnMissingFields, nop ),
  ( "warn-missing-import-lists",        Opt_WarnMissingImportList, nop ),
  ( "warn-missing-methods",             Opt_WarnMissingMethods, nop ),
  ( "warn-missing-signatures",          Opt_WarnMissingSigs, nop ),
  ( "warn-missing-local-sigs",          Opt_WarnMissingLocalSigs, nop ),
  ( "warn-name-shadowing",              Opt_WarnNameShadowing, nop ),
  ( "warn-overlapping-patterns",        Opt_WarnOverlappingPatterns, nop ),
  ( "warn-type-defaults",               Opt_WarnTypeDefaults, nop ),
  ( "warn-monomorphism-restriction",    Opt_WarnMonomorphism, nop ),
  ( "warn-unused-binds",                Opt_WarnUnusedBinds, nop ),
  ( "warn-unused-imports",              Opt_WarnUnusedImports, nop ),
  ( "warn-unused-matches",              Opt_WarnUnusedMatches, nop ),
  ( "warn-warnings-deprecations",       Opt_WarnWarningsDeprecations, nop ),
  ( "warn-deprecations",                Opt_WarnWarningsDeprecations, nop ),
  ( "warn-deprecated-flags",            Opt_WarnDeprecatedFlags, nop ),
  ( "warn-orphans",                     Opt_WarnOrphans, nop ),
  ( "warn-identities",                  Opt_WarnIdentities, nop ),
  ( "warn-auto-orphans",                Opt_WarnAutoOrphans, nop ),
  ( "warn-tabs",                        Opt_WarnTabs, nop ),
  ( "warn-unrecognised-pragmas",        Opt_WarnUnrecognisedPragmas, nop ),
  ( "warn-lazy-unlifted-bindings",      Opt_WarnLazyUnliftedBindings, nop ),
  ( "warn-unused-do-bind",              Opt_WarnUnusedDoBind, nop ),
  ( "warn-wrong-do-bind",               Opt_WarnWrongDoBind, nop ),
  ( "warn-alternative-layout-rule-transitional", Opt_WarnAlternativeLayoutRuleTransitional, nop ),
  ( "warn-unsafe",                      Opt_WarnUnsafe, setWarnUnsafe ),
  ( "warn-safe",                        Opt_WarnSafe, setWarnSafe ),
  ( "warn-pointless-pragmas",           Opt_WarnPointlessPragmas, nop ),
  ( "warn-unsupported-calling-conventions", Opt_WarnUnsupportedCallingConventions, nop ) ]

-- | These @-\<blah\>@ flags can all be reversed with @-no-\<blah\>@
negatableFlags :: [FlagSpec DynFlag]
negatableFlags = [
  ( "ignore-dot-ghci",                  Opt_IgnoreDotGhci, nop ) ]

-- | These @-d\<blah\>@ flags can all be reversed with @-dno-\<blah\>@
dFlags :: [FlagSpec DynFlag]
dFlags = [
  ( "ppr-case-as-let",                  Opt_PprCaseAsLet, nop ) ]

-- | These @-f\<blah\>@ flags can all be reversed with @-fno-\<blah\>@
fFlags :: [FlagSpec DynFlag]
fFlags = [
  ( "print-explicit-foralls",           Opt_PrintExplicitForalls, nop ),
  ( "strictness",                       Opt_Strictness, nop ),
  ( "specialise",                       Opt_Specialise, nop ),
  ( "float-in",                         Opt_FloatIn, nop ),
  ( "static-argument-transformation",   Opt_StaticArgumentTransformation, nop ),
  ( "full-laziness",                    Opt_FullLaziness, nop ),
  ( "liberate-case",                    Opt_LiberateCase, nop ),
  ( "spec-constr",                      Opt_SpecConstr, nop ),
  ( "cse",                              Opt_CSE, nop ),
  ( "pedantic-bottoms",                 Opt_PedanticBottoms, nop ),
  ( "ignore-interface-pragmas",         Opt_IgnoreInterfacePragmas, nop ),
  ( "omit-interface-pragmas",           Opt_OmitInterfacePragmas, nop ),
  ( "expose-all-unfoldings",            Opt_ExposeAllUnfoldings, nop ),
  ( "do-lambda-eta-expansion",          Opt_DoLambdaEtaExpansion, nop ),
  ( "ignore-asserts",                   Opt_IgnoreAsserts, nop ),
  ( "do-eta-reduction",                 Opt_DoEtaReduction, nop ),
  ( "case-merge",                       Opt_CaseMerge, nop ),
  ( "unbox-strict-fields",              Opt_UnboxStrictFields, nop ),
  ( "dicts-cheap",                      Opt_DictsCheap, nop ),
  ( "excess-precision",                 Opt_ExcessPrecision, nop ),
  ( "eager-blackholing",                Opt_EagerBlackHoling, nop ),
  ( "print-bind-result",                Opt_PrintBindResult, nop ),
  ( "force-recomp",                     Opt_ForceRecomp, nop ),
  ( "hpc-no-auto",                      Opt_Hpc_No_Auto, nop ),
  ( "rewrite-rules",                    Opt_EnableRewriteRules, useInstead "enable-rewrite-rules" ),
  ( "enable-rewrite-rules",             Opt_EnableRewriteRules, nop ),
  ( "break-on-exception",               Opt_BreakOnException, nop ),
  ( "break-on-error",                   Opt_BreakOnError, nop ),
  ( "print-evld-with-show",             Opt_PrintEvldWithShow, nop ),
  ( "print-bind-contents",              Opt_PrintBindContents, nop ),
  ( "run-cps",                          Opt_RunCPS, nop ),
  ( "run-cpsz",                         Opt_RunCPSZ, nop ),
  ( "new-codegen",                      Opt_TryNewCodeGen, nop ),
  ( "vectorise",                        Opt_Vectorise, nop ),
  ( "avoid-vect",                       Opt_AvoidVect, nop ),
  ( "regs-graph",                       Opt_RegsGraph, nop ),
  ( "regs-iterative",                   Opt_RegsIterative, nop ),
  ( "llvm-tbaa",                        Opt_LlvmTBAA, nop), -- hidden flag
  ( "regs-liveness",                    Opt_RegLiveness, nop), -- hidden flag
  ( "irrefutable-tuples",               Opt_IrrefutableTuples, nop ),
  ( "gen-manifest",                     Opt_GenManifest, nop ),
  ( "embed-manifest",                   Opt_EmbedManifest, nop ),
  ( "ext-core",                         Opt_EmitExternalCore, nop ),
  ( "shared-implib",                    Opt_SharedImplib, nop ),
  ( "ghci-sandbox",                     Opt_GhciSandbox, nop ),
  ( "ghci-history",                     Opt_GhciHistory, nop ),
  ( "helpful-errors",                   Opt_HelpfulErrors, nop ),
  ( "defer-type-errors",                Opt_DeferTypeErrors, nop ),
  ( "parallel",                         Opt_Parallel, nop ),
  ( "gransim",                          Opt_GranMacros, nop ),
  ( "building-cabal-package",           Opt_BuildingCabalPackage, nop ),
  ( "implicit-import-qualified",        Opt_ImplicitImportQualified, nop ),
  ( "prof-count-entries",               Opt_ProfCountEntries, nop ),
  ( "prof-cafs",                        Opt_AutoSccsOnIndividualCafs, nop )
  ]

-- | These @-f\<blah\>@ flags can all be reversed with @-fno-\<blah\>@
fLangFlags :: [FlagSpec ExtensionFlag]
fLangFlags = [
  ( "th",                               Opt_TemplateHaskell,
    deprecatedForExtension "TemplateHaskell" >> checkTemplateHaskellOk ),
  ( "fi",                               Opt_ForeignFunctionInterface,
    deprecatedForExtension "ForeignFunctionInterface" ),
  ( "ffi",                              Opt_ForeignFunctionInterface,
    deprecatedForExtension "ForeignFunctionInterface" ),
  ( "arrows",                           Opt_Arrows,
    deprecatedForExtension "Arrows" ),
  ( "implicit-prelude",                 Opt_ImplicitPrelude,
    deprecatedForExtension "ImplicitPrelude" ),
  ( "bang-patterns",                    Opt_BangPatterns,
    deprecatedForExtension "BangPatterns" ),
  ( "monomorphism-restriction",         Opt_MonomorphismRestriction,
    deprecatedForExtension "MonomorphismRestriction" ),
  ( "mono-pat-binds",                   Opt_MonoPatBinds,
    deprecatedForExtension "MonoPatBinds" ),
  ( "extended-default-rules",           Opt_ExtendedDefaultRules,
    deprecatedForExtension "ExtendedDefaultRules" ),
  ( "implicit-params",                  Opt_ImplicitParams,
    deprecatedForExtension "ImplicitParams" ),
  ( "scoped-type-variables",            Opt_ScopedTypeVariables,
    deprecatedForExtension "ScopedTypeVariables" ),
  ( "parr",                             Opt_ParallelArrays,
    deprecatedForExtension "ParallelArrays" ),
  ( "PArr",                             Opt_ParallelArrays,
    deprecatedForExtension "ParallelArrays" ),
  ( "allow-overlapping-instances",      Opt_OverlappingInstances,
    deprecatedForExtension "OverlappingInstances" ),
  ( "allow-undecidable-instances",      Opt_UndecidableInstances,
    deprecatedForExtension "UndecidableInstances" ),
  ( "allow-incoherent-instances",       Opt_IncoherentInstances,
    deprecatedForExtension "IncoherentInstances" )
  ]

supportedLanguages :: [String]
supportedLanguages = [ name | (name, _, _) <- languageFlags ]

supportedLanguageOverlays :: [String]
supportedLanguageOverlays = [ name | (name, _, _) <- safeHaskellFlags ]

supportedExtensions :: [String]
supportedExtensions = [ name' | (name, _, _) <- xFlags, name' <- [name, "No" ++ name] ]

supportedLanguagesAndExtensions :: [String]
supportedLanguagesAndExtensions =
    supportedLanguages ++ supportedLanguageOverlays ++ supportedExtensions

-- | These -X<blah> flags cannot be reversed with -XNo<blah>
languageFlags :: [FlagSpec Language]
languageFlags = [
  ( "Haskell98",   Haskell98, nop ),
  ( "Haskell2010", Haskell2010, nop )
  ]

-- | These -X<blah> flags cannot be reversed with -XNo<blah>
-- They are used to place hard requirements on what GHC Haskell language
-- features can be used.
safeHaskellFlags :: [FlagSpec SafeHaskellMode]
safeHaskellFlags = [mkF Sf_Unsafe, mkF Sf_Trustworthy, mkF Sf_Safe]
    where mkF flag = (show flag, flag, nop)

-- | These -X<blah> flags can all be reversed with -XNo<blah>
xFlags :: [FlagSpec ExtensionFlag]
xFlags = [
  ( "CPP",                              Opt_Cpp, nop ),
  ( "PostfixOperators",                 Opt_PostfixOperators, nop ),
  ( "TupleSections",                    Opt_TupleSections, nop ),
  ( "PatternGuards",                    Opt_PatternGuards, nop ),
  ( "UnicodeSyntax",                    Opt_UnicodeSyntax, nop ),
  ( "MagicHash",                        Opt_MagicHash, nop ),
  ( "PolymorphicComponents",            Opt_PolymorphicComponents, nop ),
  ( "ExistentialQuantification",        Opt_ExistentialQuantification, nop ),
  ( "KindSignatures",                   Opt_KindSignatures, nop ),
  ( "EmptyDataDecls",                   Opt_EmptyDataDecls, nop ),
  ( "ParallelListComp",                 Opt_ParallelListComp, nop ),
  ( "TransformListComp",                Opt_TransformListComp, nop ),
  ( "MonadComprehensions",              Opt_MonadComprehensions, nop),
  ( "ForeignFunctionInterface",         Opt_ForeignFunctionInterface, nop ),
  ( "UnliftedFFITypes",                 Opt_UnliftedFFITypes, nop ),
  ( "InterruptibleFFI",                 Opt_InterruptibleFFI, nop ),
  ( "CApiFFI",                          Opt_CApiFFI, nop ),
  ( "GHCForeignImportPrim",             Opt_GHCForeignImportPrim, nop ),
  ( "LiberalTypeSynonyms",              Opt_LiberalTypeSynonyms, nop ),
  ( "Rank2Types",                       Opt_Rank2Types, nop ),
  ( "RankNTypes",                       Opt_RankNTypes, nop ),
  ( "ImpredicativeTypes",               Opt_ImpredicativeTypes, nop),
  ( "TypeOperators",                    Opt_TypeOperators, nop ),
  ( "ExplicitNamespaces",               Opt_ExplicitNamespaces, nop ),
  ( "RecursiveDo",                      Opt_RecursiveDo, nop ),  -- Enables 'mdo' and 'rec'
  ( "DoRec",                            Opt_RecursiveDo, 
     deprecatedForExtension "RecursiveDo" ),
  ( "Arrows",                           Opt_Arrows, nop ),
  ( "ParallelArrays",                   Opt_ParallelArrays, nop ),
  ( "TemplateHaskell",                  Opt_TemplateHaskell, checkTemplateHaskellOk ),
  ( "QuasiQuotes",                      Opt_QuasiQuotes, nop ),
  ( "ImplicitPrelude",                  Opt_ImplicitPrelude, nop ),
  ( "RecordWildCards",                  Opt_RecordWildCards, nop ),
  ( "NamedFieldPuns",                   Opt_RecordPuns, nop ),
  ( "RecordPuns",                       Opt_RecordPuns,
    deprecatedForExtension "NamedFieldPuns" ),
  ( "DisambiguateRecordFields",         Opt_DisambiguateRecordFields, nop ),
  ( "OverloadedStrings",                Opt_OverloadedStrings, nop ),
  ( "GADTs",                            Opt_GADTs, nop ),
  ( "GADTSyntax",                       Opt_GADTSyntax, nop ),
  ( "ViewPatterns",                     Opt_ViewPatterns, nop ),
  ( "TypeFamilies",                     Opt_TypeFamilies, nop ),
  ( "BangPatterns",                     Opt_BangPatterns, nop ),
  ( "MonomorphismRestriction",          Opt_MonomorphismRestriction, nop ),
  ( "NPlusKPatterns",                   Opt_NPlusKPatterns, nop ),
  ( "DoAndIfThenElse",                  Opt_DoAndIfThenElse, nop ),
  ( "RebindableSyntax",                 Opt_RebindableSyntax, nop ),
  ( "ConstraintKinds",                  Opt_ConstraintKinds, nop ),
  ( "PolyKinds",                        Opt_PolyKinds, nop ),
  ( "DataKinds",                        Opt_DataKinds, nop ),
  ( "InstanceSigs",                     Opt_InstanceSigs, nop ),
  ( "MonoPatBinds",                     Opt_MonoPatBinds,
    \ turn_on -> when turn_on $ deprecate "Experimental feature now removed; has no effect" ),
  ( "ExplicitForAll",                   Opt_ExplicitForAll, nop ),
  ( "AlternativeLayoutRule",            Opt_AlternativeLayoutRule, nop ),
  ( "AlternativeLayoutRuleTransitional",Opt_AlternativeLayoutRuleTransitional, nop ),
  ( "DatatypeContexts",                 Opt_DatatypeContexts,
    \ turn_on -> when turn_on $ deprecate "It was widely considered a misfeature, and has been removed from the Haskell language." ),
  ( "NondecreasingIndentation",         Opt_NondecreasingIndentation, nop ),
  ( "RelaxedLayout",                    Opt_RelaxedLayout, nop ),
  ( "TraditionalRecordSyntax",          Opt_TraditionalRecordSyntax, nop ),
  ( "LambdaCase",                       Opt_LambdaCase, nop ),
  ( "MultiWayIf",                       Opt_MultiWayIf, nop ),
  ( "MonoLocalBinds",                   Opt_MonoLocalBinds, nop ),
  ( "RelaxedPolyRec",                   Opt_RelaxedPolyRec,
    \ turn_on -> if not turn_on
                 then deprecate "You can't turn off RelaxedPolyRec any more"
                 else return () ),
  ( "ExtendedDefaultRules",             Opt_ExtendedDefaultRules, nop ),
  ( "ImplicitParams",                   Opt_ImplicitParams, nop ),
  ( "ScopedTypeVariables",              Opt_ScopedTypeVariables, nop ),

  ( "PatternSignatures",                Opt_ScopedTypeVariables,
    deprecatedForExtension "ScopedTypeVariables" ),

  ( "UnboxedTuples",                    Opt_UnboxedTuples, nop ),
  ( "StandaloneDeriving",               Opt_StandaloneDeriving, nop ),
  ( "DeriveDataTypeable",               Opt_DeriveDataTypeable, nop ),
  ( "DeriveFunctor",                    Opt_DeriveFunctor, nop ),
  ( "DeriveTraversable",                Opt_DeriveTraversable, nop ),
  ( "DeriveFoldable",                   Opt_DeriveFoldable, nop ),
  ( "DeriveGeneric",                    Opt_DeriveGeneric, nop ),
  ( "DefaultSignatures",                Opt_DefaultSignatures, nop ),
  ( "TypeSynonymInstances",             Opt_TypeSynonymInstances, nop ),
  ( "FlexibleContexts",                 Opt_FlexibleContexts, nop ),
  ( "FlexibleInstances",                Opt_FlexibleInstances, nop ),
  ( "ConstrainedClassMethods",          Opt_ConstrainedClassMethods, nop ),
  ( "MultiParamTypeClasses",            Opt_MultiParamTypeClasses, nop ),
  ( "FunctionalDependencies",           Opt_FunctionalDependencies, nop ),
  ( "GeneralizedNewtypeDeriving",       Opt_GeneralizedNewtypeDeriving, setGenDeriving ),
  ( "OverlappingInstances",             Opt_OverlappingInstances, nop ),
  ( "UndecidableInstances",             Opt_UndecidableInstances, nop ),
  ( "IncoherentInstances",              Opt_IncoherentInstances, nop ),
  ( "PackageImports",                   Opt_PackageImports, nop ),
  ( "Holes",                            Opt_Holes, nop )
  ]

defaultFlags :: [DynFlag]
defaultFlags
  = [ Opt_AutoLinkPackages,

      Opt_SharedImplib,

#if GHC_DEFAULT_NEW_CODEGEN
      Opt_TryNewCodeGen,
#endif

      Opt_GenManifest,
      Opt_EmbedManifest,
      Opt_PrintBindContents,
      Opt_GhciSandbox,
      Opt_GhciHistory,
      Opt_HelpfulErrors,
      Opt_ProfCountEntries
    ]

    ++ [f | (ns,f) <- optLevelFlags, 0 `elem` ns]
             -- The default -O0 options

impliedFlags :: [(ExtensionFlag, TurnOnFlag, ExtensionFlag)]
impliedFlags
  = [ (Opt_RankNTypes,                turnOn, Opt_ExplicitForAll)
    , (Opt_Rank2Types,                turnOn, Opt_ExplicitForAll)
    , (Opt_ScopedTypeVariables,       turnOn, Opt_ExplicitForAll)
    , (Opt_LiberalTypeSynonyms,       turnOn, Opt_ExplicitForAll)
    , (Opt_ExistentialQuantification, turnOn, Opt_ExplicitForAll)
    , (Opt_PolymorphicComponents,     turnOn, Opt_ExplicitForAll)
    , (Opt_FlexibleInstances,         turnOn, Opt_TypeSynonymInstances)
    , (Opt_FunctionalDependencies,    turnOn, Opt_MultiParamTypeClasses)

    , (Opt_RebindableSyntax, turnOff, Opt_ImplicitPrelude)      -- NB: turn off!

    , (Opt_GADTs,            turnOn, Opt_GADTSyntax)
    , (Opt_GADTs,            turnOn, Opt_MonoLocalBinds)
    , (Opt_TypeFamilies,     turnOn, Opt_MonoLocalBinds)

    , (Opt_TypeFamilies,     turnOn, Opt_KindSignatures)  -- Type families use kind signatures
    , (Opt_PolyKinds,        turnOn, Opt_KindSignatures)  -- Ditto polymorphic kinds

    -- We turn this on so that we can export associated type
    -- type synonyms in subordinates (e.g. MyClass(type AssocType))
    , (Opt_TypeFamilies,     turnOn, Opt_ExplicitNamespaces)
    , (Opt_TypeOperators, turnOn, Opt_ExplicitNamespaces)

    , (Opt_ImpredicativeTypes,  turnOn, Opt_RankNTypes)

        -- Record wild-cards implies field disambiguation
        -- Otherwise if you write (C {..}) you may well get
        -- stuff like " 'a' not in scope ", which is a bit silly
        -- if the compiler has just filled in field 'a' of constructor 'C'
    , (Opt_RecordWildCards,     turnOn, Opt_DisambiguateRecordFields)

    , (Opt_ParallelArrays, turnOn, Opt_ParallelListComp)

    -- An implicit parameter constraint, `?x::Int`, is desugared into
    -- `IP "x" Int`, which requires a flexible context/instance.
    , (Opt_ImplicitParams, turnOn, Opt_FlexibleContexts)
    , (Opt_ImplicitParams, turnOn, Opt_FlexibleInstances)
  ]

optLevelFlags :: [([Int], DynFlag)]
optLevelFlags
  = [ ([0],     Opt_IgnoreInterfacePragmas)
    , ([0],     Opt_OmitInterfacePragmas)

    , ([1,2],   Opt_IgnoreAsserts)
    , ([1,2],   Opt_EnableRewriteRules)  -- Off for -O0; see Note [Scoping for Builtin rules]
                                         --              in PrelRules
    , ([1,2],   Opt_DoEtaReduction)
    , ([1,2],   Opt_CaseMerge)
    , ([1,2],   Opt_Strictness)
    , ([1,2],   Opt_CSE)
    , ([1,2],   Opt_FullLaziness)
    , ([1,2],   Opt_Specialise)
    , ([1,2],   Opt_FloatIn)

    , ([2],     Opt_LiberateCase)
    , ([2],     Opt_SpecConstr)
    , ([2],     Opt_RegsGraph)
    , ([0,1,2], Opt_LlvmTBAA)
    , ([0,1,2], Opt_RegLiveness)

--     , ([2],     Opt_StaticArgumentTransformation)
-- Max writes: I think it's probably best not to enable SAT with -O2 for the
-- 6.10 release. The version of SAT in HEAD at the moment doesn't incorporate
-- several improvements to the heuristics, and I'm concerned that without
-- those changes SAT will interfere with some attempts to write "high
-- performance Haskell", as we saw in some posts on Haskell-Cafe earlier
-- this year. In particular, the version in HEAD lacks the tail call
-- criterion, so many things that look like reasonable loops will be
-- turned into functions with extra (unneccesary) thunk creation.

    , ([0,1,2], Opt_DoLambdaEtaExpansion)
                -- This one is important for a tiresome reason:
                -- we want to make sure that the bindings for data
                -- constructors are eta-expanded.  This is probably
                -- a good thing anyway, but it seems fragile.
    ]

-- -----------------------------------------------------------------------------
-- Standard sets of warning options

standardWarnings :: [WarningFlag]
standardWarnings
    = [ Opt_WarnWarningsDeprecations,
        Opt_WarnDeprecatedFlags,
        Opt_WarnUnrecognisedPragmas,
        Opt_WarnOverlappingPatterns,
        Opt_WarnMissingFields,
        Opt_WarnMissingMethods,
        Opt_WarnDuplicateExports,
        Opt_WarnLazyUnliftedBindings,
        Opt_WarnDodgyForeignImports,
        Opt_WarnWrongDoBind,
        Opt_WarnAlternativeLayoutRuleTransitional,
        Opt_WarnPointlessPragmas,
        Opt_WarnUnsupportedCallingConventions
      ]

minusWOpts :: [WarningFlag]
-- Things you get with -W
minusWOpts
    = standardWarnings ++
      [ Opt_WarnUnusedBinds,
        Opt_WarnUnusedMatches,
        Opt_WarnUnusedImports,
        Opt_WarnIncompletePatterns,
        Opt_WarnDodgyExports,
        Opt_WarnDodgyImports
      ]

minusWallOpts :: [WarningFlag]
-- Things you get with -Wall
minusWallOpts
    = minusWOpts ++
      [ Opt_WarnTypeDefaults,
        Opt_WarnNameShadowing,
        Opt_WarnMissingSigs,
        Opt_WarnHiShadows,
        Opt_WarnOrphans,
        Opt_WarnUnusedDoBind
      ]

enableGlasgowExts :: DynP ()
enableGlasgowExts = do setDynFlag Opt_PrintExplicitForalls
                       mapM_ setExtensionFlag glasgowExtsFlags

disableGlasgowExts :: DynP ()
disableGlasgowExts = do unSetDynFlag Opt_PrintExplicitForalls
                        mapM_ unSetExtensionFlag glasgowExtsFlags

glasgowExtsFlags :: [ExtensionFlag]
glasgowExtsFlags = [
             Opt_ForeignFunctionInterface
           , Opt_UnliftedFFITypes
           , Opt_ImplicitParams
           , Opt_ScopedTypeVariables
           , Opt_UnboxedTuples
           , Opt_TypeSynonymInstances
           , Opt_StandaloneDeriving
           , Opt_DeriveDataTypeable
           , Opt_DeriveFunctor
           , Opt_DeriveFoldable
           , Opt_DeriveTraversable
           , Opt_DeriveGeneric
           , Opt_FlexibleContexts
           , Opt_FlexibleInstances
           , Opt_ConstrainedClassMethods
           , Opt_MultiParamTypeClasses
           , Opt_FunctionalDependencies
           , Opt_MagicHash
           , Opt_PolymorphicComponents
           , Opt_ExistentialQuantification
           , Opt_UnicodeSyntax
           , Opt_PostfixOperators
           , Opt_PatternGuards
           , Opt_LiberalTypeSynonyms
           , Opt_RankNTypes
           , Opt_TypeOperators
           , Opt_ExplicitNamespaces
           , Opt_RecursiveDo
           , Opt_ParallelListComp
           , Opt_EmptyDataDecls
           , Opt_KindSignatures
           , Opt_GeneralizedNewtypeDeriving ]

#ifdef GHCI
-- Consult the RTS to find whether GHC itself has been built profiled
-- If so, you can't use Template Haskell
foreign import ccall unsafe "rts_isProfiled" rtsIsProfiledIO :: IO CInt

rtsIsProfiled :: Bool
rtsIsProfiled = unsafePerformIO rtsIsProfiledIO /= 0
#endif

setWarnSafe :: Bool -> DynP ()
setWarnSafe True  = getCurLoc >>= \l -> upd (\d -> d { warnSafeOnLoc = l })
setWarnSafe False = return ()

setWarnUnsafe :: Bool -> DynP ()
setWarnUnsafe True  = getCurLoc >>= \l -> upd (\d -> d { warnUnsafeOnLoc = l })
setWarnUnsafe False = return ()

setPackageTrust :: DynP ()
setPackageTrust = do
    setDynFlag Opt_PackageTrust
    l <- getCurLoc
    upd $ \d -> d { pkgTrustOnLoc = l }

setGenDeriving :: Bool -> DynP ()
setGenDeriving True  = getCurLoc >>= \l -> upd (\d -> d { newDerivOnLoc = l })
setGenDeriving False = return ()

checkTemplateHaskellOk :: Bool -> DynP ()
#ifdef GHCI
checkTemplateHaskellOk turn_on
  | turn_on && rtsIsProfiled
  = addErr "You can't use Template Haskell with a profiled compiler"
  | otherwise
  = getCurLoc >>= \l -> upd (\d -> d { thOnLoc = l })
#else
-- In stage 1 we don't know that the RTS has rts_isProfiled,
-- so we simply say "ok".  It doesn't matter because TH isn't
-- available in stage 1 anyway.
checkTemplateHaskellOk _ = return ()
#endif

{- **********************************************************************
%*                                                                      *
                DynFlags constructors
%*                                                                      *
%********************************************************************* -}

type DynP = EwM (CmdLineP DynFlags)

upd :: (DynFlags -> DynFlags) -> DynP ()
upd f = liftEwM (do dflags <- getCmdLineState
                    putCmdLineState $! f dflags)

updM :: (DynFlags -> DynP DynFlags) -> DynP ()
updM f = do dflags <- liftEwM getCmdLineState
            dflags' <- f dflags
            liftEwM $ putCmdLineState $! dflags'

--------------- Constructor functions for OptKind -----------------
noArg :: (DynFlags -> DynFlags) -> OptKind (CmdLineP DynFlags)
noArg fn = NoArg (upd fn)

noArgM :: (DynFlags -> DynP DynFlags) -> OptKind (CmdLineP DynFlags)
noArgM fn = NoArg (updM fn)

noArgDF :: (DynFlags -> DynFlags) -> String -> OptKind (CmdLineP DynFlags)
noArgDF fn deprec = NoArg (upd fn >> deprecate deprec)

hasArg :: (String -> DynFlags -> DynFlags) -> OptKind (CmdLineP DynFlags)
hasArg fn = HasArg (upd . fn)

hasArgDF :: (String -> DynFlags -> DynFlags) -> String -> OptKind (CmdLineP DynFlags)
hasArgDF fn deprec = HasArg (\s -> do upd (fn s)
                                      deprecate deprec)

sepArg :: (String -> DynFlags -> DynFlags) -> OptKind (CmdLineP DynFlags)
sepArg fn = SepArg (upd . fn)

intSuffix :: (Int -> DynFlags -> DynFlags) -> OptKind (CmdLineP DynFlags)
intSuffix fn = IntSuffix (\n -> upd (fn n))

optIntSuffixM :: (Maybe Int -> DynFlags -> DynP DynFlags)
              -> OptKind (CmdLineP DynFlags)
optIntSuffixM fn = OptIntSuffix (\mi -> updM (fn mi))

setDumpFlag :: DynFlag -> OptKind (CmdLineP DynFlags)
setDumpFlag dump_flag = NoArg (setDumpFlag' dump_flag)

--------------------------
setDynFlag, unSetDynFlag :: DynFlag -> DynP ()
setDynFlag   f = upd (\dfs -> dopt_set dfs f)
unSetDynFlag f = upd (\dfs -> dopt_unset dfs f)

--------------------------
setWarningFlag, unSetWarningFlag :: WarningFlag -> DynP ()
setWarningFlag   f = upd (\dfs -> wopt_set dfs f)
unSetWarningFlag f = upd (\dfs -> wopt_unset dfs f)

--------------------------
setExtensionFlag, unSetExtensionFlag :: ExtensionFlag -> DynP ()
setExtensionFlag f = do upd (\dfs -> xopt_set dfs f)
                        sequence_ deps
  where
    deps = [ if turn_on then setExtensionFlag   d
                        else unSetExtensionFlag d
           | (f', turn_on, d) <- impliedFlags, f' == f ]
        -- When you set f, set the ones it implies
        -- NB: use setExtensionFlag recursively, in case the implied flags
        --     implies further flags

unSetExtensionFlag f = upd (\dfs -> xopt_unset dfs f)
   -- When you un-set f, however, we don't un-set the things it implies
   --      (except for -fno-glasgow-exts, which is treated specially)

--------------------------
alterSettings :: (Settings -> Settings) -> DynFlags -> DynFlags
alterSettings f dflags = dflags { settings = f (settings dflags) }

--------------------------
setDumpFlag' :: DynFlag -> DynP ()
setDumpFlag' dump_flag
  = do setDynFlag dump_flag
       when want_recomp forceRecompile
  where
        -- Certain dumpy-things are really interested in what's going
        -- on during recompilation checking, so in those cases we
        -- don't want to turn it off.
    want_recomp = dump_flag `notElem` [Opt_D_dump_if_trace,
                                       Opt_D_dump_hi_diffs]

forceRecompile :: DynP ()
-- Whenver we -ddump, force recompilation (by switching off the
-- recompilation checker), else you don't see the dump! However,
-- don't switch it off in --make mode, else *everything* gets
-- recompiled which probably isn't what you want
forceRecompile = do dfs <- liftEwM getCmdLineState
                    when (force_recomp dfs) (setDynFlag Opt_ForceRecomp)
        where
          force_recomp dfs = isOneShot (ghcMode dfs)

setVerboseCore2Core :: DynP ()
setVerboseCore2Core = do forceRecompile
                         setDynFlag Opt_D_verbose_core2core
                         upd (\dfs -> dfs { shouldDumpSimplPhase = Nothing })

setDumpSimplPhases :: String -> DynP ()
setDumpSimplPhases s = do forceRecompile
                          upd (\dfs -> dfs { shouldDumpSimplPhase = Just spec })
  where
    spec = case s of { ('=' : s') -> s';  _ -> s }

setVerbosity :: Maybe Int -> DynP ()
setVerbosity mb_n = upd (\dfs -> dfs{ verbosity = mb_n `orElse` 3 })

addCmdlineHCInclude :: String -> DynP ()
addCmdlineHCInclude a = upd (\s -> s{cmdlineHcIncludes =  a : cmdlineHcIncludes s})

data PkgConfRef
  = GlobalPkgConf
  | UserPkgConf
  | PkgConfFile FilePath

addPkgConfRef :: PkgConfRef -> DynP ()
addPkgConfRef p = upd $ \s -> s { extraPkgConfs = (p:) . extraPkgConfs s }

removeUserPkgConf :: DynP ()
removeUserPkgConf = upd $ \s -> s { extraPkgConfs = filter isNotUser . extraPkgConfs s }
  where
    isNotUser UserPkgConf = False
    isNotUser _ = True

removeGlobalPkgConf :: DynP ()
removeGlobalPkgConf = upd $ \s -> s { extraPkgConfs = filter isNotGlobal . extraPkgConfs s }
  where
    isNotGlobal GlobalPkgConf = False
    isNotGlobal _ = True

clearPkgConf :: DynP ()
clearPkgConf = upd $ \s -> s { extraPkgConfs = const [] }

exposePackage, exposePackageId, hidePackage, ignorePackage,
        trustPackage, distrustPackage :: String -> DynP ()
exposePackage p =
  upd (\s -> s{ packageFlags = ExposePackage p : packageFlags s })
exposePackageId p =
  upd (\s -> s{ packageFlags = ExposePackageId p : packageFlags s })
hidePackage p =
  upd (\s -> s{ packageFlags = HidePackage p : packageFlags s })
ignorePackage p =
  upd (\s -> s{ packageFlags = IgnorePackage p : packageFlags s })
trustPackage p = exposePackage p >> -- both trust and distrust also expose a package
  upd (\s -> s{ packageFlags = TrustPackage p : packageFlags s })
distrustPackage p = exposePackage p >>
  upd (\s -> s{ packageFlags = DistrustPackage p : packageFlags s })

setPackageName :: String -> DynFlags -> DynFlags
setPackageName p s =  s{ thisPackage = stringToPackageId p }

-- If we're linking a binary, then only targets that produce object
-- code are allowed (requests for other target types are ignored).
setTarget :: HscTarget -> DynP ()
setTarget l = upd set
  where
   set dfs
     | ghcLink dfs /= LinkBinary || isObjectTarget l  = dfs{ hscTarget = l }
     | otherwise = dfs

-- Changes the target only if we're compiling object code.  This is
-- used by -fasm and -fllvm, which switch from one to the other, but
-- not from bytecode to object-code.  The idea is that -fasm/-fllvm
-- can be safely used in an OPTIONS_GHC pragma.
setObjTarget :: HscTarget -> DynP ()
setObjTarget l = updM set
  where
   set dflags
     | isObjectTarget (hscTarget dflags)
       = case l of
         HscC
          | cGhcUnregisterised /= "YES" ->
             do addWarn ("Compiler not unregisterised, so ignoring " ++ flag)
                return dflags
         HscAsm
          | cGhcWithNativeCodeGen /= "YES" ->
             do addWarn ("Compiler has no native codegen, so ignoring " ++
                         flag)
                return dflags
         HscLlvm
          | not ((arch == ArchX86_64) && (os == OSLinux || os == OSDarwin)) &&
            (not opt_Static || opt_PIC)
            ->
             do addWarn ("Ignoring " ++ flag ++ " as it is incompatible with -fPIC and -dynamic on this platform")
                return dflags
         _ -> return $ dflags { hscTarget = l }
     | otherwise = return dflags
     where platform = targetPlatform dflags
           arch = platformArch platform
           os   = platformOS   platform
           flag = showHscTargetFlag l

setOptLevel :: Int -> DynFlags -> DynP DynFlags
setOptLevel n dflags
   | hscTarget dflags == HscInterpreted && n > 0
        = do addWarn "-O conflicts with --interactive; -O ignored."
             return dflags
   | otherwise
        = return (updOptLevel n dflags)


-- -Odph is equivalent to
--
--    -O2                               optimise as much as possible
--    -fmax-simplifier-iterations20     this is necessary sometimes
--    -fsimplifier-phases=3             we use an additional simplifier phase for fusion
--
setDPHOpt :: DynFlags -> DynP DynFlags
setDPHOpt dflags = setOptLevel 2 (dflags { maxSimplIterations  = 20
                                         , simplPhases         = 3
                                         })

setMainIs :: String -> DynP ()
setMainIs arg
  | not (null main_fn) && isLower (head main_fn)
     -- The arg looked like "Foo.Bar.baz"
  = upd $ \d -> d{ mainFunIs = Just main_fn,
                   mainModIs = mkModule mainPackageId (mkModuleName main_mod) }

  | isUpper (head arg)  -- The arg looked like "Foo" or "Foo.Bar"
  = upd $ \d -> d{ mainModIs = mkModule mainPackageId (mkModuleName arg) }

  | otherwise                   -- The arg looked like "baz"
  = upd $ \d -> d{ mainFunIs = Just arg }
  where
    (main_mod, main_fn) = splitLongestPrefix arg (== '.')

-----------------------------------------------------------------------------
-- Paths & Libraries

addImportPath, addLibraryPath, addIncludePath, addFrameworkPath :: FilePath -> DynP ()

-- -i on its own deletes the import paths
addImportPath "" = upd (\s -> s{importPaths = []})
addImportPath p  = upd (\s -> s{importPaths = importPaths s ++ splitPathList p})

addLibraryPath p =
  upd (\s -> s{libraryPaths = libraryPaths s ++ splitPathList p})

addIncludePath p =
  upd (\s -> s{includePaths = includePaths s ++ splitPathList p})

addFrameworkPath p =
  upd (\s -> s{frameworkPaths = frameworkPaths s ++ splitPathList p})

#ifndef mingw32_TARGET_OS
split_marker :: Char
split_marker = ':'   -- not configurable (ToDo)
#endif

splitPathList :: String -> [String]
splitPathList s = filter notNull (splitUp s)
                -- empty paths are ignored: there might be a trailing
                -- ':' in the initial list, for example.  Empty paths can
                -- cause confusion when they are translated into -I options
                -- for passing to gcc.
  where
#ifndef mingw32_TARGET_OS
    splitUp xs = split split_marker xs
#else
     -- Windows: 'hybrid' support for DOS-style paths in directory lists.
     --
     -- That is, if "foo:bar:baz" is used, this interpreted as
     -- consisting of three entries, 'foo', 'bar', 'baz'.
     -- However, with "c:/foo:c:\\foo;x:/bar", this is interpreted
     -- as 3 elts, "c:/foo", "c:\\foo", "x:/bar"
     --
     -- Notice that no attempt is made to fully replace the 'standard'
     -- split marker ':' with the Windows / DOS one, ';'. The reason being
     -- that this will cause too much breakage for users & ':' will
     -- work fine even with DOS paths, if you're not insisting on being silly.
     -- So, use either.
    splitUp []             = []
    splitUp (x:':':div:xs) | div `elem` dir_markers
                           = ((x:':':div:p): splitUp rs)
                           where
                              (p,rs) = findNextPath xs
          -- we used to check for existence of the path here, but that
          -- required the IO monad to be threaded through the command-line
          -- parser which is quite inconvenient.  The
    splitUp xs = cons p (splitUp rs)
               where
                 (p,rs) = findNextPath xs

                 cons "" xs = xs
                 cons x  xs = x:xs

    -- will be called either when we've consumed nought or the
    -- "<Drive>:/" part of a DOS path, so splitting is just a Q of
    -- finding the next split marker.
    findNextPath xs =
        case break (`elem` split_markers) xs of
           (p, _:ds) -> (p, ds)
           (p, xs)   -> (p, xs)

    split_markers :: [Char]
    split_markers = [':', ';']

    dir_markers :: [Char]
    dir_markers = ['/', '\\']
#endif

-- -----------------------------------------------------------------------------
-- tmpDir, where we store temporary files.

setTmpDir :: FilePath -> DynFlags -> DynFlags
setTmpDir dir = alterSettings (\s -> s { sTmpDir = normalise dir })
  -- we used to fix /cygdrive/c/.. on Windows, but this doesn't
  -- seem necessary now --SDM 7/2/2008

-----------------------------------------------------------------------------
-- RTS opts

setRtsOpts :: String -> DynP ()
setRtsOpts arg  = upd $ \ d -> d {rtsOpts = Just arg}

setRtsOptsEnabled :: RtsOptsEnabled -> DynP ()
setRtsOptsEnabled arg  = upd $ \ d -> d {rtsOptsEnabled = arg}

-----------------------------------------------------------------------------
-- Hpc stuff

setOptHpcDir :: String -> DynP ()
setOptHpcDir arg  = upd $ \ d -> d{hpcDir = arg}

-----------------------------------------------------------------------------
-- Via-C compilation stuff

-- There are some options that we need to pass to gcc when compiling
-- Haskell code via C, but are only supported by recent versions of
-- gcc.  The configure script decides which of these options we need,
-- and puts them in the "settings" file in $topdir. The advantage of
-- having these in a separate file is that the file can be created at
-- install-time depending on the available gcc version, and even
-- re-generated later if gcc is upgraded.
--
-- The options below are not dependent on the version of gcc, only the
-- platform.

picCCOpts :: DynFlags -> [String]
picCCOpts dflags
    = case platformOS (targetPlatform dflags) of
      OSDarwin
          -- Apple prefers to do things the other way round.
          -- PIC is on by default.
          -- -mdynamic-no-pic:
          --     Turn off PIC code generation.
          -- -fno-common:
          --     Don't generate "common" symbols - these are unwanted
          --     in dynamic libraries.

       | opt_PIC   -> ["-fno-common", "-U __PIC__", "-D__PIC__"]
       | otherwise -> ["-mdynamic-no-pic"]
      OSMinGW32 -- no -fPIC for Windows
       | opt_PIC   -> ["-U __PIC__", "-D__PIC__"]
       | otherwise -> []
      _
      -- we need -fPIC for C files when we are compiling with -dynamic,
      -- otherwise things like stub.c files don't get compiled
      -- correctly.  They need to reference data in the Haskell
      -- objects, but can't without -fPIC.  See
      -- http://hackage.haskell.org/trac/ghc/wiki/Commentary/PositionIndependentCode
       | opt_PIC || not opt_Static -> ["-fPIC", "-U __PIC__", "-D__PIC__"]
       | otherwise                 -> []

-- -----------------------------------------------------------------------------
-- Splitting

can_split :: Bool
can_split = cSupportsSplitObjs == "YES"

-- -----------------------------------------------------------------------------
-- Compiler Info

compilerInfo :: DynFlags -> [(String, String)]
compilerInfo dflags
    = -- We always make "Project name" be first to keep parsing in
      -- other languages simple, i.e. when looking for other fields,
      -- you don't have to worry whether there is a leading '[' or not
      ("Project name",                 cProjectName)
      -- Next come the settings, so anything else can be overridden
      -- in the settings file (as "lookup" uses the first match for the
      -- key)
    : rawSettings dflags
   ++ [("Project version",             cProjectVersion),
       ("Booter version",              cBooterVersion),
       ("Stage",                       cStage),
       ("Build platform",              cBuildPlatformString),
       ("Host platform",               cHostPlatformString),
       ("Target platform",             cTargetPlatformString),
       ("Have interpreter",            cGhcWithInterpreter),
       ("Object splitting supported",  cSupportsSplitObjs),
       ("Have native code generator",  cGhcWithNativeCodeGen),
       ("Support SMP",                 cGhcWithSMP),
       ("Unregisterised",              cGhcUnregisterised),
       ("Tables next to code",         cGhcEnableTablesNextToCode),
       ("RTS ways",                    cGhcRTSWays),
       ("Leading underscore",          cLeadingUnderscore),
       ("Debug on",                    show debugIsOn),
       ("LibDir",                      topDir dflags),
       ("Global Package DB",           systemPackageConfig dflags),
       ("Gcc Linker flags",            show cGccLinkerOpts),
       ("Ld Linker flags",             show cLdLinkerOpts)
      ]
<|MERGE_RESOLUTION|>--- conflicted
+++ resolved
@@ -485,12 +485,9 @@
    | Opt_NondecreasingIndentation
    | Opt_RelaxedLayout
    | Opt_TraditionalRecordSyntax
-<<<<<<< HEAD
-   | Opt_Holes
-=======
    | Opt_LambdaCase
    | Opt_MultiWayIf
->>>>>>> a211fcf6
+   | Opt_Holes
    deriving (Eq, Enum, Show)
 
 -- | Contains not only a collection of 'DynFlag's but also a plethora of
